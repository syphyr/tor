version: 1.0.{build}

clone_depth: 50

# Appveyor images are named after the Visual Studio version they contain.
# But we compile using MinGW, not Visual Studio.
# We use these images because they have different Windows versions.
image:
  # Windows Server 2016
  - Visual Studio 2017
  # Windows Server 2012 R2
  - Visual Studio 2015

environment:
  compiler: mingw

  matrix:
  - target: i686-w64-mingw32
    compiler_path: mingw32
    mingw_prefix: mingw-w64-i686
    hardening:
  - target: x86_64-w64-mingw32
    compiler_path: mingw64
    mingw_prefix: mingw-w64-x86_64
    # hardening doesn't work with mingw-w64-x86_64-gcc, because it's gcc 8
    hardening: --disable-gcc-hardening

matrix:
  # Don't keep building failing jobs
  fast_finish: true
  # Skip the 32-bit Windows Server 2016 job, and the 64-bit Windows Server
  # 2012 R2 job, to speed up the build.
  # The environment variables must be listed without the 'environment' tag.
  exclude:
    - image: Visual Studio 2017
      target: i686-w64-mingw32
      compiler_path: mingw32
      mingw_prefix: mingw-w64-i686
      hardening:
    - image: Visual Studio 2015
      target: x86_64-w64-mingw32
      compiler_path: mingw64
      mingw_prefix: mingw-w64-x86_64
      # hardening doesn't work with mingw-w64-x86_64-gcc, because it's gcc 8
      hardening: --disable-gcc-hardening

install:
- ps: >-
    Function Execute-Command ($commandPath)
    {
        & $commandPath $args 2>&1
        if ( $LastExitCode -ne 0 ) {
            $host.SetShouldExit( $LastExitCode )
        }
    }
    Function Execute-Bash ()
    {
        Execute-Command 'c:\msys64\usr\bin\bash' '-e' '-c' $args
    }
    <# mingw packages start with ${env:mingw_prefix}
     # unprefixed packages are from MSYS2, which is like Cygwin. Avoid them.
     #
     # Use pacman --debug to show package downloads and install locations
     #>
    Execute-Command "C:\msys64\usr\bin\pacman" -Sy --verbose --needed --noconfirm ${env:mingw_prefix}-libevent ${env:mingw_prefix}-pkg-config ${env:mingw_prefix}-xz ${env:mingw_prefix}-zstd ;

build_script:
- ps: >-
    if ($env:compiler -eq "mingw") {
            <# use the MSYS2 compiler and user binaries to build and install #>
            $oldpath = ${env:Path} -split ';'
            $buildpath = @("C:\msys64\${env:compiler_path}\bin", "C:\msys64\usr\bin") + $oldpath
            $env:Path = @($buildpath) -join ';'
            $env:build = @("${env:APPVEYOR_BUILD_FOLDER}", $env:target) -join '\'
            Set-Location "${env:APPVEYOR_BUILD_FOLDER}"
            Execute-Bash 'autoreconf -i'
            mkdir "${env:build}"
            Set-Location "${env:build}"
            Execute-Bash "which ${env:target}-gcc"
            Execute-Bash "${env:target}-gcc --version"
            <# compile for mingw
             # mingw zstd doesn't come with a pkg-config file, so we manually
             # configure its flags. liblzma just works.
             #>
            Execute-Bash "ZSTD_CFLAGS='-L/${env:compiler_path}/include' ZSTD_LIBS='-L/${env:compiler_path}/lib -lzstd' ../configure --prefix=/${env:compiler_path} --build=${env:target} --host=${env:target} --with-openssl-dir=/${env:compiler_path} --disable-asciidoc --enable-fatal-warnings ${env:hardening}"
            Execute-Bash "V=1 make -k -j2"
            Execute-Bash "V=1 make -k -j2 install"
     }

test_script:
- ps: >-
    if ($env:compiler -eq "mingw") {
            <# use the MSYS2 compiler binaries to make check #>
            $oldpath = ${env:Path} -split ';'
            $buildpath = @("C:\msys64\${env:compiler_path}\bin") + $oldpath
            $env:Path = $buildpath -join ';'
            Set-Location "${env:build}"
<<<<<<< HEAD
            Copy-Item "C:/msys64/${env:compiler_path}/bin/libssp-0.dll" -Destination "${env:build}/src/test"
            Copy-Item "C:/msys64/${env:compiler_path}/bin/zlib1.dll" -Destination "${env:build}/src/test"
            Execute-Bash "VERBOSE=1 make -j2 check"
=======
            Execute-Bash "VERBOSE=1 make -k -j2 check"
>>>>>>> da5c8277
    }

on_finish:
- ps: >-
    if ($env:compiler -eq "mingw") {
            <# use the MSYS2 user binaries to archive failures #>
            $oldpath = ${env:Path} -split ';'
            $buildpath = @("C:\msys64\usr\bin") + $oldpath
            $env:Path = @($buildpath) -join ';'
            Set-Location "${env:build}"
            <# store logs as appveyor artifacts: see the artifacts tab #>
            Execute-Bash "7z a logs.zip config.log || true"
            Execute-Bash "7z a logs.zip test-suite.log || true"
            Execute-Bash "appveyor PushArtifact logs.zip || true"
            Execute-Bash "tail -1000 config.log || true"
            Execute-Bash "cat test-suite.log || true"
    }

# notify the IRC channel of any failures
on_failure:
- cmd: C:\Python27\python.exe %APPVEYOR_BUILD_FOLDER%\scripts\test\appveyor-irc-notify.py irc.oftc.net:6697 tor-ci failure<|MERGE_RESOLUTION|>--- conflicted
+++ resolved
@@ -95,13 +95,9 @@
             $buildpath = @("C:\msys64\${env:compiler_path}\bin") + $oldpath
             $env:Path = $buildpath -join ';'
             Set-Location "${env:build}"
-<<<<<<< HEAD
             Copy-Item "C:/msys64/${env:compiler_path}/bin/libssp-0.dll" -Destination "${env:build}/src/test"
             Copy-Item "C:/msys64/${env:compiler_path}/bin/zlib1.dll" -Destination "${env:build}/src/test"
-            Execute-Bash "VERBOSE=1 make -j2 check"
-=======
             Execute-Bash "VERBOSE=1 make -k -j2 check"
->>>>>>> da5c8277
     }
 
 on_finish:
