--- conflicted
+++ resolved
@@ -1,4 +1,3 @@
-<<<<<<< HEAD
 Changes in version 0.2.2.9-alpha - 2010-02-22
   o Directory authority changes:
     - Change IP address for dannenberg (v3 directory authority), and
@@ -71,28 +70,10 @@
       arguments we do not recognize.
 
 
-Changes in version 0.2.2.8-alpha - 2010-01-26
-  o Major bugfixes:
-    - Fix a memory corruption bug on bridges that occured during the
-      inclusion of stats data in extra-info descriptors. Also fix the
-      interface for geoip_get_bridge_stats* to prevent similar bugs in
-      the future. Diagnosis by Tas, patch by Karsten and Sebastian.
-      Fixes bug 1208; bugfix on 0.2.2.7-alpha.
-
-  o Minor bugfixes:
-    - Ignore OutboundBindAddress when connecting to localhost.
-      Connections to localhost need to come _from_ localhost, or else
-      local servers (like DNS and outgoing HTTP/SOCKS proxies) will often
-      refuse to listen.
-
-
-Changes in version 0.2.1.24 - 2010-??-??
-=======
 Changes in version 0.2.1.24 - 2010-02-21
   Tor 0.2.1.24 makes Tor work again on the latest OS X -- this time
   for sure!
 
->>>>>>> 5e5bc872
   o Minor bugfixes:
     - Work correctly out-of-the-box with even more vendor-patched versions
       of OpenSSL. In particular, make it so Debian and OS X don't need
@@ -140,6 +121,21 @@
       throughout the month, but we still avoid leaving a precise timestamp
       in the state file about when we first picked the guard. Improves
       over the behavior introduced in 0.1.2.17.
+
+
+Changes in version 0.2.2.8-alpha - 2010-01-26
+  o Major bugfixes:
+    - Fix a memory corruption bug on bridges that occured during the
+      inclusion of stats data in extra-info descriptors. Also fix the
+      interface for geoip_get_bridge_stats* to prevent similar bugs in
+      the future. Diagnosis by Tas, patch by Karsten and Sebastian.
+      Fixes bug 1208; bugfix on 0.2.2.7-alpha.
+
+  o Minor bugfixes:
+    - Ignore OutboundBindAddress when connecting to localhost.
+      Connections to localhost need to come _from_ localhost, or else
+      local servers (like DNS and outgoing HTTP/SOCKS proxies) will often
+      refuse to listen.
 
 
 Changes in version 0.2.2.7-alpha - 2010-01-19
