--- conflicted
+++ resolved
@@ -951,21 +951,16 @@
 tor_socket_t
 tor_open_socket(int domain, int type, int protocol)
 {
-<<<<<<< HEAD
-  int s;
+  tor_socket_t s;
 #ifdef SOCK_CLOEXEC
 #define LINUX_CLOEXEC_OPEN_SOCKET
   type |= SOCK_CLOEXEC;
 #endif
   s = socket(domain, type, protocol);
-  if (s >= 0) {
+  if (SOCKET_OK(s)) {
 #if !defined(LINUX_CLOEXEC_OPEN_SOCKET) && defined(FD_CLOEXEC)
     fcntl(s, F_SETFD, FD_CLOEXEC);
 #endif
-=======
-  tor_socket_t s = socket(domain, type, protocol);
-  if (SOCKET_OK(s)) {
->>>>>>> da7c60dc
     socket_accounting_lock();
     ++n_sockets_open;
     mark_socket_open(s);
@@ -978,22 +973,17 @@
 tor_socket_t
 tor_accept_socket(int sockfd, struct sockaddr *addr, socklen_t *len)
 {
-<<<<<<< HEAD
-  int s;
+  tor_socket_t s;
 #if defined(HAVE_ACCEPT4) && defined(SOCK_CLOEXEC)
 #define LINUX_CLOEXEC_ACCEPT
   s = accept4(sockfd, addr, len, SOCK_CLOEXEC);
 #else
   s = accept(sockfd, addr, len);
 #endif
-  if (s >= 0) {
+  if (SOCKET_OK(s)) {
 #if !defined(LINUX_CLOEXEC_ACCEPT) && defined(FD_CLOEXEC)
     fcntl(s, F_SETFD, FD_CLOEXEC);
 #endif
-=======
-  tor_socket_t s = accept(sockfd, addr, len);
-  if (SOCKET_OK(s)) {
->>>>>>> da7c60dc
     socket_accounting_lock();
     ++n_sockets_open;
     mark_socket_open(s);
