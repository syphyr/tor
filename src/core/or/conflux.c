/* Copyright (c) 2021, The Tor Project, Inc. */
/* See LICENSE for licensing information */

/**
 * \file conflux.c
 * \brief Conflux multipath core algorithms
 */

#include "core/or/relay_msg.h"
#define TOR_CONFLUX_PRIVATE

#include "core/or/or.h"

#include "core/or/circuit_st.h"
#include "core/or/sendme.h"
#include "core/or/relay.h"
#include "core/or/congestion_control_common.h"
#include "core/or/congestion_control_st.h"
#include "core/or/origin_circuit_st.h"
#include "core/or/circuitlist.h"
#include "core/or/circuituse.h"
#include "core/or/conflux.h"
#include "core/or/conflux_params.h"
#include "core/or/conflux_util.h"
#include "core/or/conflux_pool.h"
#include "core/or/conflux_st.h"
#include "core/or/conflux_cell.h"
#include "lib/time/compat_time.h"
#include "app/config/config.h"

/** One million microseconds in a second */
#define USEC_PER_SEC 1000000

static inline uint64_t cwnd_sendable(const circuit_t *on_circ,
                                     uint64_t in_usec, uint64_t our_usec);

/* Track the total number of bytes used by all ooo_q so it can be used by the
 * OOM handler to assess.
 *
 * When adding or subtracting to this value, use conflux_msg_alloc_cost(). */
static uint64_t total_ooo_q_bytes = 0;

/**
 * Determine if we should multiplex a specific relay command or not.
 *
 * TODO: Version of this that is the set of forbidden commands
 * on linked circuits
 */
bool
conflux_should_multiplex(int relay_command)
{
  switch (relay_command) {
    /* These are all fine to multiplex, and must be
     * so that ordering is preserved */
    case RELAY_COMMAND_BEGIN:
    case RELAY_COMMAND_DATA:
    case RELAY_COMMAND_END:
    case RELAY_COMMAND_CONNECTED:
      return true;

    /* We can't multiplex these because they are
     * circuit-specific */
    case RELAY_COMMAND_SENDME:
    case RELAY_COMMAND_EXTEND:
    case RELAY_COMMAND_EXTENDED:
    case RELAY_COMMAND_TRUNCATE:
    case RELAY_COMMAND_TRUNCATED:
    case RELAY_COMMAND_DROP:
      return false;

    /* We must multiplex RESOLVEs because their ordering
     * impacts begin/end. */
    case RELAY_COMMAND_RESOLVE:
    case RELAY_COMMAND_RESOLVED:
      return true;

    /* These are all circuit-specific */
    case RELAY_COMMAND_BEGIN_DIR:
    case RELAY_COMMAND_EXTEND2:
    case RELAY_COMMAND_EXTENDED2:
    case RELAY_COMMAND_ESTABLISH_INTRO:
    case RELAY_COMMAND_ESTABLISH_RENDEZVOUS:
    case RELAY_COMMAND_INTRODUCE1:
    case RELAY_COMMAND_INTRODUCE2:
    case RELAY_COMMAND_RENDEZVOUS1:
    case RELAY_COMMAND_RENDEZVOUS2:
    case RELAY_COMMAND_INTRO_ESTABLISHED:
    case RELAY_COMMAND_RENDEZVOUS_ESTABLISHED:
    case RELAY_COMMAND_INTRODUCE_ACK:
    case RELAY_COMMAND_PADDING_NEGOTIATE:
    case RELAY_COMMAND_PADDING_NEGOTIATED:
      return false;

    /* These must be multiplexed because their ordering
     * relative to BEGIN/END must be preserved */
    case RELAY_COMMAND_XOFF:
    case RELAY_COMMAND_XON:
      return true;

    /* These two are not multiplexed, because they must
     * be processed immediately to update sequence numbers
     * before any other cells are processed on the circuit */
    case RELAY_COMMAND_CONFLUX_SWITCH:
    case RELAY_COMMAND_CONFLUX_LINK:
    case RELAY_COMMAND_CONFLUX_LINKED:
    case RELAY_COMMAND_CONFLUX_LINKED_ACK:
      return false;

    default:
      log_warn(LD_BUG, "Conflux asked to multiplex unknown relay command %d",
               relay_command);
      return false;
  }
}

/** Return the leg for a circuit in a conflux set. Return NULL if not found. */
conflux_leg_t *
conflux_get_leg(conflux_t *cfx, const circuit_t *circ)
{
  conflux_leg_t *leg_found = NULL;
  tor_assert(cfx);
  tor_assert(cfx->legs);

  // Find the leg that the cell is written on
  CONFLUX_FOR_EACH_LEG_BEGIN(cfx, leg) {
    if (leg->circ == circ) {
      leg_found = leg;
      break;
    }
  } CONFLUX_FOR_EACH_LEG_END(leg);

  return leg_found;
}

/**
 * Gets the maximum last_seq_sent from all legs.
 */
uint64_t
conflux_get_max_seq_sent(const conflux_t *cfx)
{
  uint64_t max_seq_sent = 0;

  CONFLUX_FOR_EACH_LEG_BEGIN(cfx, leg) {
    if (leg->last_seq_sent > max_seq_sent) {
      max_seq_sent = leg->last_seq_sent;
    }
  } CONFLUX_FOR_EACH_LEG_END(leg);

  return max_seq_sent;
}

/**
 * Gets the maximum last_seq_recv from all legs.
 */
uint64_t
conflux_get_max_seq_recv(const conflux_t *cfx)
{
  uint64_t max_seq_recv = 0;

  CONFLUX_FOR_EACH_LEG_BEGIN(cfx, leg) {
    if (leg->last_seq_recv > max_seq_recv) {
      max_seq_recv = leg->last_seq_recv;
    }
  } CONFLUX_FOR_EACH_LEG_END(leg);

  return max_seq_recv;
}

/** Return the total memory allocation the circuit is using by conflux. If this
 * circuit is not a Conflux circuit, 0 is returned. */
uint64_t
conflux_get_circ_bytes_allocation(const circuit_t *circ)
{
  if (circ->conflux) {
    return smartlist_len(circ->conflux->ooo_q) * sizeof(void*)
      + circ->conflux->ooo_q_alloc_cost;
  }
  return 0;
}

/** Return the total memory allocation in bytes by the subsystem.
 *
 * At the moment, only out of order queues are consiered. */
uint64_t
conflux_get_total_bytes_allocation(void)
{
  return total_ooo_q_bytes;
}

/** The OOM handler is asking us to try to free at least bytes_to_remove. */
size_t
conflux_handle_oom(size_t bytes_to_remove)
{
  (void) bytes_to_remove;

  /* We are not doing anything on the sets, the OOM handler will trigger a
   * circuit clean up which will affect conflux sets, by pruning oldest
   * circuits. */

  log_info(LD_CIRC, "OOM handler triggered. OOO queus allocation: %" PRIu64,
           total_ooo_q_bytes);
  return 0;
}

/**
 * Returns true if a circuit has package window space to send, and is
 * not blocked locally.
 */
static inline bool
circuit_ready_to_send(const circuit_t *circ)
{
  const congestion_control_t *cc = circuit_ccontrol(circ);
  bool cc_sendable = true;

  /* We consider ourselves blocked if we're within 1 sendme of the
   * cwnd, because inflight is decremented before this check */
  // TODO-329-TUNING: This subtraction not be right.. It depends
  // on call order wrt decisions and sendme arrival
  if (cc->inflight >= cc->cwnd) {
    cc_sendable = false;
  }

  /* Origin circuits use the package window of the last hop, and
   * have an outbound cell direction (towards exit). Otherwise,
   * there is no cpath and direction is inbound. */
  if (CIRCUIT_IS_ORIGIN(circ)) {
    return cc_sendable && !circ->circuit_blocked_on_n_chan;
  } else {
    return cc_sendable && !circ->circuit_blocked_on_p_chan;
  }
}

/**
 * Return the circuit with the minimum RTT. Do not use any
 * other circuit.
 *
 * This algorithm will minimize RTT always, and will not provide
 * any throughput benefit. We expect it to be useful for VoIP/UDP
 * use cases. Because it only uses one circuit on a leg at a time,
 * it can have more than one circuit per guard (ie: to find
 * lower-latency middles for the path).
 */
static const circuit_t *
conflux_decide_circ_minrtt(const conflux_t *cfx)
{
  uint64_t min_rtt = UINT64_MAX;
  const circuit_t *circ = NULL;

  /* Can't get here without any legs. */
  tor_assert(CONFLUX_NUM_LEGS(cfx));

  CONFLUX_FOR_EACH_LEG_BEGIN(cfx, leg) {

    /* Ignore circuits with no RTT measurement */
    if (leg->circ_rtts_usec && leg->circ_rtts_usec < min_rtt) {
      circ = leg->circ;
      min_rtt = leg->circ_rtts_usec;
    }
  } CONFLUX_FOR_EACH_LEG_END(leg);

  /* If the minRTT circuit can't send, dont send on any circuit. */
  if (!circ || !circuit_ready_to_send(circ)) {
    return NULL;
  }
  return circ;
}

/**
 * Favor the circuit with the lowest RTT that still has space in the
 * congestion window.
 *
 * This algorithm will maximize total throughput at the expense of
 * bloating out-of-order queues.
 */
static const circuit_t *
conflux_decide_circ_lowrtt(const conflux_t *cfx)
{
  uint64_t low_rtt = UINT64_MAX;
  const circuit_t *circ = NULL;

  /* Can't get here without any legs. */
  tor_assert(CONFLUX_NUM_LEGS(cfx));

  CONFLUX_FOR_EACH_LEG_BEGIN(cfx, leg) {
    /* If the package window is full, skip it */
    if (!circuit_ready_to_send(leg->circ)) {
      continue;
    }

    /* Ignore circuits with no RTT */
    if (leg->circ_rtts_usec && leg->circ_rtts_usec < low_rtt) {
      low_rtt = leg->circ_rtts_usec;
      circ = leg->circ;
    }
  } CONFLUX_FOR_EACH_LEG_END(leg);

  /* At this point, if we found a circuit, we've already validated that its
   * congestion window has room. */
  return circ;
}

/**
 * Returns the amount of room in a cwnd on a circuit.
 */
static inline uint64_t
cwnd_available(const circuit_t *on_circ)
{
  const congestion_control_t *cc = circuit_ccontrol(on_circ);
  tor_assert(cc);

  if (cc->cwnd < cc->inflight)
    return 0;

  return cc->cwnd - cc->inflight;
}

/**
 * Return the amount of congestion window we can send on
 * on_circ during in_usec. However, if we're still in
 * slow-start, send the whole window to establish the true
 * cwnd.
 */
static inline uint64_t
cwnd_sendable(const circuit_t *on_circ, uint64_t in_usec,
              uint64_t our_usec)
{
  const congestion_control_t *cc = circuit_ccontrol(on_circ);
  tor_assert(cc);
  uint64_t cwnd_adjusted = cwnd_available(on_circ);

  if (our_usec == 0 || in_usec == 0) {
    log_fn(LOG_PROTOCOL_WARN, LD_CIRC,
       "cwnd_sendable: Missing RTT data. in_usec: %" PRIu64
       " our_usec: %" PRIu64, in_usec, our_usec);
    return cwnd_adjusted;
  }

  if (cc->in_slow_start) {
    return cwnd_adjusted;
  } else {
    /* For any given leg, it has min_rtt/2 time before the 'primary'
     * leg's acks start arriving. So, the amount of data this
     * 'secondary' leg can send while the min_rtt leg transmits these
     * acks is:
     *   (cwnd_leg/(leg_rtt/2))*min_rtt/2 = cwnd_leg*min_rtt/leg_rtt.
     */
    uint64_t sendable = cwnd_adjusted*in_usec/our_usec;
    return MIN(cc->cwnd, sendable);
  }
}

/**
 * Returns true if we can switch to a new circuit, false otherwise.
 *
 * This function assumes we're primarily switching between two circuits,
 * the current and the prev. If we're using more than two circuits, we
 * need to set cfx_drain_pct to 100.
 */
static inline bool
conflux_can_switch(const conflux_t *cfx)
{
  /* If we still expected to send more cells on this circuit,
   * we're only allowed to switch if the previous circuit emptied. */
  if (cfx->cells_until_switch > 0) {
    /* If there is no prev leg, skip the inflight check. */
    if (!cfx->prev_leg) {
      return false;
    }
    const congestion_control_t *ccontrol =
      circuit_ccontrol(cfx->prev_leg->circ);

    /* If the inflight count has drained to below cfx_drain_pct
     * of the congestion window, then we can switch.
     * We check the sendme_inc because there may be un-ackable
     * data in inflight as well, and we can still switch then. */
    // TODO-329-TUNING: Should we try to switch if the prev_leg is
    // ready to send, instead of this?
    if (ccontrol->inflight < ccontrol->sendme_inc ||
        100*ccontrol->inflight <=
        conflux_params_get_drain_pct()*ccontrol->cwnd) {
      return true;
    }

    return false;
  }

  return true;
}

/**
 * Favor the circuit with the lowest RTT that still has space in the
 * congestion window up to the ratio of RTTs.
 *
 * This algorithm should only use auxillary legs up to the point
 * where their data arrives roughly the same time as the lowest
 * RTT leg. It will not utilize the full cwnd of auxillary legs,
 * except in slow start. Therefore, out-of-order queue bloat should
 * be minimized to just the slow-start phase.
 */
static const circuit_t *
conflux_decide_circ_cwndrtt(const conflux_t *cfx)
{
  uint64_t min_rtt = UINT64_MAX;
  const conflux_leg_t *leg = NULL;

  /* Can't get here without any legs. */
  tor_assert(!CONFLUX_NUM_LEGS(cfx));

  /* Find the leg with the minimum RTT.*/
  CONFLUX_FOR_EACH_LEG_BEGIN(cfx, l) {
    /* Ignore circuits with invalid RTT */
    if (l->circ_rtts_usec && l->circ_rtts_usec < min_rtt) {
      min_rtt = l->circ_rtts_usec;
      leg = l;
    }
  } CONFLUX_FOR_EACH_LEG_END(l);

  /* If the package window is has room, use it */
  if (leg && circuit_ready_to_send(leg->circ)) {
    return leg->circ;
  }

  leg = NULL;

  CONFLUX_FOR_EACH_LEG_BEGIN(cfx, l) {
    if (!circuit_ready_to_send(l->circ)) {
      continue;
    }

    /* Pick a 'min_leg' with the lowest RTT that still has
     * room in the congestion window. Note that this works for
     * min_leg itself, up to inflight. */
    if (l->circ_rtts_usec &&
        cwnd_sendable(l->circ, min_rtt, l->circ_rtts_usec) > 0) {
      leg = l;
    }
  } CONFLUX_FOR_EACH_LEG_END(l);

  /* If the circuit can't send, don't send on any circuit. */
  if (!leg || !circuit_ready_to_send(leg->circ)) {
    return NULL;
  }
  return leg->circ;
}

/**
 * This function is called when we want to send a relay cell on a
 * conflux, as well as when we want to compute available space in
 * to package from streams.
 *
 * It determines the circuit that relay command should be sent on,
 * and sends a SWITCH cell if necessary.
 *
 * It returns the circuit we should send on. If no circuits are ready
 * to send, it returns NULL.
 */
circuit_t *
conflux_decide_circ_for_send(conflux_t *cfx,
                             circuit_t *orig_circ,
                             uint8_t relay_command)
{
  /* If this command should not be multiplexed, send it on the original
   * circuit */
  if (!conflux_should_multiplex(relay_command)) {
    return orig_circ;
  }

  circuit_t *new_circ = conflux_decide_next_circ(cfx);

  /* Because our congestion window only cover relay data command, we can end up
   * in a situation where we need to send non data command when all circuits
   * are at capacity. For those cases, keep using the *current* leg,
   * so these commands arrive in-order. */
  if (!new_circ && relay_command != RELAY_COMMAND_DATA) {
    /* Curr leg should be set, because conflux_decide_next_circ() should
     * have set it earlier. No BUG() here because the only caller BUG()s. */
    if (!cfx->curr_leg) {
      log_warn(LD_BUG, "No current leg for conflux with relay command %d",
               relay_command);
      return NULL;
    }
    return cfx->curr_leg->circ;
  }

  /*
   * If we are switching to a new circuit, we need to send a SWITCH command.
   * We also need to compute an estimate of how much data we can send on
   * the new circuit before we are allowed to switch again, to rate
   * limit the frequency of switching.
   */
  if (new_circ) {
    conflux_leg_t *new_leg = conflux_get_leg(cfx, new_circ);
    tor_assert(cfx->curr_leg);

    if (new_circ != cfx->curr_leg->circ) {
      // TODO-329-TUNING: This is one mechanism to rate limit switching,
      // which should reduce the OOQ mem. However, we're not going to do that
      // until we get some data on if the memory usage is high
      cfx->cells_until_switch = 0;
        //cwnd_sendable(new_circ,cfx->curr_leg->circ_rtts_usec,
        //                         new_leg->circ_rtts_usec);

      conflux_validate_stream_lists(cfx);

      cfx->prev_leg = cfx->curr_leg;
      cfx->curr_leg = new_leg;

      tor_assert(cfx->prev_leg);
      tor_assert(cfx->curr_leg);

      uint64_t relative_seq = cfx->prev_leg->last_seq_sent -
                              cfx->curr_leg->last_seq_sent;

      if (cfx->curr_leg->last_seq_sent > cfx->prev_leg->last_seq_sent) {
        /* Having incoherent sequence numbers, log warn about it but rate limit
         * it to every hour so we avoid redundent report. */
        static ratelim_t rlimit = RATELIM_INIT(60 * 60);
        log_fn_ratelim(&rlimit, LOG_WARN, LD_BUG,
                       "Current conflux leg last_seq_sent=%"PRIu64
                       " is above previous leg at %" PRIu64 ". Closing set.",
                       cfx->curr_leg->last_seq_sent,
                       cfx->prev_leg->last_seq_sent);
        conflux_mark_all_for_close(cfx->nonce, CIRCUIT_IS_ORIGIN(new_circ),
                                   END_CIRC_REASON_TORPROTOCOL);
        return NULL;
      }

      /* On failure to send the SWITCH, we close everything. This means we have
       * a protocol error or the sending failed and the circuit is closed. */
      if (!conflux_send_switch_command(cfx->curr_leg->circ, relative_seq)) {
        conflux_mark_all_for_close(cfx->nonce, CIRCUIT_IS_ORIGIN(new_circ),
                                   END_CIRC_REASON_TORPROTOCOL);
        return NULL;
      }
      cfx->curr_leg->last_seq_sent = cfx->prev_leg->last_seq_sent;
    }
  }

  return new_circ;
}

/** Called after conflux actually sent a cell on a circuit.
 * This function updates sequence number counters, and
 * switch counters.
 */
void
conflux_note_cell_sent(conflux_t *cfx, circuit_t *circ, uint8_t relay_command)
{
  conflux_leg_t *leg = NULL;

  if (!conflux_should_multiplex(relay_command)) {
    return;
  }

  leg = conflux_get_leg(cfx, circ);
  if (leg == NULL) {
    log_fn(LOG_PROTOCOL_WARN, LD_BUG, "No Conflux leg after sending a cell");
    return;
  }

  leg->last_seq_sent++;

  if (cfx->cells_until_switch > 0) {
    cfx->cells_until_switch--;
  }
}

/** Find the leg with lowest non-zero curr_rtt_usec, and
 * pick it for our current leg. */
static inline bool
conflux_pick_first_leg(conflux_t *cfx)
{
  conflux_leg_t *min_leg = NULL;

  CONFLUX_FOR_EACH_LEG_BEGIN(cfx, leg) {
    /* We need to skip 0-RTT legs, since this can happen at the exit
     * when there is a race between BEGIN and LINKED_ACK, and BEGIN
     * wins the race. The good news is that because BEGIN won,
     * we don't need to consider those other legs, since they are
     * slower. */
    if (leg->circ_rtts_usec > 0) {
      if (!min_leg || leg->circ_rtts_usec < min_leg->circ_rtts_usec) {
        min_leg = leg;
      }
    }
  } CONFLUX_FOR_EACH_LEG_END(leg);

  if (!min_leg) {
    // Get the 0th leg; if it does not exist, log the set.
    // Bug 40827 managed to hit this, so let's dump the sets
    // in case it happens again.
    if (BUG(smartlist_len(cfx->legs) <= 0)) {
      // Since we have no legs, we have no idea if this is really a client
      // or server set. Try to find any that match:
      log_warn(LD_BUG, "Matching client sets:");
      conflux_log_set(LOG_WARN, cfx, true);
      log_warn(LD_BUG, "Matching server sets:");
      conflux_log_set(LOG_WARN, cfx, false);
      log_warn(LD_BUG, "End conflux set dump");
      return false;
    }

    min_leg = smartlist_get(cfx->legs, 0);
    tor_assert(min_leg);
    if (BUG(min_leg->linked_sent_usec == 0)) {
      log_warn(LD_BUG, "Conflux has no legs with non-zero RTT. "
               "Using first leg.");
      conflux_log_set(LOG_WARN, cfx, CIRCUIT_IS_ORIGIN(min_leg->circ));
    }
  }

  // TODO-329-TUNING: We may want to initialize this to a cwnd, to
  // minimize early switching?
  //cfx->cells_until_switch = circuit_ccontrol(min_leg->circ)->cwnd;
  cfx->cells_until_switch = 0;

  cfx->curr_leg = min_leg;

  return true;
}

/**
 * Returns the circuit that conflux would send on next, if
 * conflux_decide_circ_for_send were called. This is used to compute
 * available space in the package window.
 */
circuit_t *
conflux_decide_next_circ(conflux_t *cfx)
{
  // TODO-329-TUNING: Temporarily validate legs here. We can remove
  // this once tuning is complete.
  conflux_validate_legs(cfx);

  /* If the conflux set is tearing down and has no current leg,
   * bail and give up */
  if (cfx->in_full_teardown) {
    return NULL;
  }

  /* If we don't have a current leg yet, pick one.
   * (This is the only non-const operation in this function). */
  if (!cfx->curr_leg) {
    if (!conflux_pick_first_leg(cfx))
      return NULL;
  }

  /* First, check if we can switch. */
  if (!conflux_can_switch(cfx)) {
    tor_assert(cfx->curr_leg);
    circuit_t *curr_circ = cfx->curr_leg->circ;

    /* If we can't switch, and the current circuit can't send,
     * then return null. */
    if (circuit_ready_to_send(curr_circ)) {
      return curr_circ;
    }
    log_info(LD_CIRC, "Conflux can't switch; no circuit to send on.");
    return NULL;
  }

  switch (cfx->params.alg) {
    case CONFLUX_ALG_MINRTT: // latency (no ooq)
      return (circuit_t*)conflux_decide_circ_minrtt(cfx);
    case CONFLUX_ALG_LOWRTT: // high throughput (high oooq)
      return (circuit_t*)conflux_decide_circ_lowrtt(cfx);
    case CONFLUX_ALG_CWNDRTT: // throughput (low oooq)
      return (circuit_t*)conflux_decide_circ_cwndrtt(cfx);
    default:
      return NULL;
  }
}

/**
 * Called when we have a new RTT estimate for a circuit.
 */
void
conflux_update_rtt(conflux_t *cfx, circuit_t *circ, uint64_t rtt_usec)
{
  conflux_leg_t *leg = conflux_get_leg(cfx, circ);

  if (!leg) {
    log_warn(LD_BUG, "Got RTT update for circuit not in conflux");
    return;
  }

  // Update RTT
  leg->circ_rtts_usec = rtt_usec;

  // TODO-329-ARTI: For UDP latency targeting, arti could decide to launch
  // new a test leg to potentially replace this one, if a latency target
  // was requested and we now exceed it. Since C-Tor client likely
  // will not have UDP support, we aren't doing this here.
}

/**
 * Comparison function for ooo_q pqueue.
 *
 * Ensures that lower sequence numbers are at the head of the pqueue.
 */
static int
conflux_queue_cmp(const void *a, const void *b)
{
  // Compare a and b as conflux_cell_t using the seq field, and return a
  // comparison result such that the lowest seq is at the head of the pqueue.
  const conflux_msg_t *cell_a = a;
  const conflux_msg_t *cell_b = b;

  tor_assert(cell_a);
  tor_assert(cell_b);

  if (cell_a->seq < cell_b->seq) {
    return -1;
  } else if (cell_a->seq > cell_b->seq) {
    return 1;
  } else {
    return 0;
  }
}

/**
 * Get the congestion control object for a conflux circuit.
 *
 * Because conflux can only be negotiated with the last hop, we
 * can use the last hop of the cpath to obtain the congestion
 * control object for origin circuits. For non-origin circuits,
 * we can use the circuit itself.
 */
const congestion_control_t *
circuit_ccontrol(const circuit_t *circ)
{
  const congestion_control_t *ccontrol = NULL;
  tor_assert(circ);

  if (CIRCUIT_IS_ORIGIN(circ)) {
    tor_assert(CONST_TO_ORIGIN_CIRCUIT(circ)->cpath);
    tor_assert(CONST_TO_ORIGIN_CIRCUIT(circ)->cpath->prev);
    ccontrol = CONST_TO_ORIGIN_CIRCUIT(circ)->cpath->prev->ccontrol;
  } else {
    ccontrol = circ->ccontrol;
  }

  /* Conflux circuits always have congestion control*/
  tor_assert(ccontrol);
  return ccontrol;
}

// TODO-329-TUNING: For LowRTT, we can at most switch every SENDME,
// but for BLEST, we should switch at most every cwnd.. But
// we do not know the other side's CWND here.. We can at best
// asssume it is above the cwnd_min
#define CONFLUX_MIN_LINK_INCREMENT 31
/**
 * Validate and handle RELAY_COMMAND_CONFLUX_SWITCH.
 */
int
conflux_process_switch_command(circuit_t *in_circ,
                               crypt_path_t *layer_hint,
                               const relay_msg_t *msg)
{
  tor_assert(in_circ);
  tor_assert(msg);

  conflux_t *cfx = in_circ->conflux;
  uint32_t relative_seq;
  conflux_leg_t *leg;

  if (!conflux_is_enabled(in_circ)) {
    circuit_mark_for_close(in_circ, END_CIRC_REASON_TORPROTOCOL);
    return -1;
  }

  /* If there is no conflux object negotiated, this is invalid.
   * log and close circ */
  if (!cfx) {
    log_warn(LD_BUG, "Got a conflux switch command on a circuit without "
             "conflux negotiated. Closing circuit.");

    circuit_mark_for_close(in_circ, END_CIRC_REASON_TORPROTOCOL);
    return -1;
  }

  // TODO-329-TUNING: Temporarily validate that we have all legs.
  // After tuning is complete, we can remove this.
  conflux_validate_legs(cfx);

  leg = conflux_get_leg(cfx, in_circ);

  /* If we can't find the conflux leg, we got big problems..
   * Close the circuit. */
  if (!leg) {
    log_warn(LD_BUG, "Got a conflux switch command on a circuit without "
             "conflux leg. Closing circuit.");
    circuit_mark_for_close(in_circ, END_CIRC_REASON_INTERNAL);
    return -1;
  }

  // Check source hop via layer_hint
  if (!conflux_validate_source_hop(in_circ, layer_hint)) {
    log_warn(LD_BUG, "Got a conflux switch command on a circuit with "
             "invalid source hop. Closing circuit.");
    circuit_mark_for_close(in_circ, END_CIRC_REASON_TORPROTOCOL);
    return -1;
  }

  relative_seq = conflux_cell_parse_switch(msg);

  /*
   * We have to make sure that the switch command is truely
   * incrementing the sequence number, or else it becomes
   * a side channel that can be spammed for traffic analysis.
   */
  // TODO-329-TUNING: This can happen. Disabling for now..
  //if (relative_seq < CONFLUX_MIN_LINK_INCREMENT) {
  // log_warn(LD_CIRC, "Got a conflux switch command with a relative "
  //          "sequence number less than the minimum increment. Closing "
  //          "circuit.");
  // circuit_mark_for_close(in_circ, END_CIRC_REASON_TORPROTOCOL);
  // return -1;
  //}

  // TODO-329-UDP: When Prop#340 exits and was negotiated, ensure we're
  // in a packed cell, with another cell following, otherwise
  // this is a spammed side-channel.
  //   - We definitely should never get switches back-to-back.
  //   - We should not get switches across all legs with no data
  // But before Prop#340, it doesn't make much sense to do this.
  // C-Tor is riddled with side-channels like this anyway, unless
  // vanguards is in use. And this feature is not supported by
  // onion servicees in C-Tor, so we're good there.

  /* Update the absolute sequence number on this leg by the delta.
   * Since this cell is not multiplexed, we do not count it towards
   * absolute sequence numbers. We only increment the sequence
   * numbers for multiplexed cells. Hence there is no +1 here. */
  leg->last_seq_recv += relative_seq;

  /* Mark this data as validated for controlport and vanguards
   * dropped cell handling */
  if (CIRCUIT_IS_ORIGIN(in_circ)) {
    circuit_read_valid_data(TO_ORIGIN_CIRCUIT(in_circ), msg->length);
  }

  return 0;
}

/**
 * Return the total number of required allocated to store `msg`.
 */
static inline size_t
conflux_msg_alloc_cost(conflux_msg_t *msg)
{
  return msg->msg->length + sizeof(conflux_msg_t) + sizeof(relay_msg_t);
}

/**
 * Process an incoming relay cell for conflux. Called from
 * connection_edge_process_relay_cell().
 *
 * Returns true if the conflux system now has well-ordered cells to deliver
 * to streams, false otherwise.
 */
bool
conflux_process_relay_msg(conflux_t *cfx, circuit_t *in_circ,
                          crypt_path_t *layer_hint, const relay_msg_t *msg)
{
  // TODO-329-TUNING: Temporarily validate legs here. We can remove
  // this after tuning is complete.
  conflux_validate_legs(cfx);

  conflux_leg_t *leg = conflux_get_leg(cfx, in_circ);
  if (!leg) {
    log_warn(LD_BUG, "Got a conflux cell on a circuit without "
             "conflux leg. Closing circuit.");
    circuit_mark_for_close(in_circ, END_CIRC_REASON_INTERNAL);
    return false;
  }

  /* We need to make sure this cell came from the expected hop, or
   * else it could be a data corruption attack from a middle node. */
  if (!conflux_validate_source_hop(in_circ, layer_hint)) {
    circuit_mark_for_close(in_circ, END_CIRC_REASON_TORPROTOCOL);
    return false;
  }

  /* Update the running absolute sequence number */
  leg->last_seq_recv++;

  /* If this cell is next, fast-path it by processing the cell in-place */
  if (leg->last_seq_recv == cfx->last_seq_delivered + 1) {
    /* The cell is now ready to be processed, and rest of the queue should
     * now be checked for remaining elements */
    cfx->last_seq_delivered++;
    return true;
  } else if (leg->last_seq_recv <= cfx->last_seq_delivered) {
    /* Anyone can mangle these sequence number. */
    log_fn(LOG_PROTOCOL_WARN, LD_BUG,
           "Got a conflux cell with a sequence number "
           "less than the last delivered. Closing circuit.");
    circuit_mark_for_close(in_circ, END_CIRC_REASON_INTERNAL);
    return false;
  } else {
    /* Both cost and param are in bytes. */
    if (cfx->ooo_q_alloc_cost >= conflux_params_get_max_oooq()) {
      /* Log rate limit every hour. In heavy DDoS scenario, this could be
       * triggered many times so avoid the spam. */
      static ratelim_t rlimit = RATELIM_INIT(60 * 60);
      log_fn_ratelim(&rlimit, LOG_WARN, LD_CIRC,
                     "Conflux OOO queue is at maximum. Currently at "
                     "%zu bytes, maximum allowed is %u bytes. Closing.",
                     cfx->ooo_q_alloc_cost, conflux_params_get_max_oooq());
      circuit_mark_for_close(in_circ, END_CIRC_REASON_RESOURCELIMIT);
      return false;
    }
    conflux_msg_t *c_msg = tor_malloc_zero(sizeof(conflux_msg_t));
    c_msg->seq = leg->last_seq_recv;
    /* Notice the copy here. Reason is that we don't have ownership of the
     * message. If we wanted to pull that off, we would need to change the
     * whole calling stack and unit tests on either not touching it after this
     * function indicates that it has taken it or never allocate it from the
     * stack. This is simpler and less error prone but might show up in our
     * profile (maybe?). The Maze is serious. It needs to be respected. */
    c_msg->msg = relay_msg_copy(msg);
    size_t cost = conflux_msg_alloc_cost(c_msg);

    smartlist_pqueue_add(cfx->ooo_q, conflux_queue_cmp,
                         offsetof(conflux_msg_t, heap_idx), c_msg);

    total_ooo_q_bytes += cost;
    cfx->ooo_q_alloc_cost += cost;

    /* This cell should not be processed yet, and the queue is not ready
     * to process because the next absolute seqnum has not yet arrived */
    return false;
  }
}

/**
 * Dequeue the top cell from our queue.
 *
 * Returns the cell as a conflux_cell_t, or NULL if the queue is empty
 * or has a hole.
 */
<<<<<<< HEAD
conflux_msg_t *
conflux_dequeue_relay_msg(conflux_t *cfx)
{
  conflux_msg_t *top = NULL;
=======
conflux_cell_t *
conflux_dequeue_cell(circuit_t *circ)
{
  conflux_cell_t *top = NULL;

  /* Related to #41162. This is really a consequence of the C-tor maze.
   * The function above can close a circuit without returning an error
   * due to several return code ignored. Auditting all of the cell code
   * path and fixing them to not ignore errors could bring many more
   * issues as this behavior has been in tor forever. So do the bandaid
   * fix of bailing if the circuit is closed. */
  if (circ->marked_for_close) {
    static ratelim_t rlim = RATELIM_INIT(60 * 60);
    log_fn_ratelim(&rlim, (circ->conflux == NULL) ? LOG_WARN : LOG_NOTICE,
                   LD_CIRC,
                   "Circuit was closed at %s:%u when dequeuing from OOO",
                   circ->marked_for_close_file, circ->marked_for_close);
    return NULL;
  }
  conflux_t *cfx = circ->conflux;
  if (cfx == NULL) {
    static ratelim_t rlim = RATELIM_INIT(60 * 60);
    log_fn_ratelim(&rlim, LOG_WARN, LD_CIRC,
                   "Bug: Non marked for close circuit with NULL conflux");
    return NULL;
  }
  if (cfx->ooo_q == NULL) {
    static ratelim_t rlim = RATELIM_INIT(60 * 60);
    log_fn_ratelim(&rlim, LOG_WARN, LD_CIRC,
                   "Bug: Non marked for close circuit with NULL OOO queue");
    return NULL;
  }

>>>>>>> b4fde968
  if (smartlist_len(cfx->ooo_q) == 0)
    return NULL;

  top = smartlist_get(cfx->ooo_q, 0);

  /* If the top cell is the next sequence number we need, then
   * pop and return it. */
  if (top->seq == cfx->last_seq_delivered+1) {
    smartlist_pqueue_pop(cfx->ooo_q, conflux_queue_cmp,
                         offsetof(conflux_msg_t, heap_idx));

    size_t cost = conflux_msg_alloc_cost(top);
    total_ooo_q_bytes -= cost;
    cfx->ooo_q_alloc_cost -= cost;

    cfx->last_seq_delivered++;
    return top;
  } else {
    return NULL;
  }
}

/** Free a given conflux msg object. */
void
conflux_relay_msg_free_(conflux_msg_t *msg)
{
  if (msg) {
    relay_msg_free(msg->msg);
    tor_free(msg);
  }
}<|MERGE_RESOLUTION|>--- conflicted
+++ resolved
@@ -940,17 +940,10 @@
  * Returns the cell as a conflux_cell_t, or NULL if the queue is empty
  * or has a hole.
  */
-<<<<<<< HEAD
 conflux_msg_t *
-conflux_dequeue_relay_msg(conflux_t *cfx)
+conflux_dequeue_relay_msg(circuit_t *circ)
 {
   conflux_msg_t *top = NULL;
-=======
-conflux_cell_t *
-conflux_dequeue_cell(circuit_t *circ)
-{
-  conflux_cell_t *top = NULL;
-
   /* Related to #41162. This is really a consequence of the C-tor maze.
    * The function above can close a circuit without returning an error
    * due to several return code ignored. Auditting all of the cell code
@@ -979,7 +972,6 @@
     return NULL;
   }
 
->>>>>>> b4fde968
   if (smartlist_len(cfx->ooo_q) == 0)
     return NULL;
 
