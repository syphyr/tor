--- conflicted
+++ resolved
@@ -897,7 +897,18 @@
     circuit_mark_for_close(in_circ, END_CIRC_REASON_INTERNAL);
     return false;
   } else {
-<<<<<<< HEAD
+    /* Both cost and param are in bytes. */
+    if (cfx->ooo_q_alloc_cost >= conflux_params_get_max_oooq()) {
+      /* Log rate limit every hour. In heavy DDoS scenario, this could be
+       * triggered many times so avoid the spam. */
+      static ratelim_t rlimit = RATELIM_INIT(60 * 60);
+      log_fn_ratelim(&rlimit, LOG_WARN, LD_CIRC,
+                     "Conflux OOO queue is at maximum. Currently at "
+                     "%lu bytes, maximum allowed is %u bytes. Closing.",
+                     cfx->ooo_q_alloc_cost, conflux_params_get_max_oooq());
+      circuit_mark_for_close(in_circ, END_CIRC_REASON_RESOURCELIMIT);
+      return false;
+    }
     conflux_msg_t *c_msg = tor_malloc_zero(sizeof(conflux_msg_t));
     c_msg->seq = leg->last_seq_recv;
     /* Notice the copy here. Reason is that we don't have ownership of the
@@ -908,24 +919,6 @@
      * profile (maybe?). The Maze is serious. It needs to be respected. */
     c_msg->msg = relay_msg_copy(msg);
     size_t cost = conflux_msg_alloc_cost(c_msg);
-=======
-    uint32_t n_bytes_in_q = smartlist_len(cfx->ooo_q) * sizeof(conflux_cell_t);
-    if (n_bytes_in_q >= conflux_params_get_max_oooq()) {
-      /* Log rate limit every hour. In heavy DDoS scenario, this could be
-       * triggered many times so avoid the spam. */
-      static ratelim_t rlimit = RATELIM_INIT(60 * 60);
-      log_fn_ratelim(&rlimit, LOG_WARN, LD_CIRC,
-                     "Conflux OOO queue is at maximum. Currently at "
-                     "%u bytes, maximum allowed is %u bytes. Closing.",
-                     n_bytes_in_q, conflux_params_get_max_oooq());
-      circuit_mark_for_close(in_circ, END_CIRC_REASON_RESOURCELIMIT);
-      return false;
-    }
-    conflux_cell_t *c_cell = tor_malloc_zero(sizeof(conflux_cell_t));
-    c_cell->seq = leg->last_seq_recv;
-
-    memcpy(&c_cell->cell, cell, sizeof(cell_t));
->>>>>>> 3e96c3c1
 
     smartlist_pqueue_add(cfx->ooo_q, conflux_queue_cmp,
                          offsetof(conflux_msg_t, heap_idx), c_msg);
