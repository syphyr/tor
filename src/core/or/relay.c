/* Copyright (c) 2001 Matej Pfajfar.
 * Copyright (c) 2001-2004, Roger Dingledine.
 * Copyright (c) 2004-2006, Roger Dingledine, Nick Mathewson.
 * Copyright (c) 2007-2021, The Tor Project, Inc. */
/* See LICENSE for licensing information */

/**
 * \file relay.c
 * \brief Handle relay cell encryption/decryption, plus packaging and
 *    receiving from circuits, plus queuing on circuits.
 *
 * This is a core modules that makes Tor work. It's responsible for
 * dealing with RELAY cells (the ones that travel more than one hop along a
 * circuit), by:
 *  <ul>
 *   <li>constructing relays cells,
 *   <li>encrypting relay cells,
 *   <li>decrypting relay cells,
 *   <li>demultiplexing relay cells as they arrive on a connection,
 *   <li>queueing relay cells for retransmission,
 *   <li>or handling relay cells that are for us to receive (as an exit or a
 *   client).
 *  </ul>
 *
 * RELAY cells are generated throughout the code at the client or relay side,
 * using relay_send_command_from_edge() or one of the functions like
 * connection_edge_send_command() that calls it.  Of particular interest is
 * connection_edge_package_raw_inbuf(), which takes information that has
 * arrived on an edge connection socket, and packages it as a RELAY_DATA cell
 * -- this is how information is actually sent across the Tor network.  The
 * cryptography for these functions is handled deep in
 * circuit_package_relay_cell(), which either adds a single layer of
 * encryption (if we're an exit), or multiple layers (if we're the origin of
 * the circuit).  After construction and encryption, the RELAY cells are
 * passed to append_cell_to_circuit_queue(), which queues them for
 * transmission and tells the circuitmux (see circuitmux.c) that the circuit
 * is waiting to send something.
 *
 * Incoming RELAY cells arrive at circuit_receive_relay_cell(), called from
 * command.c.  There they are decrypted and, if they are for us, are passed to
 * connection_edge_process_relay_cell(). If they're not for us, they're
 * re-queued for retransmission again with append_cell_to_circuit_queue().
 *
 * The connection_edge_process_relay_cell() function handles all the different
 * types of relay cells, launching requests or transmitting data as needed.
 **/

#include "lib/log/log.h"
#define RELAY_PRIVATE
#include "core/or/or.h"
#include "feature/client/addressmap.h"
#include "lib/err/backtrace.h"
#include "lib/buf/buffers.h"
#include "core/or/channel.h"
#include "feature/client/circpathbias.h"
#include "core/or/circuitbuild.h"
#include "core/or/circuitlist.h"
#include "core/or/circuituse.h"
#include "core/or/circuitpadding.h"
#include "core/or/extendinfo.h"
#include "lib/compress/compress.h"
#include "app/config/config.h"
#include "core/mainloop/connection.h"
#include "core/or/connection_edge.h"
#include "core/or/connection_or.h"
#include "feature/control/control_events.h"
#include "lib/crypt_ops/crypto_rand.h"
#include "lib/crypt_ops/crypto_util.h"
#include "feature/dircommon/directory.h"
#include "feature/relay/dns.h"
#include "feature/relay/circuitbuild_relay.h"
#include "feature/stats/geoip_stats.h"
#include "feature/hs/hs_cache.h"
#include "core/mainloop/mainloop.h"
#include "feature/nodelist/networkstatus.h"
#include "feature/nodelist/nodelist.h"
#include "core/or/onion.h"
#include "core/or/policies.h"
#include "core/or/reasons.h"
#include "core/or/relay.h"
#include "core/crypto/relay_crypto.h"
#include "feature/rend/rendcommon.h"
#include "feature/nodelist/describe.h"
#include "feature/nodelist/routerlist.h"
#include "core/or/scheduler.h"
#include "feature/hs/hs_metrics.h"
#include "feature/stats/rephist.h"
#include "core/or/relay_msg.h"

#include "core/or/cell_st.h"
#include "core/or/cell_queue_st.h"
#include "core/or/cpath_build_state_st.h"
#include "feature/dircommon/dir_connection_st.h"
#include "core/or/destroy_cell_queue_st.h"
#include "core/or/entry_connection_st.h"
#include "core/or/extend_info_st.h"
#include "core/or/or_circuit_st.h"
#include "core/or/origin_circuit_st.h"
#include "feature/nodelist/routerinfo_st.h"
#include "core/or/socks_request_st.h"
#include "core/or/sendme.h"
#include "core/or/congestion_control_common.h"
#include "core/or/congestion_control_flow.h"
#include "core/or/conflux.h"
#include "core/or/conflux_util.h"
#include "core/or/conflux_pool.h"
#include "core/or/relay_msg_st.h"

static edge_connection_t *relay_lookup_conn(circuit_t *circ,
                                            const relay_msg_t *msg,
                                            cell_direction_t cell_direction,
                                            crypt_path_t *layer_hint);

static void circuit_resume_edge_reading(circuit_t *circ,
                                        crypt_path_t *layer_hint);
static int circuit_resume_edge_reading_helper(edge_connection_t *conn,
                                              circuit_t *circ,
                                              crypt_path_t *layer_hint);
static int circuit_consider_stop_edge_reading(circuit_t *circ,
                                              crypt_path_t *layer_hint);
static int circuit_queue_streams_are_blocked(circuit_t *circ);
static void adjust_exit_policy_from_exitpolicy_failure(origin_circuit_t *circ,
                                                  entry_connection_t *conn,
                                                  node_t *node,
                                                  const tor_addr_t *addr);
static int connection_edge_process_ordered_relay_cell(const relay_msg_t *msg,
                                           circuit_t *circ,
                                           edge_connection_t *conn,
                                           crypt_path_t *layer_hint);
static void set_block_state_for_streams(circuit_t *circ,
                                        edge_connection_t *stream_list,
                                        int block, streamid_t stream_id);

/** Stats: how many relay cells have originated at this hop, or have
 * been relayed onward (not recognized at this hop)?
 */
uint64_t stats_n_relay_cells_relayed = 0;
/** Stats: how many relay cells have been delivered to streams at this
 * hop?
 */
uint64_t stats_n_relay_cells_delivered = 0;
/** Stats: how many circuits have we closed due to the cell queue limit being
 * reached (see append_cell_to_circuit_queue()) */
uint64_t stats_n_circ_max_cell_reached = 0;
uint64_t stats_n_circ_max_cell_outq_reached = 0;

/**
 * Update channel usage state based on the type of relay cell and
 * circuit properties.
 *
 * This is needed to determine if a client channel is being
 * used for application traffic, and if a relay channel is being
 * used for multihop circuits and application traffic. The decision
 * to pad in channelpadding.c depends upon this info (as well as
 * consensus parameters) to decide what channels to pad.
 */
static void
circuit_update_channel_usage(circuit_t *circ, cell_t *cell)
{
  if (CIRCUIT_IS_ORIGIN(circ)) {
    /*
     * The client state was first set much earlier in
     * circuit_send_next_onion_skin(), so we can start padding as early as
     * possible.
     *
     * However, if padding turns out to be expensive, we may want to not do
     * it until actual application traffic starts flowing (which is controlled
     * via consensus param nf_pad_before_usage).
     *
     * So: If we're an origin circuit and we've created a full length circuit,
     * then any CELL_RELAY cell means application data. Increase the usage
     * state of the channel to indicate this.
     *
     * We want to wait for CELL_RELAY specifically here, so we know that
     * the channel was definitely being used for data and not for extends.
     * By default, we pad as soon as a channel has been used for *any*
     * circuits, so this state is irrelevant to the padding decision in
     * the default case. However, if padding turns out to be expensive,
     * we would like the ability to avoid padding until we're absolutely
     * sure that a channel is used for enough application data to be worth
     * padding.
     *
     * (So it does not matter that CELL_RELAY_EARLY can actually contain
     * application data. This is only a load reducing option and that edge
     * case does not matter if we're desperately trying to reduce overhead
     * anyway. See also consensus parameter nf_pad_before_usage).
     */
    if (BUG(!circ->n_chan))
      return;

    if (circ->n_chan->channel_usage == CHANNEL_USED_FOR_FULL_CIRCS &&
        cell->command == CELL_RELAY) {
      circ->n_chan->channel_usage = CHANNEL_USED_FOR_USER_TRAFFIC;
    }
  } else {
    /* If we're a relay circuit, the question is more complicated. Basically:
     * we only want to pad connections that carry multihop (anonymous)
     * circuits.
     *
     * We assume we're more than one hop if either the previous hop
     * is not a client, or if the previous hop is a client and there's
     * a next hop. Then, circuit traffic starts at RELAY_EARLY, and
     * user application traffic starts when we see RELAY cells.
     */
    or_circuit_t *or_circ = TO_OR_CIRCUIT(circ);

    if (BUG(!or_circ->p_chan))
      return;

    if (!channel_is_client(or_circ->p_chan) ||
        (channel_is_client(or_circ->p_chan) && circ->n_chan)) {
      if (cell->command == CELL_RELAY_EARLY) {
        if (or_circ->p_chan->channel_usage < CHANNEL_USED_FOR_FULL_CIRCS) {
          or_circ->p_chan->channel_usage = CHANNEL_USED_FOR_FULL_CIRCS;
        }
      } else if (cell->command == CELL_RELAY) {
        or_circ->p_chan->channel_usage = CHANNEL_USED_FOR_USER_TRAFFIC;
      }
    }
  }
}

/** Receive a relay cell:
 *  - Crypt it (encrypt if headed toward the origin or if we <b>are</b> the
 *    origin; decrypt if we're headed toward the exit).
 *  - Check if recognized (if exitward).
 *  - If recognized and the digest checks out, then find if there's a stream
 *    that the cell is intended for, and deliver it to the right
 *    connection_edge.
 *  - If not recognized, then we need to relay it: append it to the appropriate
 *    cell_queue on <b>circ</b>.
 *
 * Return -<b>reason</b> on failure, else 0.
 */
int
circuit_receive_relay_cell(cell_t *cell, circuit_t *circ,
                           cell_direction_t cell_direction)
{
  channel_t *chan = NULL;
  crypt_path_t *layer_hint=NULL;
  char recognized=0;
  int reason;

  tor_assert(cell);
  tor_assert(circ);
  tor_assert(cell_direction == CELL_DIRECTION_OUT ||
             cell_direction == CELL_DIRECTION_IN);
  if (circ->marked_for_close)
    return 0;

  if (relay_decrypt_cell(circ, cell, cell_direction, &layer_hint, &recognized)
      < 0) {
    log_fn(LOG_PROTOCOL_WARN, LD_PROTOCOL,
           "relay crypt failed. Dropping connection.");
    return -END_CIRC_REASON_INTERNAL;
  }

  circuit_update_channel_usage(circ, cell);

  if (recognized) {
    edge_connection_t *conn = NULL;
    relay_cell_fmt_t format = circuit_get_relay_format(circ, layer_hint);

    relay_msg_t msg_buf;
    if (relay_msg_decode_cell_in_place(format, cell, &msg_buf) < 0) {
      log_fn(LOG_PROTOCOL_WARN, LD_PROTOCOL,
             "Received undecodable relay cell");
      return -END_CIRC_REASON_TORPROTOCOL;
    }
    const relay_msg_t *msg = &msg_buf;

    if (circ->purpose == CIRCUIT_PURPOSE_PATH_BIAS_TESTING) {
      if (pathbias_check_probe_response(circ, msg) == -1) {
        pathbias_count_valid_cells(circ, msg);
      }

      /* We need to drop this cell no matter what to avoid code that expects
       * a certain purpose (such as the hidserv code). */
      return 0;
    }

    conn = relay_lookup_conn(circ, msg, cell_direction, layer_hint);
    if (cell_direction == CELL_DIRECTION_OUT) {
      ++stats_n_relay_cells_delivered;
      log_debug(LD_OR,"Sending away from origin.");
      reason = connection_edge_process_relay_cell(msg, circ, conn, NULL);
      if (reason < 0) {
        log_fn(LOG_PROTOCOL_WARN, LD_PROTOCOL,
               "connection_edge_process_relay_cell (away from origin) "
               "failed.");
        return reason;
      }
    } else if (cell_direction == CELL_DIRECTION_IN) {
      ++stats_n_relay_cells_delivered;
      log_debug(LD_OR,"Sending to origin.");
      reason = connection_edge_process_relay_cell(msg, circ, conn,
                                                  layer_hint);
      if (reason < 0) {
        /* If a client is trying to connect to unknown hidden service port,
         * END_CIRC_AT_ORIGIN is sent back so we can then close the circuit.
         * Do not log warn as this is an expected behavior for a service. */
        if (reason != END_CIRC_AT_ORIGIN) {
          log_warn(LD_OR,
                   "connection_edge_process_relay_cell (at origin) failed.");
        }
        return reason;
      }
    }
    return 0;
  }

  /* not recognized. inform circpad and pass it on. */
  circpad_deliver_unrecognized_cell_events(circ, cell_direction);

  if (cell_direction == CELL_DIRECTION_OUT) {
    cell->circ_id = circ->n_circ_id; /* switch it */
    chan = circ->n_chan;
  } else if (! CIRCUIT_IS_ORIGIN(circ)) {
    cell->circ_id = TO_OR_CIRCUIT(circ)->p_circ_id; /* switch it */
    chan = TO_OR_CIRCUIT(circ)->p_chan;
  } else {
    log_fn(LOG_PROTOCOL_WARN, LD_OR,
           "Dropping unrecognized inbound cell on origin circuit.");
    /* If we see unrecognized cells on path bias testing circs,
     * it's bad mojo. Those circuits need to die.
     * XXX: Shouldn't they always die? */
    if (circ->purpose == CIRCUIT_PURPOSE_PATH_BIAS_TESTING) {
      TO_ORIGIN_CIRCUIT(circ)->path_state = PATH_STATE_USE_FAILED;
      return -END_CIRC_REASON_TORPROTOCOL;
    } else {
      return 0;
    }
  }

  if (!chan) {
    // XXXX Can this splice stuff be done more cleanly?
    if (! CIRCUIT_IS_ORIGIN(circ) &&
        TO_OR_CIRCUIT(circ)->rend_splice &&
        cell_direction == CELL_DIRECTION_OUT) {
      or_circuit_t *splice_ = TO_OR_CIRCUIT(circ)->rend_splice;
      tor_assert(circ->purpose == CIRCUIT_PURPOSE_REND_ESTABLISHED);
      tor_assert(splice_->base_.purpose == CIRCUIT_PURPOSE_REND_ESTABLISHED);
      cell->circ_id = splice_->p_circ_id;
      cell->command = CELL_RELAY; /* can't be relay_early anyway */
      if ((reason = circuit_receive_relay_cell(cell, TO_CIRCUIT(splice_),
                                               CELL_DIRECTION_IN)) < 0) {
        log_warn(LD_REND, "Error relaying cell across rendezvous; closing "
                 "circuits");
        return reason;
      }
      return 0;
    }
    if (BUG(CIRCUIT_IS_ORIGIN(circ))) {
      /* Should be impossible at this point. */
      return -END_CIRC_REASON_TORPROTOCOL;
    }
    or_circuit_t *or_circ = TO_OR_CIRCUIT(circ);
    if (++or_circ->n_cells_discarded_at_end == 1) {
      time_t seconds_open = approx_time() - circ->timestamp_created.tv_sec;
      log_fn(LOG_PROTOCOL_WARN, LD_PROTOCOL,
             "Didn't recognize a cell, but circ stops here! Closing circuit. "
             "It was created %ld seconds ago.", (long)seconds_open);
    }
    return -END_CIRC_REASON_TORPROTOCOL;
  }

  log_debug(LD_OR,"Passing on unrecognized cell.");

  ++stats_n_relay_cells_relayed; /* XXXX no longer quite accurate {cells}
                                  * we might kill the circ before we relay
                                  * the cells. */

  if (append_cell_to_circuit_queue(circ, chan, cell, cell_direction, 0) < 0) {
    return -END_CIRC_REASON_RESOURCELIMIT;
  }
  return 0;
}

/** Package a relay cell from an edge:
 *  - Encrypt it to the right layer
 *  - Append it to the appropriate cell_queue on <b>circ</b>.
 *
 * Return 1 if the cell was successfully sent as in queued on the circuit.
 * Return 0 if the cell needs to be dropped as in ignored.
 * Return -1 on error for which the circuit should be marked for close. */
MOCK_IMPL(int,
circuit_package_relay_cell, (cell_t *cell, circuit_t *circ,
                           cell_direction_t cell_direction,
                           crypt_path_t *layer_hint, streamid_t on_stream,
                           const char *filename, int lineno))
{
  channel_t *chan; /* where to send the cell */

  if (circ->marked_for_close) {
    /* Circuit is marked; send nothing. */
    return 0;
  }

  if (cell_direction == CELL_DIRECTION_OUT) {
    chan = circ->n_chan;
    if (!chan) {
      log_warn(LD_BUG,"outgoing relay cell sent from %s:%d has n_chan==NULL."
               " Dropping. Circuit is in state %s (%d), and is "
               "%smarked for close. (%s:%d, %d)", filename, lineno,
               circuit_state_to_string(circ->state), circ->state,
               circ->marked_for_close ? "" : "not ",
               circ->marked_for_close_file?circ->marked_for_close_file:"",
               circ->marked_for_close, circ->marked_for_close_reason);
      if (CIRCUIT_IS_ORIGIN(circ)) {
        circuit_log_path(LOG_WARN, LD_BUG, TO_ORIGIN_CIRCUIT(circ));
      }
      log_backtrace(LOG_WARN,LD_BUG,"");
      return 0; /* just drop it */
    }
    if (!CIRCUIT_IS_ORIGIN(circ)) {
      log_warn(LD_BUG,"outgoing relay cell sent from %s:%d on non-origin "
               "circ. Dropping.", filename, lineno);
      log_backtrace(LOG_WARN,LD_BUG,"");
      return 0; /* just drop it */
    }

    relay_encrypt_cell_outbound(cell, TO_ORIGIN_CIRCUIT(circ), layer_hint);

    /* Update circ written totals for control port */
    origin_circuit_t *ocirc = TO_ORIGIN_CIRCUIT(circ);
    ocirc->n_written_circ_bw = tor_add_u32_nowrap(ocirc->n_written_circ_bw,
                                                  CELL_PAYLOAD_SIZE);

  } else { /* incoming cell */
    if (CIRCUIT_IS_ORIGIN(circ)) {
      /* We should never package an _incoming_ cell from the circuit
       * origin; that means we messed up somewhere. */
      log_warn(LD_BUG,"incoming relay cell at origin circuit. Dropping.");
      assert_circuit_ok(circ);
      return 0; /* just drop it */
    }
    or_circuit_t *or_circ = TO_OR_CIRCUIT(circ);
    relay_encrypt_cell_inbound(cell, or_circ);
    chan = or_circ->p_chan;
  }
  ++stats_n_relay_cells_relayed;

  return append_cell_to_circuit_queue(circ, chan, cell,
                                      cell_direction, on_stream);
}

/** If cell's stream_id matches the stream_id of any conn that's
 * attached to circ, return that conn, else return NULL.
 */
static edge_connection_t *
relay_lookup_conn(circuit_t *circ, const relay_msg_t *msg,
                  cell_direction_t cell_direction, crypt_path_t *layer_hint)
{
  edge_connection_t *tmpconn;

  if (!msg->stream_id)
    return NULL;

  /* IN or OUT cells could have come from either direction, now
   * that we allow rendezvous *to* an OP.
   */
  if (CIRCUIT_IS_ORIGIN(circ)) {
    for (tmpconn = TO_ORIGIN_CIRCUIT(circ)->p_streams; tmpconn;
         tmpconn=tmpconn->next_stream) {
      if (msg->stream_id == tmpconn->stream_id &&
          !tmpconn->base_.marked_for_close &&
          edge_uses_cpath(tmpconn, layer_hint)) {
        log_debug(LD_APP,"found conn for stream %d.", msg->stream_id);
        return tmpconn;
      }
    }
  } else {
    for (tmpconn = TO_OR_CIRCUIT(circ)->n_streams; tmpconn;
         tmpconn=tmpconn->next_stream) {
      if (msg->stream_id == tmpconn->stream_id &&
          !tmpconn->base_.marked_for_close) {
        log_debug(LD_EXIT,"found conn for stream %d.", msg->stream_id);
        if (cell_direction == CELL_DIRECTION_OUT ||
            connection_edge_is_rendezvous_stream(tmpconn))
          return tmpconn;
      }
    }
    for (tmpconn = TO_OR_CIRCUIT(circ)->resolving_streams; tmpconn;
         tmpconn=tmpconn->next_stream) {
      if (msg->stream_id == tmpconn->stream_id &&
          !tmpconn->base_.marked_for_close) {
        log_debug(LD_EXIT,"found conn for stream %d.", msg->stream_id);
        return tmpconn;
      }
    }
  }
  return NULL; /* probably a begin relay cell */
}

#ifdef TOR_UNIT_TESTS
/** Pack the relay_header_t host-order structure <b>src</b> into
 * network-order in the buffer <b>dest</b>. See tor-spec.txt for details
 * about the wire format.
 */
void
relay_header_pack(uint8_t *dest, const relay_header_t *src)
{
  set_uint8(dest, src->command);
  set_uint16(dest+1, htons(src->recognized));
  set_uint16(dest+3, htons(src->stream_id));
  memcpy(dest+5, src->integrity, 4);
  set_uint16(dest+9, htons(src->length));
}

/** Unpack the network-order buffer <b>src</b> into a host-order
 * relay_header_t structure <b>dest</b>.
 */
void
relay_header_unpack(relay_header_t *dest, const uint8_t *src)
{
  dest->command = get_uint8(src);
  dest->recognized = ntohs(get_uint16(src+1));
  dest->stream_id = ntohs(get_uint16(src+3));
  memcpy(dest->integrity, src+5, 4);
  dest->length = ntohs(get_uint16(src+9));
}
#endif

/** Convert the relay <b>command</b> into a human-readable string. */
const char *
relay_command_to_string(uint8_t command)
{
  static char buf[64];
  switch (command) {
    case RELAY_COMMAND_BEGIN: return "BEGIN";
    case RELAY_COMMAND_DATA: return "DATA";
    case RELAY_COMMAND_END: return "END";
    case RELAY_COMMAND_CONNECTED: return "CONNECTED";
    case RELAY_COMMAND_SENDME: return "SENDME";
    case RELAY_COMMAND_EXTEND: return "EXTEND";
    case RELAY_COMMAND_EXTENDED: return "EXTENDED";
    case RELAY_COMMAND_TRUNCATE: return "TRUNCATE";
    case RELAY_COMMAND_TRUNCATED: return "TRUNCATED";
    case RELAY_COMMAND_DROP: return "DROP";
    case RELAY_COMMAND_RESOLVE: return "RESOLVE";
    case RELAY_COMMAND_RESOLVED: return "RESOLVED";
    case RELAY_COMMAND_BEGIN_DIR: return "BEGIN_DIR";
    case RELAY_COMMAND_ESTABLISH_INTRO: return "ESTABLISH_INTRO";
    case RELAY_COMMAND_ESTABLISH_RENDEZVOUS: return "ESTABLISH_RENDEZVOUS";
    case RELAY_COMMAND_INTRODUCE1: return "INTRODUCE1";
    case RELAY_COMMAND_INTRODUCE2: return "INTRODUCE2";
    case RELAY_COMMAND_RENDEZVOUS1: return "RENDEZVOUS1";
    case RELAY_COMMAND_RENDEZVOUS2: return "RENDEZVOUS2";
    case RELAY_COMMAND_INTRO_ESTABLISHED: return "INTRO_ESTABLISHED";
    case RELAY_COMMAND_RENDEZVOUS_ESTABLISHED:
      return "RENDEZVOUS_ESTABLISHED";
    case RELAY_COMMAND_INTRODUCE_ACK: return "INTRODUCE_ACK";
    case RELAY_COMMAND_EXTEND2: return "EXTEND2";
    case RELAY_COMMAND_EXTENDED2: return "EXTENDED2";
    case RELAY_COMMAND_PADDING_NEGOTIATE: return "PADDING_NEGOTIATE";
    case RELAY_COMMAND_PADDING_NEGOTIATED: return "PADDING_NEGOTIATED";
    case RELAY_COMMAND_CONFLUX_LINK: return "CONFLUX_LINK";
    case RELAY_COMMAND_CONFLUX_LINKED: return "CONFLUX_LINKED";
    case RELAY_COMMAND_CONFLUX_LINKED_ACK: return "CONFLUX_LINKED_ACK";
    case RELAY_COMMAND_CONFLUX_SWITCH: return "CONFLUX_SWITCH";
    default:
      tor_snprintf(buf, sizeof(buf), "Unrecognized relay command %u",
                   (unsigned)command);
      return buf;
  }
}

/** Make a relay cell out of <b>relay_command</b> and <b>payload</b>, and send
 * it onto the open circuit <b>circ</b>. <b>stream_id</b> is the ID on
 * <b>circ</b> for the stream that's sending the relay cell, or 0 if it's a
 * control cell.  <b>cpath_layer</b> is NULL for OR->OP cells, or the
 * destination hop for OP->OR cells.
 *
 * If you can't send the cell, mark the circuit for close and return -1. Else
 * return 0.
 */
MOCK_IMPL(int,
relay_send_command_from_edge_,(streamid_t stream_id, circuit_t *orig_circ,
                               uint8_t relay_command, const char *payload,
                               size_t payload_len, crypt_path_t *cpath_layer,
                               const char *filename, int lineno))
{
  cell_t cell;
  cell_direction_t cell_direction;
  circuit_t *circ = orig_circ;

  /* If conflux is enabled, decide which leg to send on, and use that */
  if (orig_circ->conflux && conflux_should_multiplex(relay_command)) {
    circ = conflux_decide_circ_for_send(orig_circ->conflux, orig_circ,
                                        relay_command);
    if (!circ) {
      /* Something is wrong with the conflux set. We are done. */
      return -1;
    }
    /* Conflux circuits always send multiplexed relay commands to
     * to the last hop. (Non-multiplexed commands go on their
     * original circuit and hop). */
    cpath_layer = conflux_get_destination_hop(circ);
  }

  /* This is possible because we have protocol error paths when deciding the
   * next circuit to send which can close the whole set. Bail out early. */
  if (circ->marked_for_close) {
    return -1;
  }

  /* XXXX NM Split this function into a separate versions per circuit type? */

  tor_assert(circ);

  size_t msg_body_len;
  {
    relay_cell_fmt_t cell_format = circuit_get_relay_format(circ, cpath_layer);
    relay_msg_t msg = {0};
    if (payload_len >
        relay_cell_max_payload_size(cell_format, relay_command)) {
      // TODO CGO: Rate-limit this?
      log_warn(LD_BUG, "Tried to send a command %d of length %d in "
               "a v%d cell, from %s:%d",
               (int)relay_command, (int)payload_len, (int)cell_format,
               filename, lineno);
      circuit_mark_for_close(circ, END_CIRC_REASON_INTERNAL);
      return -1;
    }

    msg.command = relay_command;
    msg.stream_id = stream_id;
    msg.length = payload_len;
    msg.body = (const uint8_t *) payload;
    msg_body_len = msg.length;
    // If this cell should be RELAY_EARLY, we'll change the type
    // later in this function.
    msg.is_relay_early = false;

    if (relay_msg_encode_cell(cell_format, &msg, &cell) < 0) {
      // We already called IF_BUG_ONCE in relay_msg_encode_cell.
      circuit_mark_for_close(circ, END_CIRC_REASON_INTERNAL);
      return -1;
    }
  }

  cell.command = CELL_RELAY;
  if (CIRCUIT_IS_ORIGIN(circ)) {
    tor_assert(cpath_layer);
    cell.circ_id = circ->n_circ_id;
    cell_direction = CELL_DIRECTION_OUT;
  } else {
    tor_assert(! cpath_layer);
    cell.circ_id = TO_OR_CIRCUIT(circ)->p_circ_id;
    cell_direction = CELL_DIRECTION_IN;
  }

  log_debug(LD_OR,"delivering %d cell %s.", relay_command,
            cell_direction == CELL_DIRECTION_OUT ? "forward" : "backward");

  /* Tell circpad we're sending a relay cell */
  circpad_deliver_sent_relay_cell_events(circ, relay_command);

  /* If we are sending an END cell and this circuit is used for a tunneled
   * directory request, advance its state. */
  if (relay_command == RELAY_COMMAND_END && circ->dirreq_id)
    geoip_change_dirreq_state(circ->dirreq_id, DIRREQ_TUNNELED,
                              DIRREQ_END_CELL_SENT);

  if (cell_direction == CELL_DIRECTION_OUT && circ->n_chan) {
    /* if we're using relaybandwidthrate, this conn wants priority */
    channel_timestamp_client(circ->n_chan);
  }

  if (cell_direction == CELL_DIRECTION_OUT) {
    origin_circuit_t *origin_circ = TO_ORIGIN_CIRCUIT(circ);
    if (origin_circ->remaining_relay_early_cells > 0 &&
        (relay_command == RELAY_COMMAND_EXTEND ||
         relay_command == RELAY_COMMAND_EXTEND2 ||
         cpath_layer != origin_circ->cpath)) {
      /* If we've got any relay_early cells left and (we're sending
       * an extend cell or we're not talking to the first hop), use
       * one of them.  Don't worry about the conn protocol version:
       * append_cell_to_circuit_queue will fix it up. */
      cell.command = CELL_RELAY_EARLY;
      /* If we're out of relay early cells, tell circpad */
      if (--origin_circ->remaining_relay_early_cells == 0)
        circpad_machine_event_circ_has_no_relay_early(origin_circ);
      log_debug(LD_OR, "Sending a RELAY_EARLY cell; %d remaining.",
                (int)origin_circ->remaining_relay_early_cells);
      /* Memorize the command that is sent as RELAY_EARLY cell; helps debug
       * task 878. */
      origin_circ->relay_early_commands[
          origin_circ->relay_early_cells_sent++] = relay_command;
    } else if (relay_command == RELAY_COMMAND_EXTEND ||
               relay_command == RELAY_COMMAND_EXTEND2) {
      /* If no RELAY_EARLY cells can be sent over this circuit, log which
       * commands have been sent as RELAY_EARLY cells before; helps debug
       * task 878. */
      smartlist_t *commands_list = smartlist_new();
      int i = 0;
      char *commands = NULL;
      for (; i < origin_circ->relay_early_cells_sent; i++)
        smartlist_add(commands_list, (char *)
            relay_command_to_string(origin_circ->relay_early_commands[i]));
      commands = smartlist_join_strings(commands_list, ",", 0, NULL);
      log_warn(LD_BUG, "Uh-oh.  We're sending a RELAY_COMMAND_EXTEND cell, "
               "but we have run out of RELAY_EARLY cells on that circuit. "
               "Commands sent before: %s", commands);
      tor_free(commands);
      smartlist_free(commands_list);
    }

    /* Let's assume we're well-behaved: Anything that we decide to send is
     * valid, delivered data. */
    circuit_sent_valid_data(origin_circ, msg_body_len);
  }

  int ret = circuit_package_relay_cell(&cell, circ, cell_direction,
                                       cpath_layer, stream_id, filename,
                                       lineno);
  if (ret < 0) {
    circuit_mark_for_close(circ, END_CIRC_REASON_INTERNAL);
    return -1;
  } else if (ret == 0) {
    /* This means we should drop the cell or that the circuit was already
     * marked for close. At this point in time, we do NOT close the circuit if
     * the cell is dropped. It is not the case with arti where each circuit
     * protocol violation will lead to closing the circuit. */
    return 0;
  }

  /* At this point, we are certain that the cell was queued on the circuit and
   * thus will be sent on the wire. */

  if (circ->conflux) {
    conflux_note_cell_sent(circ->conflux, circ, relay_command);
  }

  /* If applicable, note the cell digest for the SENDME version 1 purpose if
   * we need to. This call needs to be after the circuit_package_relay_cell()
   * because the cell digest is set within that function. */
  if (relay_command == RELAY_COMMAND_DATA) {
    sendme_record_cell_digest_on_circ(circ, cpath_layer);

    /* Handle the circuit-level SENDME package window. */
    if (sendme_note_circuit_data_packaged(circ, cpath_layer) < 0) {
      /* Package window has gone under 0. Protocol issue. */
      log_fn(LOG_PROTOCOL_WARN, LD_PROTOCOL,
             "Circuit package window is below 0. Closing circuit.");
      circuit_mark_for_close(circ, END_CIRC_REASON_TORPROTOCOL);
      return -1;
    }
  }

  return 0;
}

/** Make a relay cell out of <b>relay_command</b> and <b>payload</b>, and
 * send it onto the open circuit <b>circ</b>. <b>fromconn</b> is the stream
 * that's sending the relay cell, or NULL if it's a control cell.
 * <b>cpath_layer</b> is NULL for OR->OP cells, or the destination hop
 * for OP->OR cells.
 *
 * If you can't send the cell, mark the circuit for close and
 * return -1. Else return 0.
 */
int
connection_edge_send_command(edge_connection_t *fromconn,
                             uint8_t relay_command, const char *payload,
                             size_t payload_len)
{
  /* XXXX NM Split this function into a separate versions per circuit type? */
  circuit_t *circ;
  crypt_path_t *cpath_layer = fromconn->cpath_layer;
  tor_assert(fromconn);

  circ = fromconn->on_circuit;

  if (fromconn->base_.marked_for_close) {
    log_warn(LD_BUG,
             "called on conn that's already marked for close at %s:%d.",
             fromconn->base_.marked_for_close_file,
             fromconn->base_.marked_for_close);
    return 0;
  }

  if (!circ) {
    if (fromconn->base_.type == CONN_TYPE_AP) {
      log_info(LD_APP,"no circ. Closing conn.");
      connection_mark_unattached_ap(EDGE_TO_ENTRY_CONN(fromconn),
                                    END_STREAM_REASON_INTERNAL);
    } else {
      log_info(LD_EXIT,"no circ. Closing conn.");
      fromconn->edge_has_sent_end = 1; /* no circ to send to */
      fromconn->end_reason = END_STREAM_REASON_INTERNAL;
      connection_mark_for_close(TO_CONN(fromconn));
    }
    return -1;
  }

  if (circ->marked_for_close) {
    /* The circuit has been marked, but not freed yet. When it's freed, it
     * will mark this connection for close. */
    return -1;
  }

#ifdef MEASUREMENTS_21206
  /* Keep track of the number of RELAY_DATA cells sent for directory
   * connections. */
  connection_t *linked_conn = TO_CONN(fromconn)->linked_conn;

  if (linked_conn && linked_conn->type == CONN_TYPE_DIR) {
    ++(TO_DIR_CONN(linked_conn)->data_cells_sent);
  }
#endif /* defined(MEASUREMENTS_21206) */

  return relay_send_command_from_edge(fromconn->stream_id, circ,
                                      relay_command, payload,
                                      payload_len, cpath_layer);
}

/** How many times will I retry a stream that fails due to DNS
 * resolve failure or misc error?
 */
#define MAX_RESOLVE_FAILURES 3

/** Return 1 if reason is something that you should retry if you
 * get the end cell before you've connected; else return 0. */
static int
edge_reason_is_retriable(int reason)
{
  return reason == END_STREAM_REASON_HIBERNATING ||
         reason == END_STREAM_REASON_RESOURCELIMIT ||
         reason == END_STREAM_REASON_EXITPOLICY ||
         reason == END_STREAM_REASON_RESOLVEFAILED ||
         reason == END_STREAM_REASON_MISC ||
         reason == END_STREAM_REASON_NOROUTE;
}

/** Called when we receive an END cell on a stream that isn't open yet,
 * from the client side.
 * Arguments are as for connection_edge_process_relay_cell().
 */
static int
connection_ap_process_end_not_open(
    const relay_msg_t *msg, origin_circuit_t *circ,
    entry_connection_t *conn, crypt_path_t *layer_hint)
{
  node_t *exitrouter;
  int reason = get_uint8(msg->body);
  int control_reason;
  edge_connection_t *edge_conn = ENTRY_TO_EDGE_CONN(conn);
  (void) layer_hint; /* unused */

  if (msg->length > 0) {
    if (reason == END_STREAM_REASON_TORPROTOCOL ||
        reason == END_STREAM_REASON_DESTROY) {
      /* Both of these reasons could mean a failed tag
       * hit the exit and it complained. Do not probe.
       * Fail the circuit. */
      circ->path_state = PATH_STATE_USE_FAILED;
      return -END_CIRC_REASON_TORPROTOCOL;
    } else if (reason == END_STREAM_REASON_INTERNAL) {
      /* We can't infer success or failure, since older Tors report
       * ENETUNREACH as END_STREAM_REASON_INTERNAL. */
    } else {
      /* Path bias: If we get a valid reason code from the exit,
       * it wasn't due to tagging.
       *
       * We rely on recognized+digest being strong enough to make
       * tags unlikely to allow us to get tagged, yet 'recognized'
       * reason codes here. */
      pathbias_mark_use_success(circ);
    }
  }

  /* This end cell is now valid. */
  circuit_read_valid_data(circ, msg->length);

  if (msg->length == 0) {
    reason = END_STREAM_REASON_MISC;
  }

  control_reason = reason | END_STREAM_REASON_FLAG_REMOTE;

  if (edge_reason_is_retriable(reason) &&
      /* avoid retry if rend */
      !connection_edge_is_rendezvous_stream(edge_conn)) {
    const char *chosen_exit_digest =
      circ->build_state->chosen_exit->identity_digest;
    log_info(LD_APP,"Address '%s' refused due to '%s'. Considering retrying.",
             safe_str(conn->socks_request->address),
             stream_end_reason_to_string(reason));
    exitrouter = node_get_mutable_by_id(chosen_exit_digest);
    switch (reason) {
      case END_STREAM_REASON_EXITPOLICY: {
        tor_addr_t addr;
        tor_addr_make_unspec(&addr);
        if (msg->length >= 5) {
          int ttl = -1;
          tor_addr_make_unspec(&addr);
          if (msg->length == 5 || msg->length == 9) {
            tor_addr_from_ipv4n(&addr, get_uint32(msg->body + 1));
            if (msg->length == 9)
              ttl = (int)ntohl(get_uint32(msg->body + 5));
          } else if (msg->length == 17 || msg->length == 21) {
            tor_addr_from_ipv6_bytes(&addr, msg->body + 1);
            if (msg->length == 21)
              ttl = (int)ntohl(get_uint32(msg->body + 17));
          }
          if (tor_addr_is_null(&addr)) {
            log_info(LD_APP,"Address '%s' resolved to 0.0.0.0. Closing,",
                     safe_str(conn->socks_request->address));
            connection_mark_unattached_ap(conn, END_STREAM_REASON_TORPROTOCOL);
            return 0;
          }

          if ((tor_addr_family(&addr) == AF_INET &&
                                          !conn->entry_cfg.ipv4_traffic) ||
              (tor_addr_family(&addr) == AF_INET6 &&
                                          !conn->entry_cfg.ipv6_traffic)) {
            log_fn(LOG_PROTOCOL_WARN, LD_APP,
                   "Got an EXITPOLICY failure on a connection with a "
                   "mismatched family. Closing.");
            connection_mark_unattached_ap(conn, END_STREAM_REASON_TORPROTOCOL);
            return 0;
          }
          if (get_options()->ClientDNSRejectInternalAddresses &&
              tor_addr_is_internal(&addr, 0)) {
            log_info(LD_APP,"Address '%s' resolved to internal. Closing,",
                     safe_str(conn->socks_request->address));
            connection_mark_unattached_ap(conn, END_STREAM_REASON_TORPROTOCOL);
            return 0;
          }

          client_dns_set_addressmap(conn,
                                    conn->socks_request->address, &addr,
                                    conn->chosen_exit_name, ttl);

          {
            char new_addr[TOR_ADDR_BUF_LEN];
            tor_addr_to_str(new_addr, &addr, sizeof(new_addr), 1);
            if (strcmp(conn->socks_request->address, new_addr)) {
              strlcpy(conn->socks_request->address, new_addr,
                      sizeof(conn->socks_request->address));
              control_event_stream_status(conn, STREAM_EVENT_REMAP, 0);
            }
          }
        }
        /* check if the exit *ought* to have allowed it */

        adjust_exit_policy_from_exitpolicy_failure(circ,
                                                   conn,
                                                   exitrouter,
                                                   &addr);

        if (conn->chosen_exit_optional ||
            conn->chosen_exit_retries) {
          /* stop wanting a specific exit */
          conn->chosen_exit_optional = 0;
          /* A non-zero chosen_exit_retries can happen if we set a
           * TrackHostExits for this address under a port that the exit
           * relay allows, but then try the same address with a different
           * port that it doesn't allow to exit. We shouldn't unregister
           * the mapping, since it is probably still wanted on the
           * original port. But now we give away to the exit relay that
           * we probably have a TrackHostExits on it. So be it. */
          conn->chosen_exit_retries = 0;
          tor_free(conn->chosen_exit_name); /* clears it */
        }
        if (connection_ap_detach_retriable(conn, circ, control_reason) >= 0)
          return 0;
        /* else, conn will get closed below */
        break;
      }
      case END_STREAM_REASON_CONNECTREFUSED:
        if (!conn->chosen_exit_optional)
          break; /* break means it'll close, below */
        /* Else fall through: expire this circuit, clear the
         * chosen_exit_name field, and try again. */
        FALLTHROUGH;
      case END_STREAM_REASON_RESOLVEFAILED:
      case END_STREAM_REASON_TIMEOUT:
      case END_STREAM_REASON_MISC:
      case END_STREAM_REASON_NOROUTE:
        if (client_dns_incr_failures(conn->socks_request->address)
            < MAX_RESOLVE_FAILURES) {
          /* We haven't retried too many times; reattach the connection. */
          circuit_log_path(LOG_INFO,LD_APP,circ);
          /* Mark this circuit "unusable for new streams". */
          mark_circuit_unusable_for_new_conns(circ);

          if (conn->chosen_exit_optional) {
            /* stop wanting a specific exit */
            conn->chosen_exit_optional = 0;
            tor_free(conn->chosen_exit_name); /* clears it */
          }
          if (connection_ap_detach_retriable(conn, circ, control_reason) >= 0)
            return 0;
          /* else, conn will get closed below */
        } else {
          log_notice(LD_APP,
                     "Have tried resolving or connecting to address '%s' "
                     "at %d different places. Giving up.",
                     safe_str(conn->socks_request->address),
                     MAX_RESOLVE_FAILURES);
          /* clear the failures, so it will have a full try next time */
          client_dns_clear_failures(conn->socks_request->address);
        }
        break;
      case END_STREAM_REASON_HIBERNATING:
      case END_STREAM_REASON_RESOURCELIMIT:
        if (exitrouter) {
          policies_set_node_exitpolicy_to_reject_all(exitrouter);
        }
        if (conn->chosen_exit_optional) {
          /* stop wanting a specific exit */
          conn->chosen_exit_optional = 0;
          tor_free(conn->chosen_exit_name); /* clears it */
        }
        if (connection_ap_detach_retriable(conn, circ, control_reason) >= 0)
          return 0;
        /* else, will close below */
        break;
    } /* end switch */
    log_info(LD_APP,"Giving up on retrying; conn can't be handled.");
  }

  log_info(LD_APP,
           "Edge got end (%s) before we're connected. Marking for close.",
       stream_end_reason_to_string(msg->length > 0 ? reason : -1));
  circuit_log_path(LOG_INFO,LD_APP,circ);
  /* need to test because of detach_retriable */
  if (!ENTRY_TO_CONN(conn)->marked_for_close)
    connection_mark_unattached_ap(conn, control_reason);
  return 0;
}

/** Called when we have gotten an END_REASON_EXITPOLICY failure on <b>circ</b>
 * for <b>conn</b>, while attempting to connect via <b>node</b>.  If the node
 * told us which address it rejected, then <b>addr</b> is that address;
 * otherwise it is AF_UNSPEC.
 *
 * If we are sure the node should have allowed this address, mark the node as
 * having a reject *:* exit policy.  Otherwise, mark the circuit as unusable
 * for this particular address.
 **/
static void
adjust_exit_policy_from_exitpolicy_failure(origin_circuit_t *circ,
                                           entry_connection_t *conn,
                                           node_t *node,
                                           const tor_addr_t *addr)
{
  int make_reject_all = 0;
  const sa_family_t family = tor_addr_family(addr);

  if (node) {
    tor_addr_t tmp;
    int asked_for_family = tor_addr_parse(&tmp, conn->socks_request->address);
    if (family == AF_UNSPEC) {
      make_reject_all = 1;
    } else if (node_exit_policy_is_exact(node, family) &&
               asked_for_family != -1 && !conn->chosen_exit_name) {
      make_reject_all = 1;
    }

    if (make_reject_all) {
      log_info(LD_APP,
               "Exitrouter %s seems to be more restrictive than its exit "
               "policy. Not using this router as exit for now.",
               node_describe(node));
      policies_set_node_exitpolicy_to_reject_all(node);
    }
  }

  if (family != AF_UNSPEC)
    addr_policy_append_reject_addr(&circ->prepend_policy, addr);
}

/** Helper: change the socks_request-&gt;address field on conn to the
 * dotted-quad representation of <b>new_addr</b>,
 * and send an appropriate REMAP event. */
static void
remap_event_helper(entry_connection_t *conn, const tor_addr_t *new_addr)
{
  tor_addr_to_str(conn->socks_request->address, new_addr,
                  sizeof(conn->socks_request->address),
                  1);
  control_event_stream_status(conn, STREAM_EVENT_REMAP,
                              REMAP_STREAM_SOURCE_EXIT);
}

/** Extract the contents of a connected cell in <b>cell</b>, whose relay
 * header has already been parsed into <b>rh</b>. On success, set
 * <b>addr_out</b> to the address we're connected to, and <b>ttl_out</b> to
 * the ttl of that address, in seconds, and return 0.  On failure, return
 * -1.
 *
 * Note that the resulting address can be UNSPEC if the connected cell had no
 * address (as for a stream to an union service or a tunneled directory
 * connection), and that the ttl can be absent (in which case <b>ttl_out</b>
 * is set to -1). */
STATIC int
connected_cell_parse(const relay_msg_t *msg, tor_addr_t *addr_out,
                     int *ttl_out)
{
  uint32_t bytes;
  const uint8_t *payload = msg->body;

  tor_addr_make_unspec(addr_out);
  *ttl_out = -1;
  if (msg->length == 0)
    return 0;
  if (msg->length < 4)
    return -1;
  bytes = ntohl(get_uint32(payload));

  /* If bytes is 0, this is maybe a v6 address. Otherwise it's a v4 address */
  if (bytes != 0) {
    /* v4 address */
    tor_addr_from_ipv4h(addr_out, bytes);
    if (msg->length >= 8) {
      bytes = ntohl(get_uint32(payload + 4));
      if (bytes <= INT32_MAX)
        *ttl_out = bytes;
    }
  } else {
    if (msg->length < 25) /* 4 bytes of 0s, 1 addr, 16 ipv4, 4 ttl. */
      return -1;
    if (get_uint8(payload + 4) != 6)
      return -1;
    tor_addr_from_ipv6_bytes(addr_out, (payload + 5));
    bytes = ntohl(get_uint32(payload + 21));
    if (bytes <= INT32_MAX)
      *ttl_out = (int) bytes;
  }
  return 0;
}

/** Drop all storage held by <b>addr</b>. */
STATIC void
address_ttl_free_(address_ttl_t *addr)
{
  if (!addr)
    return;
  tor_free(addr->hostname);
  tor_free(addr);
}

/** Parse a resolved cell in <b>cell</b>, with parsed header in <b>rh</b>.
 * Return -1 on parse error.  On success, add one or more newly allocated
 * address_ttl_t to <b>addresses_out</b>; set *<b>errcode_out</b> to
 * one of 0, RESOLVED_TYPE_ERROR, or RESOLVED_TYPE_ERROR_TRANSIENT, and
 * return 0. */
STATIC int
resolved_cell_parse(const relay_msg_t *msg, smartlist_t *addresses_out,
                    int *errcode_out)
{
  const uint8_t *cp;
  uint8_t answer_type;
  size_t answer_len;
  address_ttl_t *addr;
  size_t remaining;
  int errcode = 0;
  smartlist_t *addrs;

  tor_assert(msg);
  tor_assert(addresses_out);
  tor_assert(errcode_out);

  *errcode_out = 0;

  if (msg->length > RELAY_PAYLOAD_SIZE_MAX)
    return -1;

  addrs = smartlist_new();

  cp = msg->body;

  remaining = msg->length;
  while (remaining) {
    const uint8_t *cp_orig = cp;
    if (remaining < 2)
      goto err;
    answer_type = *cp++;
    answer_len = *cp++;
    if (remaining < 2 + answer_len + 4) {
      goto err;
    }
    if (answer_type == RESOLVED_TYPE_IPV4) {
      if (answer_len != 4) {
        goto err;
      }
      addr = tor_malloc_zero(sizeof(*addr));
      tor_addr_from_ipv4n(&addr->addr, get_uint32(cp));
      cp += 4;
      addr->ttl = ntohl(get_uint32(cp));
      cp += 4;
      smartlist_add(addrs, addr);
    } else if (answer_type == RESOLVED_TYPE_IPV6) {
      if (answer_len != 16)
        goto err;
      addr = tor_malloc_zero(sizeof(*addr));
      tor_addr_from_ipv6_bytes(&addr->addr, cp);
      cp += 16;
      addr->ttl = ntohl(get_uint32(cp));
      cp += 4;
      smartlist_add(addrs, addr);
    } else if (answer_type == RESOLVED_TYPE_HOSTNAME) {
      if (answer_len == 0) {
        goto err;
      }
      addr = tor_malloc_zero(sizeof(*addr));
      addr->hostname = tor_memdup_nulterm(cp, answer_len);
      cp += answer_len;
      addr->ttl = ntohl(get_uint32(cp));
      cp += 4;
      smartlist_add(addrs, addr);
    } else if (answer_type == RESOLVED_TYPE_ERROR_TRANSIENT ||
               answer_type == RESOLVED_TYPE_ERROR) {
      errcode = answer_type;
      /* Ignore the error contents */
      cp += answer_len + 4;
    } else {
      cp += answer_len + 4;
    }
    tor_assert(((ssize_t)remaining) >= (cp - cp_orig));
    remaining -= (cp - cp_orig);
  }

  if (errcode && smartlist_len(addrs) == 0) {
    /* Report an error only if there were no results. */
    *errcode_out = errcode;
  }

  smartlist_add_all(addresses_out, addrs);
  smartlist_free(addrs);

  return 0;

 err:
  /* On parse error, don't report any results */
  SMARTLIST_FOREACH(addrs, address_ttl_t *, a, address_ttl_free(a));
  smartlist_free(addrs);
  return -1;
}

/** Helper for connection_edge_process_resolved_cell: given an error code,
 * an entry_connection, and a list of address_ttl_t *, report the best answer
 * to the entry_connection. */
static void
connection_ap_handshake_socks_got_resolved_cell(entry_connection_t *conn,
                                                int error_code,
                                                smartlist_t *results)
{
  address_ttl_t *addr_ipv4 = NULL;
  address_ttl_t *addr_ipv6 = NULL;
  address_ttl_t *addr_hostname = NULL;
  address_ttl_t *addr_best = NULL;

  /* If it's an error code, that's easy. */
  if (error_code) {
    tor_assert(error_code == RESOLVED_TYPE_ERROR ||
               error_code == RESOLVED_TYPE_ERROR_TRANSIENT);
    connection_ap_handshake_socks_resolved(conn,
                                           error_code,0,NULL,-1,-1);
    return;
  }

  /* Get the first answer of each type. */
  SMARTLIST_FOREACH_BEGIN(results, address_ttl_t *, addr) {
    if (addr->hostname) {
      if (!addr_hostname) {
        addr_hostname = addr;
      }
    } else if (tor_addr_family(&addr->addr) == AF_INET) {
      if (!addr_ipv4 && conn->entry_cfg.ipv4_traffic) {
        addr_ipv4 = addr;
      }
    } else if (tor_addr_family(&addr->addr) == AF_INET6) {
      if (!addr_ipv6 && conn->entry_cfg.ipv6_traffic) {
        addr_ipv6 = addr;
      }
    }
  } SMARTLIST_FOREACH_END(addr);

  /* Now figure out which type we wanted to deliver. */
  if (conn->socks_request->command == SOCKS_COMMAND_RESOLVE_PTR) {
    if (addr_hostname) {
      connection_ap_handshake_socks_resolved(conn,
                                             RESOLVED_TYPE_HOSTNAME,
                                             strlen(addr_hostname->hostname),
                                             (uint8_t*)addr_hostname->hostname,
                                             addr_hostname->ttl,-1);
    } else {
      connection_ap_handshake_socks_resolved(conn,
                                             RESOLVED_TYPE_ERROR,0,NULL,-1,-1);
    }
    return;
  }

  if (conn->entry_cfg.prefer_ipv6) {
    addr_best = addr_ipv6 ? addr_ipv6 : addr_ipv4;
  } else {
    addr_best = addr_ipv4 ? addr_ipv4 : addr_ipv6;
  }

  /* Now convert it to the ugly old interface */
  if (! addr_best) {
    connection_ap_handshake_socks_resolved(conn,
                                     RESOLVED_TYPE_NOERROR,0,NULL,-1,-1);
    return;
  }

  connection_ap_handshake_socks_resolved_addr(conn,
                                              &addr_best->addr,
                                              addr_best->ttl,
                                              -1);

  remap_event_helper(conn, &addr_best->addr);
}

/** Handle a RELAY_COMMAND_RESOLVED cell that we received on a non-open AP
 * stream. */
STATIC int
connection_edge_process_resolved_cell(edge_connection_t *conn,
                                      const relay_msg_t *msg)
{
  entry_connection_t *entry_conn = EDGE_TO_ENTRY_CONN(conn);
  smartlist_t *resolved_addresses = NULL;
  int errcode = 0;

  if (conn->base_.state != AP_CONN_STATE_RESOLVE_WAIT) {
    log_fn(LOG_PROTOCOL_WARN, LD_APP, "Got a 'resolved' cell while "
           "not in state resolve_wait. Dropping.");
    return 0;
  }
  tor_assert(SOCKS_COMMAND_IS_RESOLVE(entry_conn->socks_request->command));

  resolved_addresses = smartlist_new();
  if (resolved_cell_parse(msg, resolved_addresses, &errcode)) {
    log_fn(LOG_PROTOCOL_WARN, LD_PROTOCOL,
           "Dropping malformed 'resolved' cell");
    connection_mark_unattached_ap(entry_conn, END_STREAM_REASON_TORPROTOCOL);
    goto done;
  }

  if (get_options()->ClientDNSRejectInternalAddresses) {
    int orig_len = smartlist_len(resolved_addresses);
    SMARTLIST_FOREACH_BEGIN(resolved_addresses, address_ttl_t *, addr) {
      if (addr->hostname == NULL && tor_addr_is_internal(&addr->addr, 0)) {
        log_info(LD_APP, "Got a resolved cell with answer %s; dropping that "
                 "answer.",
                 safe_str_client(fmt_addr(&addr->addr)));
        address_ttl_free(addr);
        SMARTLIST_DEL_CURRENT(resolved_addresses, addr);
      }
    } SMARTLIST_FOREACH_END(addr);
    if (orig_len && smartlist_len(resolved_addresses) == 0) {
        log_info(LD_APP, "Got a resolved cell with only private addresses; "
                 "dropping it.");
      connection_ap_handshake_socks_resolved(entry_conn,
                                             RESOLVED_TYPE_ERROR_TRANSIENT,
                                             0, NULL, 0, TIME_MAX);
      connection_mark_unattached_ap(entry_conn,
                                    END_STREAM_REASON_TORPROTOCOL);
      goto done;
    }
  }

  /* This is valid data at this point. Count it */
  if (conn->on_circuit && CIRCUIT_IS_ORIGIN(conn->on_circuit)) {
    circuit_read_valid_data(TO_ORIGIN_CIRCUIT(conn->on_circuit),
                            msg->length);
  }

  connection_ap_handshake_socks_got_resolved_cell(entry_conn,
                                                  errcode,
                                                  resolved_addresses);

  connection_mark_unattached_ap(entry_conn,
                              END_STREAM_REASON_DONE |
                              END_STREAM_REASON_FLAG_ALREADY_SOCKS_REPLIED);

 done:
  SMARTLIST_FOREACH(resolved_addresses, address_ttl_t *, addr,
                    address_ttl_free(addr));
  smartlist_free(resolved_addresses);
  return 0;
}

/** An incoming relay cell has arrived from circuit <b>circ</b> to
 * stream <b>conn</b>.
 *
 * The arguments here are the same as in
 * connection_edge_process_relay_cell() below; this function is called
 * from there when <b>conn</b> is defined and not in an open state.
 */
static int
connection_edge_process_relay_cell_not_open(
    const relay_msg_t *msg, circuit_t *circ,
    edge_connection_t *conn, crypt_path_t *layer_hint)
{
  if (msg->command == RELAY_COMMAND_END) {
    if (CIRCUIT_IS_ORIGIN(circ) && conn->base_.type == CONN_TYPE_AP) {
      return connection_ap_process_end_not_open(msg,
                                                TO_ORIGIN_CIRCUIT(circ),
                                                EDGE_TO_ENTRY_CONN(conn),
                                                layer_hint);
    } else {
      /* we just got an 'end', don't need to send one */
      conn->edge_has_sent_end = 1;
      conn->end_reason = get_uint8(msg->body) | END_STREAM_REASON_FLAG_REMOTE;
      connection_mark_for_close(TO_CONN(conn));
      return 0;
    }
  }

  if (conn->base_.type == CONN_TYPE_AP &&
      msg->command == RELAY_COMMAND_CONNECTED) {
    tor_addr_t addr;
    int ttl;
    entry_connection_t *entry_conn = EDGE_TO_ENTRY_CONN(conn);
    tor_assert(CIRCUIT_IS_ORIGIN(circ));
    if (conn->base_.state != AP_CONN_STATE_CONNECT_WAIT) {
      log_fn(LOG_PROTOCOL_WARN, LD_APP,
             "Got 'connected' while not in state connect_wait. Dropping.");
      return 0;
    }
    CONNECTION_AP_EXPECT_NONPENDING(entry_conn);
    conn->base_.state = AP_CONN_STATE_OPEN;
    log_info(LD_APP,"'connected' received for circid %u streamid %d "
             "after %d seconds.",
             (unsigned)circ->n_circ_id,
             msg->stream_id,
             (int)(time(NULL) - conn->base_.timestamp_last_read_allowed));
    if (connected_cell_parse(msg, &addr, &ttl) < 0) {
      log_fn(LOG_PROTOCOL_WARN, LD_APP,
             "Got a badly formatted connected cell. Closing.");
      connection_edge_end(conn, END_STREAM_REASON_TORPROTOCOL);
      connection_mark_unattached_ap(entry_conn, END_STREAM_REASON_TORPROTOCOL);
      return 0;
    }
    if (tor_addr_family(&addr) != AF_UNSPEC) {
      /* The family is not UNSPEC: so we were given an address in the
       * connected cell. (This is normal, except for BEGINDIR and onion
       * service streams.) */
      const sa_family_t family = tor_addr_family(&addr);
      if (tor_addr_is_null(&addr) ||
          (get_options()->ClientDNSRejectInternalAddresses &&
           tor_addr_is_internal(&addr, 0))) {
        log_info(LD_APP, "...but it claims the IP address was %s. Closing.",
                 safe_str(fmt_addr(&addr)));
        connection_edge_end(conn, END_STREAM_REASON_TORPROTOCOL);
        connection_mark_unattached_ap(entry_conn,
                                      END_STREAM_REASON_TORPROTOCOL);
        return 0;
      }

      if ((family == AF_INET && ! entry_conn->entry_cfg.ipv4_traffic) ||
          (family == AF_INET6 && ! entry_conn->entry_cfg.ipv6_traffic)) {
        log_fn(LOG_PROTOCOL_WARN, LD_APP,
               "Got a connected cell to %s with unsupported address family."
               " Closing.", safe_str(fmt_addr(&addr)));
        connection_edge_end(conn, END_STREAM_REASON_TORPROTOCOL);
        connection_mark_unattached_ap(entry_conn,
                                      END_STREAM_REASON_TORPROTOCOL);
        return 0;
      }

      client_dns_set_addressmap(entry_conn,
                                entry_conn->socks_request->address, &addr,
                                entry_conn->chosen_exit_name, ttl);

      remap_event_helper(entry_conn, &addr);
    }
    circuit_log_path(LOG_INFO,LD_APP,TO_ORIGIN_CIRCUIT(circ));
    /* don't send a socks reply to transparent conns */
    tor_assert(entry_conn->socks_request != NULL);
    if (!entry_conn->socks_request->has_finished) {
      connection_ap_handshake_socks_reply(entry_conn, NULL, 0, 0);
    }

    /* Was it a linked dir conn? If so, a dir request just started to
     * fetch something; this could be a bootstrap status milestone. */
    log_debug(LD_APP, "considering");
    if (TO_CONN(conn)->linked_conn &&
        TO_CONN(conn)->linked_conn->type == CONN_TYPE_DIR) {
      connection_t *dirconn = TO_CONN(conn)->linked_conn;
      log_debug(LD_APP, "it is! %d", dirconn->purpose);
      switch (dirconn->purpose) {
        case DIR_PURPOSE_FETCH_CERTIFICATE:
          if (consensus_is_waiting_for_certs())
            control_event_bootstrap(BOOTSTRAP_STATUS_LOADING_KEYS, 0);
          break;
        case DIR_PURPOSE_FETCH_CONSENSUS:
          control_event_bootstrap(BOOTSTRAP_STATUS_LOADING_STATUS, 0);
          break;
        case DIR_PURPOSE_FETCH_SERVERDESC:
        case DIR_PURPOSE_FETCH_MICRODESC:
          if (TO_DIR_CONN(dirconn)->router_purpose == ROUTER_PURPOSE_GENERAL)
            control_event_boot_dir(BOOTSTRAP_STATUS_LOADING_DESCRIPTORS,
                                   count_loading_descriptors_progress());
          break;
      }
    }
    /* This is definitely a success, so forget about any pending data we
     * had sent. */
    if (entry_conn->pending_optimistic_data) {
      buf_free(entry_conn->pending_optimistic_data);
      entry_conn->pending_optimistic_data = NULL;
    }

    /* This is valid data at this point. Count it */
    circuit_read_valid_data(TO_ORIGIN_CIRCUIT(circ), msg->length);

    /* handle anything that might have queued */
    if (connection_edge_package_raw_inbuf(conn, 1, NULL) < 0) {
      /* (We already sent an end cell if possible) */
      connection_mark_for_close(TO_CONN(conn));
      return 0;
    }
    return 0;
  }
  if (conn->base_.type == CONN_TYPE_AP &&
      msg->command == RELAY_COMMAND_RESOLVED) {
    return connection_edge_process_resolved_cell(conn, msg);
  }

  log_fn(LOG_PROTOCOL_WARN, LD_PROTOCOL,
         "Got an unexpected relay command %d, in state %d (%s). Dropping.",
         msg->command, conn->base_.state,
         conn_state_to_string(conn->base_.type, conn->base_.state));
  return 0; /* for forward compatibility, don't kill the circuit */
//  connection_edge_end(conn, END_STREAM_REASON_TORPROTOCOL);
//  connection_mark_for_close(conn);
//  return -1;
}

/** Process a SENDME cell that arrived on <b>circ</b>. If it is a stream level
 * cell, it is destined for the given <b>conn</b>. If it is a circuit level
 * cell, it is destined for the <b>layer_hint</b>. The <b>domain</b> is the
 * logging domain that should be used.
 *
 * Return 0 if everything went well or a negative value representing a circuit
 * end reason on error for which the caller is responsible for closing it. */
static int
process_sendme_cell(const relay_msg_t *msg, circuit_t *circ,
                    edge_connection_t *conn, crypt_path_t *layer_hint,
                    int domain)
{
  int ret;

  tor_assert(msg);

  if (!msg->stream_id) {
    /* Circuit level SENDME cell. */
    ret = sendme_process_circuit_level(layer_hint, circ, msg->body,
                                       msg->length);
    if (ret < 0) {
      return ret;
    }
    /* Resume reading on any streams now that we've processed a valid
     * SENDME cell that updated our package window. */
    circuit_resume_edge_reading(circ, layer_hint);
    /* We are done, the rest of the code is for the stream level. */
    return 0;
  }

  /* No connection, might be half edge state. We are done if so. */
  if (!conn) {
    if (CIRCUIT_IS_ORIGIN(circ)) {
      origin_circuit_t *ocirc = TO_ORIGIN_CIRCUIT(circ);
      if (connection_half_edge_is_valid_sendme(ocirc->half_streams,
                                               msg->stream_id)) {
        circuit_read_valid_data(ocirc, msg->length);
        log_info(domain, "Sendme cell on circ %u valid on half-closed "
                         "stream id %d",
                 ocirc->global_identifier, msg->stream_id);
      }
    }

    log_info(domain, "SENDME cell dropped, unknown stream (streamid %d).",
             msg->stream_id);
    return 0;
  }

  /* Stream level SENDME cell. */
  // TODO: Turn this off for cc_alg=1,2,3; use XON/XOFF instead
  ret = sendme_process_stream_level(conn, circ, msg->length);
  if (ret < 0) {
    /* Means we need to close the circuit with reason ret. */
    return ret;
  }

  /* We've now processed properly a SENDME cell, all windows have been
   * properly updated, we'll read on the edge connection to see if we can
   * get data out towards the end point (Exit or client) since we are now
   * allowed to deliver more cells. */

  if (circuit_queue_streams_are_blocked(circ)) {
    /* Still waiting for queue to flush; don't touch conn */
    return 0;
  }
  connection_start_reading(TO_CONN(conn));
  /* handle whatever might still be on the inbuf */
  if (connection_edge_package_raw_inbuf(conn, 1, NULL) < 0) {
    /* (We already sent an end cell if possible) */
    connection_mark_for_close(TO_CONN(conn));
    return 0;
  }
  return 0;
}

/** A helper for connection_edge_process_relay_cell(): Actually handles the
 *  cell that we received on the connection.
 *
 *  The arguments are the same as in the parent function
 *  connection_edge_process_relay_cell(), plus the relay header <b>rh</b> as
 *  unpacked by the parent function, and <b>optimistic_data</b> as set by the
 *  parent function.
 */
STATIC int
handle_relay_msg(const relay_msg_t *msg, circuit_t *circ,
                 edge_connection_t *conn, crypt_path_t *layer_hint,
                 int optimistic_data)
{
  unsigned domain = layer_hint?LD_APP:LD_EXIT;
  int reason;

  tor_assert(msg);

  /* First pass the cell to the circuit padding subsystem, in case it's a
   * padding cell or circuit that should be handled there. */
  if (circpad_check_received_cell(msg, circ, layer_hint) == 0) {
    log_debug(domain, "Cell handled as circuit padding");
    return 0;
  }

  /* Now handle all the other commands */
  switch (msg->command) {
    case RELAY_COMMAND_CONFLUX_LINK:
      conflux_process_link(circ, msg);
      return 0;
    case RELAY_COMMAND_CONFLUX_LINKED:
      conflux_process_linked(circ, layer_hint, msg);
      return 0;
    case RELAY_COMMAND_CONFLUX_LINKED_ACK:
      conflux_process_linked_ack(circ);
      return 0;
    case RELAY_COMMAND_CONFLUX_SWITCH:
      return conflux_process_switch_command(circ, layer_hint, msg);
    case RELAY_COMMAND_BEGIN:
    case RELAY_COMMAND_BEGIN_DIR:
      if (layer_hint &&
          circ->purpose != CIRCUIT_PURPOSE_S_REND_JOINED) {
        log_fn(LOG_PROTOCOL_WARN, LD_APP,
               "Relay begin request unsupported at AP. Dropping.");
        return 0;
      }
      if (circ->purpose == CIRCUIT_PURPOSE_S_REND_JOINED &&
          layer_hint != TO_ORIGIN_CIRCUIT(circ)->cpath->prev) {
        log_fn(LOG_PROTOCOL_WARN, LD_APP,
               "Relay begin request to Hidden Service "
               "from intermediary node. Dropping.");
        return 0;
      }
      if (conn) {
        log_fn(LOG_PROTOCOL_WARN, domain,
               "Begin cell for known stream. Dropping.");
        return 0;
      }
      if (msg->command == RELAY_COMMAND_BEGIN_DIR &&
          circ->purpose != CIRCUIT_PURPOSE_S_REND_JOINED) {
        /* Assign this circuit and its app-ward OR connection a unique ID,
         * so that we can measure download times. The local edge and dir
         * connection will be assigned the same ID when they are created
         * and linked. */
        static uint64_t next_id = 0;
        circ->dirreq_id = ++next_id;
        TO_OR_CIRCUIT(circ)->p_chan->dirreq_id = circ->dirreq_id;
      }
      return connection_exit_begin_conn(msg, circ);
    case RELAY_COMMAND_DATA:
      ++stats_n_data_cells_received;

      if (msg->stream_id == 0) {
        log_fn(LOG_PROTOCOL_WARN, LD_PROTOCOL, "Relay data cell with zero "
               "stream_id. Dropping.");
        return 0;
      } else if (!conn) {
        if (CIRCUIT_IS_ORIGIN(circ)) {
          origin_circuit_t *ocirc = TO_ORIGIN_CIRCUIT(circ);
          if (connection_half_edge_is_valid_data(ocirc->half_streams,
                                                 msg->stream_id)) {
            circuit_read_valid_data(ocirc, msg->length);
            log_info(domain,
                     "data cell on circ %u valid on half-closed "
                     "stream id %d", ocirc->global_identifier, msg->stream_id);
          }
        }

        log_info(domain,"data cell dropped, unknown stream (streamid %d).",
                 msg->stream_id);
        return 0;
      }

      /* Update our stream-level deliver window that we just received a DATA
       * cell. Going below 0 means we have a protocol level error so the
       * stream and circuit are closed. */
      if (sendme_stream_data_received(conn) < 0) {
        log_fn(LOG_PROTOCOL_WARN, LD_PROTOCOL,
               "(relay data) conn deliver_window below 0. Killing.");
        connection_edge_end_close(conn, END_STREAM_REASON_TORPROTOCOL);
        return -END_CIRC_REASON_TORPROTOCOL;
      }
      /* Total all valid application bytes delivered */
      if (CIRCUIT_IS_ORIGIN(circ) && msg->length > 0) {
        circuit_read_valid_data(TO_ORIGIN_CIRCUIT(circ), msg->length);
      }

      /* For onion service connection, update the metrics. */
      if (conn->hs_ident) {
        hs_metrics_app_write_bytes(&conn->hs_ident->identity_pk,
                                   conn->hs_ident->orig_virtual_port,
                                   msg->length);
      }

      stats_n_data_bytes_received += msg->length;
      connection_buf_add((char*) msg->body, msg->length, TO_CONN(conn));

#ifdef MEASUREMENTS_21206
      /* Count number of RELAY_DATA cells received on a linked directory
       * connection. */
      connection_t *linked_conn = TO_CONN(conn)->linked_conn;

      if (linked_conn && linked_conn->type == CONN_TYPE_DIR) {
        ++(TO_DIR_CONN(linked_conn)->data_cells_received);
      }
#endif /* defined(MEASUREMENTS_21206) */

      if (!optimistic_data) {
        /* Only send a SENDME if we're not getting optimistic data; otherwise
         * a SENDME could arrive before the CONNECTED.
         */
        sendme_connection_edge_consider_sending(conn);
      }

      return 0;
    case RELAY_COMMAND_XOFF:
      if (!conn) {
        if (CIRCUIT_IS_ORIGIN(circ)) {
          origin_circuit_t *ocirc = TO_ORIGIN_CIRCUIT(circ);
          if (relay_crypt_from_last_hop(ocirc, layer_hint) &&
              connection_half_edge_is_valid_data(ocirc->half_streams,
                                                 msg->stream_id)) {
            circuit_read_valid_data(ocirc, msg->length);
          }
        }
        return 0;
      }

      if (circuit_process_stream_xoff(conn, layer_hint)) {
        if (CIRCUIT_IS_ORIGIN(circ)) {
          circuit_read_valid_data(TO_ORIGIN_CIRCUIT(circ), msg->length);
        }
      }
      return 0;
    case RELAY_COMMAND_XON:
      if (!conn) {
        if (CIRCUIT_IS_ORIGIN(circ)) {
          origin_circuit_t *ocirc = TO_ORIGIN_CIRCUIT(circ);
          if (relay_crypt_from_last_hop(ocirc, layer_hint) &&
              connection_half_edge_is_valid_data(ocirc->half_streams,
                                                 msg->stream_id)) {
            circuit_read_valid_data(ocirc, msg->length);
          }
        }
        return 0;
      }

      if (circuit_process_stream_xon(conn, layer_hint, msg)) {
        if (CIRCUIT_IS_ORIGIN(circ)) {
          circuit_read_valid_data(TO_ORIGIN_CIRCUIT(circ), msg->length);
        }
      }
      return 0;
    case RELAY_COMMAND_END:
      reason = msg->length > 0 ? get_uint8(msg->body) : END_STREAM_REASON_MISC;
      if (!conn) {
        if (CIRCUIT_IS_ORIGIN(circ)) {
          origin_circuit_t *ocirc = TO_ORIGIN_CIRCUIT(circ);
          if (relay_crypt_from_last_hop(ocirc, layer_hint) &&
              connection_half_edge_is_valid_end(ocirc->half_streams,
                                                msg->stream_id)) {

            circuit_read_valid_data(ocirc, msg->length);
            log_info(domain,
                     "end cell (%s) on circ %u valid on half-closed "
                     "stream id %d",
                     stream_end_reason_to_string(reason),
                     ocirc->global_identifier, msg->stream_id);
            return 0;
          }
        }
        log_info(domain,"end cell (%s) dropped, unknown stream.",
                 stream_end_reason_to_string(reason));
        return 0;
      }
/* XXX add to this log_fn the exit node's nickname? */
      log_info(domain,TOR_SOCKET_T_FORMAT": end cell (%s) for stream %d. "
               "Removing stream.",
               conn->base_.s,
               stream_end_reason_to_string(reason),
               conn->stream_id);
      if (conn->base_.type == CONN_TYPE_AP) {
        entry_connection_t *entry_conn = EDGE_TO_ENTRY_CONN(conn);
        if (entry_conn->socks_request &&
            !entry_conn->socks_request->has_finished)
          log_warn(LD_BUG,
                   "open stream hasn't sent socks answer yet? Closing.");
      }
      /* We just *got* an end; no reason to send one. */
      conn->edge_has_sent_end = 1;
      if (!conn->end_reason)
        conn->end_reason = reason | END_STREAM_REASON_FLAG_REMOTE;
      if (!conn->base_.marked_for_close) {
        /* only mark it if not already marked. it's possible to
         * get the 'end' right around when the client hangs up on us. */
        connection_mark_and_flush(TO_CONN(conn));

        /* Total all valid application bytes delivered */
        if (CIRCUIT_IS_ORIGIN(circ)) {
          circuit_read_valid_data(TO_ORIGIN_CIRCUIT(circ), msg->length);
        }
      }
      return 0;
    case RELAY_COMMAND_EXTEND:
    case RELAY_COMMAND_EXTEND2: {
      static uint64_t total_n_extend=0, total_nonearly=0;
      total_n_extend++;
      if (msg->stream_id) {
        log_fn(LOG_PROTOCOL_WARN, domain,
               "'extend' cell received for non-zero stream. Dropping.");
        return 0;
      }
      if (!msg->is_relay_early &&
          !networkstatus_get_param(NULL,"AllowNonearlyExtend",0,0,1)) {
#define EARLY_WARNING_INTERVAL 3600
        static ratelim_t early_warning_limit =
          RATELIM_INIT(EARLY_WARNING_INTERVAL);
        char *m;
        if (!msg->is_relay_early) {
          ++total_nonearly;
          if ((m = rate_limit_log(&early_warning_limit, approx_time()))) {
            double percentage = ((double)total_nonearly)/total_n_extend;
            percentage *= 100;
            log_fn(LOG_PROTOCOL_WARN, domain, "EXTEND cell received, "
                   "but not via RELAY_EARLY. Dropping.%s", m);
            log_fn(LOG_PROTOCOL_WARN, domain, "  (We have dropped %.02f%% of "
                   "all EXTEND cells for this reason)", percentage);
            tor_free(m);
          }
        } else {
          log_fn(LOG_WARN, domain,
                 "EXTEND cell received, in a cell with type %d! Dropping.",
                 msg->command);
        }
        return 0;
      }
      return circuit_extend(msg, circ);
    }
    case RELAY_COMMAND_EXTENDED:
    case RELAY_COMMAND_EXTENDED2:
      if (!layer_hint) {
        log_fn(LOG_PROTOCOL_WARN, LD_PROTOCOL,
               "'extended' unsupported at non-origin. Dropping.");
        return 0;
      }
      log_debug(domain,"Got an extended cell! Yay.");
      {
        extended_cell_t extended_cell;
        if (extended_cell_parse(&extended_cell, msg->command,
                                msg->body, msg->length) < 0) {
          log_warn(LD_PROTOCOL,
                   "Can't parse EXTENDED cell; killing circuit.");
          return -END_CIRC_REASON_TORPROTOCOL;
        }
        if ((reason = circuit_finish_handshake(TO_ORIGIN_CIRCUIT(circ),
                                         &extended_cell.created_cell)) < 0) {
          circuit_mark_for_close(circ, -reason);
          return 0; /* We don't want to cause a warning, so we mark the circuit
                     * here. */
        }
      }
      if ((reason=circuit_send_next_onion_skin(TO_ORIGIN_CIRCUIT(circ)))<0) {
        log_info(domain,"circuit_send_next_onion_skin() failed.");
        return reason;
      }
      /* Total all valid bytes delivered. */
      if (CIRCUIT_IS_ORIGIN(circ)) {
        circuit_read_valid_data(TO_ORIGIN_CIRCUIT(circ), msg->length);
      }
      return 0;
    case RELAY_COMMAND_TRUNCATE:
      if (layer_hint) {
        log_fn(LOG_PROTOCOL_WARN, LD_APP,
               "'truncate' unsupported at origin. Dropping.");
        return 0;
      }
      if (circ->n_hop) {
        if (circ->n_chan)
          log_warn(LD_BUG, "n_chan and n_hop set on the same circuit!");
        extend_info_free(circ->n_hop);
        circ->n_hop = NULL;
        tor_free(circ->n_chan_create_cell);
        circuit_set_state(circ, CIRCUIT_STATE_OPEN);
      }
      if (circ->n_chan) {
        uint8_t trunc_reason = get_uint8(msg->body);
        circuit_synchronize_written_or_bandwidth(circ, CIRCUIT_N_CHAN);
        circuit_clear_cell_queue(circ, circ->n_chan);
        channel_send_destroy(circ->n_circ_id, circ->n_chan,
                             trunc_reason);
        circuit_set_n_circid_chan(circ, 0, NULL);
      }
      log_debug(LD_EXIT, "Processed 'truncate', replying.");
      {
        char payload[1];
        payload[0] = (char)END_CIRC_REASON_REQUESTED;
        relay_send_command_from_edge(0, circ, RELAY_COMMAND_TRUNCATED,
                                     payload, sizeof(payload), NULL);
      }
      return 0;
    case RELAY_COMMAND_TRUNCATED:
      if (!layer_hint) {
        log_fn(LOG_PROTOCOL_WARN, LD_EXIT,
               "'truncated' unsupported at non-origin. Dropping.");
        return 0;
      }

      /* Count the truncated as valid, for completeness. The
       * circuit is being torn down anyway, though.  */
      if (CIRCUIT_IS_ORIGIN(circ)) {
        circuit_read_valid_data(TO_ORIGIN_CIRCUIT(circ), msg->length);
      }
      circuit_truncated(TO_ORIGIN_CIRCUIT(circ), get_uint8(msg->body));
      return 0;
    case RELAY_COMMAND_CONNECTED:
      if (conn) {
        log_fn(LOG_PROTOCOL_WARN, LD_PROTOCOL,
               "'connected' unsupported while open. Closing circ.");
        return -END_CIRC_REASON_TORPROTOCOL;
      }

      if (CIRCUIT_IS_ORIGIN(circ)) {
        origin_circuit_t *ocirc = TO_ORIGIN_CIRCUIT(circ);
        if (connection_half_edge_is_valid_connected(ocirc->half_streams,
                                                    msg->stream_id)) {
          circuit_read_valid_data(ocirc, msg->length);
          log_info(domain,
                   "connected cell on circ %u valid on half-closed "
                   "stream id %d", ocirc->global_identifier, msg->stream_id);
          return 0;
        }
      }

      log_info(domain,
               "'connected' received on circid %u for streamid %d, "
               "no conn attached anymore. Ignoring.",
               (unsigned)circ->n_circ_id, msg->stream_id);
      return 0;
    case RELAY_COMMAND_SENDME:
      return process_sendme_cell(msg, circ, conn, layer_hint, domain);
    case RELAY_COMMAND_RESOLVE:
      if (layer_hint) {
        log_fn(LOG_PROTOCOL_WARN, LD_APP,
               "resolve request unsupported at AP; dropping.");
        return 0;
      } else if (conn) {
        log_fn(LOG_PROTOCOL_WARN, domain,
               "resolve request for known stream; dropping.");
        return 0;
      } else if (circ->purpose != CIRCUIT_PURPOSE_OR) {
        log_fn(LOG_PROTOCOL_WARN, domain,
               "resolve request on circ with purpose %d; dropping",
               circ->purpose);
        return 0;
      }
      return connection_exit_begin_resolve(msg, TO_OR_CIRCUIT(circ));
    case RELAY_COMMAND_RESOLVED:
      if (conn) {
        log_fn(LOG_PROTOCOL_WARN, domain,
               "'resolved' unsupported while open. Closing circ.");
        return -END_CIRC_REASON_TORPROTOCOL;
      }

      if (CIRCUIT_IS_ORIGIN(circ)) {
        origin_circuit_t *ocirc = TO_ORIGIN_CIRCUIT(circ);
        if (relay_crypt_from_last_hop(ocirc, layer_hint) &&
            connection_half_edge_is_valid_resolved(ocirc->half_streams,
                                                   msg->stream_id)) {
          circuit_read_valid_data(ocirc, msg->length);
          log_info(domain,
                   "resolved cell on circ %u valid on half-closed "
                   "stream id %d", ocirc->global_identifier, msg->stream_id);
          return 0;
        }
      }

      log_info(domain,
               "'resolved' received, no conn attached anymore. Ignoring.");
      return 0;
    case RELAY_COMMAND_ESTABLISH_INTRO:
    case RELAY_COMMAND_ESTABLISH_RENDEZVOUS:
    case RELAY_COMMAND_INTRODUCE1:
    case RELAY_COMMAND_INTRODUCE2:
    case RELAY_COMMAND_INTRODUCE_ACK:
    case RELAY_COMMAND_RENDEZVOUS1:
    case RELAY_COMMAND_RENDEZVOUS2:
    case RELAY_COMMAND_INTRO_ESTABLISHED:
    case RELAY_COMMAND_RENDEZVOUS_ESTABLISHED:
      rend_process_relay_cell(circ, layer_hint,
                              msg->command, msg->length, msg->body);
      return 0;
  }
  log_fn(LOG_PROTOCOL_WARN, LD_PROTOCOL,
         "Received unknown relay command %d. Perhaps the other side is using "
         "a newer version of Tor? Dropping.",
         msg->command);
  return 0; /* for forward compatibility, don't kill the circuit */
}

/** An incoming relay cell has arrived on circuit <b>circ</b>. If
 * <b>conn</b> is NULL this is a control cell, else <b>cell</b> is
 * destined for <b>conn</b>.
 *
 * If <b>layer_hint</b> is defined, then we're the origin of the
 * circuit, and it specifies the hop that packaged <b>cell</b>.
 *
 * Return -reason if you want to warn and tear down the circuit, else 0.
 */
STATIC int
connection_edge_process_relay_cell(const relay_msg_t *msg, circuit_t *circ,
                                   edge_connection_t *conn,
                                   crypt_path_t *layer_hint)
{
  static int num_seen=0;
  unsigned domain = layer_hint?LD_APP:LD_EXIT;

  tor_assert(msg);
  tor_assert(circ);

//  log_fn(LOG_DEBUG,"command %d stream %d", rh.command, rh.stream_id);
  num_seen++;
  log_debug(domain, "Now seen %d relay cells here (command %d, stream %d).",
            num_seen, msg->command, msg->stream_id);

  if (msg->stream_id == 0) {
    switch (msg->command) {
      case RELAY_COMMAND_BEGIN:
      case RELAY_COMMAND_CONNECTED:
      case RELAY_COMMAND_END:
      case RELAY_COMMAND_RESOLVE:
      case RELAY_COMMAND_RESOLVED:
      case RELAY_COMMAND_BEGIN_DIR:
        log_fn(LOG_PROTOCOL_WARN, LD_PROTOCOL, "Relay command %u with zero "
               "stream_id. Dropping.", msg->command);
        return 0;
      default:
        ;
    }
  }

  /* Regardless of conflux or not, we always decide to send a SENDME
   * for RELAY_DATA immediately
   */
  if (msg->command == RELAY_COMMAND_DATA) {
    /* Update our circuit-level deliver window that we received a DATA cell.
     * If the deliver window goes below 0, we end the circuit and stream due
     * to a protocol failure. */
    if (sendme_circuit_data_received(circ, layer_hint) < 0) {
      log_fn(LOG_PROTOCOL_WARN, LD_PROTOCOL,
             "(relay data) circ deliver_window below 0. Killing.");
      connection_edge_end_close(conn, END_STREAM_REASON_TORPROTOCOL);
      return -END_CIRC_REASON_TORPROTOCOL;
    }

    /* Consider sending a circuit-level SENDME cell. */
    sendme_circuit_consider_sending(circ, layer_hint);

    /* Continue on to process the data cell via conflux or not */
  }

  /* Conflux handling: If conflux is disabled, or the relay command is not
   * multiplexed across circuits, then process it immediately.
   *
   * Otherwise, we need to process the relay cell against our conflux
   * queues, and if doing so results in ordered cells to deliver, we
   * dequeue and process those in-order until there are no more.
   */
  if (!circ->conflux || !conflux_should_multiplex(msg->command)) {
    return connection_edge_process_ordered_relay_cell(msg, circ, conn,
                                                      layer_hint);
  } else {
    // If conflux says this cell is in-order, then begin processing
    // cells from queue until there are none. Otherwise, we do nothing
    // until further cells arrive.
    if (conflux_process_relay_msg(circ->conflux, circ, layer_hint,
                                  (relay_msg_t *) msg)) {
      conflux_msg_t *c_msg = NULL;

      /* First, process this cell */
      int ret = connection_edge_process_ordered_relay_cell(
                 msg, circ, conn, layer_hint);
      if (ret < 0) {
        return ret;
      }

      /* Now, check queue for more */
<<<<<<< HEAD
      while ((c_msg = conflux_dequeue_relay_msg(circ->conflux))) {
        conn = relay_lookup_conn(circ, c_msg->msg, CELL_DIRECTION_OUT,
=======
      while ((c_cell = conflux_dequeue_cell(circ))) {
        relay_header_unpack(&rh, c_cell->cell.payload);
        conn = relay_lookup_conn(circ, &c_cell->cell, CELL_DIRECTION_OUT,
>>>>>>> b4fde968
                                 layer_hint);
        ret = connection_edge_process_ordered_relay_cell(c_msg->msg, circ,
                                                         conn,
                                                         layer_hint);
        if (ret < 0) {
          /* Negative return value is a fatal error. Return early and tear down
           * circuit */
          conflux_relay_msg_free(c_msg);
          return ret;
        }
        conflux_relay_msg_free(c_msg);
      }
    }
  }

  return 0;
}

/**
 * Helper function to process a relay cell that is in the proper order
 * for processing right now. */
static int
connection_edge_process_ordered_relay_cell(const relay_msg_t *msg,
                                           circuit_t *circ,
                                           edge_connection_t *conn,
                                           crypt_path_t *layer_hint)
{
  int optimistic_data = 0; /* Set to 1 if we receive data on a stream
                            * that's in the EXIT_CONN_STATE_RESOLVING
                            * or EXIT_CONN_STATE_CONNECTING states. */

  /* Tell circpad that we've received a recognized cell */
  circpad_deliver_recognized_relay_cell_events(circ, msg->command, layer_hint);

  /* either conn is NULL, in which case we've got a control cell, or else
   * conn points to the recognized stream. */
  if (conn && !connection_state_is_open(TO_CONN(conn))) {
    if (conn->base_.type == CONN_TYPE_EXIT &&
        (conn->base_.state == EXIT_CONN_STATE_CONNECTING ||
         conn->base_.state == EXIT_CONN_STATE_RESOLVING) &&
        msg->command == RELAY_COMMAND_DATA) {
      /* Allow DATA cells to be delivered to an exit node in state
       * EXIT_CONN_STATE_CONNECTING or EXIT_CONN_STATE_RESOLVING.
       * This speeds up HTTP, for example. */
      optimistic_data = 1;
    } else if (msg->stream_id == 0 && msg->command == RELAY_COMMAND_DATA) {
      log_warn(LD_BUG, "Somehow I had a connection that matched a "
               "data cell with stream ID 0.");
    } else {
      return connection_edge_process_relay_cell_not_open(
               msg, circ, conn, layer_hint);
    }
  }

  return handle_relay_msg(msg, circ, conn, layer_hint, optimistic_data);
}

/** How many relay_data cells have we built, ever? */
uint64_t stats_n_data_cells_packaged = 0;
/** How many bytes of data have we put in relay_data cells have we built,
 * ever? This would be RELAY_PAYLOAD_SIZE*stats_n_data_cells_packaged if
 * every relay cell we ever sent were completely full of data. */
uint64_t stats_n_data_bytes_packaged = 0;
/** How many relay_data cells have we received, ever? */
uint64_t stats_n_data_cells_received = 0;
/** How many bytes of data have we received relay_data cells, ever? This would
 * be RELAY_PAYLOAD_SIZE*stats_n_data_cells_packaged if every relay cell we
 * ever received were completely full of data. */
uint64_t stats_n_data_bytes_received = 0;

/**
 * Called when initializing a circuit, or when we have reached the end of the
 * window in which we need to send some randomness so that incoming sendme
 * cells will be unpredictable.  Resets the flags and picks a new window.
 */
void
circuit_reset_sendme_randomness(circuit_t *circ)
{
  circ->have_sent_sufficiently_random_cell = 0;
  // XXX: do we need to change this check for congestion control?
  circ->send_randomness_after_n_cells = CIRCWINDOW_INCREMENT / 2 +
    crypto_fast_rng_get_uint(get_thread_fast_rng(), CIRCWINDOW_INCREMENT / 2);
}

/**
 * Helper. Return the number of bytes that should be put into a cell from a
 * given edge connection on which <b>n_available</b> bytes are available.
 */
STATIC size_t
connection_edge_get_inbuf_bytes_to_package(size_t n_available,
                                           int package_partial,
                                           circuit_t *on_circuit,
                                           crypt_path_t *cpath)
{
  if (!n_available)
    return 0;

  /* Do we need to force this payload to have space for randomness? */
  const bool force_random_bytes =
    (on_circuit->send_randomness_after_n_cells == 0) &&
    (! on_circuit->have_sent_sufficiently_random_cell);

  relay_cell_fmt_t cell_format = circuit_get_relay_format(on_circuit, cpath);
  size_t target_length =
    relay_cell_max_payload_size(cell_format, RELAY_COMMAND_DATA);

#define RELAY_CELL_PADDING_GAP 4

  /* Any relay data payload containing fewer than this many real bytes is
   * considered to have enough randomness to. */
  size_t target_length_with_random = target_length -
                                     RELAY_CELL_PADDING_GAP - 16;
  if (force_random_bytes) {
    target_length = target_length_with_random;
  }

  /* Decide how many bytes we will actually put into this cell. */
  size_t package_length;
  if (n_available >= target_length) { /* A full payload is available. */
    package_length = target_length;
  } else { /* not a full payload available */
    if (package_partial)
      package_length = n_available; /* just take whatever's available now */
    else
      return 0; /* nothing to do until we have a full payload */
  }

  /* If we reach this point, we will be definitely sending the cell. */
  tor_assert_nonfatal(package_length > 0);

  if (package_length <= target_length_with_random) {
    /* This cell will have enough randomness in the padding to make a future
     * sendme cell unpredictable. */
    on_circuit->have_sent_sufficiently_random_cell = 1;
  }

  if (on_circuit->send_randomness_after_n_cells == 0) {
    /* Either this cell, or some previous cell, had enough padding to
     * ensure sendme unpredictability. */
    tor_assert_nonfatal(on_circuit->have_sent_sufficiently_random_cell);
    /* Pick a new interval in which we need to send randomness. */
    circuit_reset_sendme_randomness(on_circuit);
  }

  --on_circuit->send_randomness_after_n_cells;

  return package_length;
}

/** If <b>conn</b> has an entire relay payload of bytes on its inbuf (or
 * <b>package_partial</b> is true), and the appropriate package windows aren't
 * empty, grab a cell and send it down the circuit.
 *
 * If *<b>max_cells</b> is given, package no more than max_cells.  Decrement
 * *<b>max_cells</b> by the number of cells packaged.
 *
 * Return -1 (and send a RELAY_COMMAND_END cell if necessary) if conn should
 * be marked for close, else return 0.
 */
int
connection_edge_package_raw_inbuf(edge_connection_t *conn, int package_partial,
                                  int *max_cells)
{
  size_t bytes_to_process, length;
  char payload[CELL_PAYLOAD_SIZE];
  circuit_t *circ;
  const unsigned domain = conn->base_.type == CONN_TYPE_AP ? LD_APP : LD_EXIT;
  int sending_from_optimistic = 0;
  entry_connection_t *entry_conn =
    conn->base_.type == CONN_TYPE_AP ? EDGE_TO_ENTRY_CONN(conn) : NULL;
  const int sending_optimistically =
    entry_conn &&
    conn->base_.type == CONN_TYPE_AP &&
    conn->base_.state != AP_CONN_STATE_OPEN;
  crypt_path_t *cpath_layer = conn->cpath_layer;

  tor_assert(conn);

  if (BUG(conn->base_.marked_for_close)) {
    log_warn(LD_BUG,
             "called on conn that's already marked for close at %s:%d.",
             conn->base_.marked_for_close_file, conn->base_.marked_for_close);
    return 0;
  }

  if (max_cells && *max_cells <= 0)
    return 0;

 repeat_connection_edge_package_raw_inbuf:

  circ = circuit_get_by_edge_conn(conn);
  if (!circ) {
    log_info(domain,"conn has no circuit! Closing.");
    conn->end_reason = END_STREAM_REASON_CANT_ATTACH;
    return -1;
  }

  if (circuit_consider_stop_edge_reading(circ, cpath_layer))
    return 0;

  if (conn->package_window <= 0) {
    log_info(domain,"called with package_window %d. Skipping.",
             conn->package_window);
    connection_stop_reading(TO_CONN(conn));
    return 0;
  }

  sending_from_optimistic = entry_conn &&
    entry_conn->sending_optimistic_data != NULL;

  if (PREDICT_UNLIKELY(sending_from_optimistic)) {
    bytes_to_process = buf_datalen(entry_conn->sending_optimistic_data);
    if (PREDICT_UNLIKELY(!bytes_to_process)) {
      log_warn(LD_BUG, "sending_optimistic_data was non-NULL but empty");
      bytes_to_process = connection_get_inbuf_len(TO_CONN(conn));
      sending_from_optimistic = 0;
    }
  } else {
    bytes_to_process = connection_get_inbuf_len(TO_CONN(conn));
  }

  length = connection_edge_get_inbuf_bytes_to_package(bytes_to_process,
                                                      package_partial, circ,
                                                      cpath_layer);
  if (!length)
    return 0;

  /* If we reach this point, we will definitely be packaging bytes into
   * a cell. */

  stats_n_data_bytes_packaged += length;
  stats_n_data_cells_packaged += 1;

  if (PREDICT_UNLIKELY(sending_from_optimistic)) {
    /* XXXX We could be more efficient here by sometimes packing
     * previously-sent optimistic data in the same cell with data
     * from the inbuf. */
    buf_get_bytes(entry_conn->sending_optimistic_data, payload, length);
    if (!buf_datalen(entry_conn->sending_optimistic_data)) {
        buf_free(entry_conn->sending_optimistic_data);
        entry_conn->sending_optimistic_data = NULL;
    }
  } else {
    connection_buf_get_bytes(payload, length, TO_CONN(conn));
  }

  log_debug(domain,TOR_SOCKET_T_FORMAT": Packaging %d bytes (%d waiting).",
            conn->base_.s,
            (int)length, (int)connection_get_inbuf_len(TO_CONN(conn)));

  if (sending_optimistically && !sending_from_optimistic) {
    /* This is new optimistic data; remember it in case we need to detach and
       retry */
    if (!entry_conn->pending_optimistic_data)
      entry_conn->pending_optimistic_data = buf_new();
    buf_add(entry_conn->pending_optimistic_data, payload, length);
  }

  /* Send a data cell. This handles the circuit package window. */
  if (connection_edge_send_command(conn, RELAY_COMMAND_DATA,
                                   payload, length) < 0 ) {
    /* circuit got marked for close, don't continue, don't need to mark conn */
    return 0;
  }

  /* Handle the stream-level SENDME package window. */
  if (sendme_note_stream_data_packaged(conn, length) < 0) {
    connection_stop_reading(TO_CONN(conn));
    log_debug(domain,"conn->package_window reached 0.");
    circuit_consider_stop_edge_reading(circ, cpath_layer);
    return 0; /* don't process the inbuf any more */
  }
  log_debug(domain,"conn->package_window is now %d",conn->package_window);

  if (max_cells) {
    *max_cells -= 1;
    if (*max_cells <= 0)
      return 0;
  }

  /* handle more if there's more, or return 0 if there isn't */
  goto repeat_connection_edge_package_raw_inbuf;
}

/** The circuit <b>circ</b> has received a circuit-level sendme
 * (on hop <b>layer_hint</b>, if we're the OP). Go through all the
 * attached streams and let them resume reading and packaging, if
 * their stream windows allow it.
 */
static void
circuit_resume_edge_reading(circuit_t *circ, crypt_path_t *layer_hint)
{
  if (circuit_queue_streams_are_blocked(circ)) {
    log_debug(layer_hint?LD_APP:LD_EXIT,"Too big queue, no resuming");
    return;
  }

  /* If we have a conflux negotiated, and it still can't send on
   * any circuit, then do not resume sending. */
  if (circ->conflux && !conflux_can_send(circ->conflux)) {
    log_debug(layer_hint?LD_APP:LD_EXIT,
              "Conflux can't send, not resuming edges");
    return;
  }

  log_debug(layer_hint?LD_APP:LD_EXIT,"resuming");

  if (CIRCUIT_IS_ORIGIN(circ))
    circuit_resume_edge_reading_helper(TO_ORIGIN_CIRCUIT(circ)->p_streams,
                                       circ, layer_hint);
  else
    circuit_resume_edge_reading_helper(TO_OR_CIRCUIT(circ)->n_streams,
                                       circ, layer_hint);
}

/** A helper function for circuit_resume_edge_reading() above.
 * The arguments are the same, except that <b>conn</b> is the head
 * of a linked list of edge streams that should each be considered.
 */
static int
circuit_resume_edge_reading_helper(edge_connection_t *first_conn,
                                   circuit_t *circ,
                                   crypt_path_t *layer_hint)
{
  edge_connection_t *conn;
  int n_packaging_streams, n_streams_left;
  int packaged_this_round;
  int cells_on_queue;
  int cells_per_conn;
  edge_connection_t *chosen_stream = NULL;
  int max_to_package;

  if (first_conn == NULL) {
    /* Don't bother to try to do the rest of this if there are no connections
     * to resume. */
    return 0;
  }

  /* Once we used to start listening on the streams in the order they
   * appeared in the linked list.  That leads to starvation on the
   * streams that appeared later on the list, since the first streams
   * would always get to read first.  Instead, we just pick a random
   * stream on the list, and enable reading for streams starting at that
   * point (and wrapping around as if the list were circular).  It would
   * probably be better to actually remember which streams we've
   * serviced in the past, but this is simple and effective. */

  /* Select a stream uniformly at random from the linked list.  We
   * don't need cryptographic randomness here. */
  {
    int num_streams = 0;
    for (conn = first_conn; conn; conn = conn->next_stream) {
      num_streams++;

      if (crypto_fast_rng_one_in_n(get_thread_fast_rng(), num_streams)) {
        chosen_stream = conn;
      }
      /* Invariant: chosen_stream has been chosen uniformly at random from
       * among the first num_streams streams on first_conn.
       *
       * (Note that we iterate over every stream on the circuit, so that after
       * we've considered the first stream, we've chosen it with P=1; and
       * after we consider the second stream, we've switched to it with P=1/2
       * and stayed with the first stream with P=1/2; and after we've
       * considered the third stream, we've switched to it with P=1/3 and
       * remained with one of the first two streams with P=(2/3), giving each
       * one P=(1/2)(2/3) )=(1/3).) */
    }
  }

  /* Count how many non-marked streams there are that have anything on
   * their inbuf, and enable reading on all of the connections. */
  n_packaging_streams = 0;
  /* Activate reading starting from the chosen stream */
  for (conn=chosen_stream; conn; conn = conn->next_stream) {
    /* Start reading for the streams starting from here */
    if (conn->base_.marked_for_close || conn->package_window <= 0)
      continue;

    if (edge_uses_cpath(conn, layer_hint)) {
      if (!conn->xoff_received) {
        connection_start_reading(TO_CONN(conn));
      }

      if (connection_get_inbuf_len(TO_CONN(conn)) > 0)
        ++n_packaging_streams;
    }
  }
  /* Go back and do the ones we skipped, circular-style */
  for (conn = first_conn; conn != chosen_stream; conn = conn->next_stream) {
    if (conn->base_.marked_for_close || conn->package_window <= 0)
      continue;

    if (edge_uses_cpath(conn, layer_hint)) {
      if (!conn->xoff_received) {
        connection_start_reading(TO_CONN(conn));
      }

      if (connection_get_inbuf_len(TO_CONN(conn)) > 0)
        ++n_packaging_streams;
    }
  }

  if (n_packaging_streams == 0) /* avoid divide-by-zero */
    return 0;

 again:

  /* If we're using conflux, the circuit we decide to send on may change
   * after we're sending. Get it again, and re-check package windows
   * for it */
  if (circ->conflux) {
    if (circuit_consider_stop_edge_reading(circ, layer_hint))
      return -1;

    circ = conflux_decide_next_circ(circ->conflux);

    /* Get the destination layer hint for this circuit */
    layer_hint = conflux_get_destination_hop(circ);
  }

  /* How many cells do we have space for?  It will be the minimum of
   * the number needed to exhaust the package window, and the minimum
   * needed to fill the cell queue. */
  max_to_package = congestion_control_get_package_window(circ, layer_hint);
  if (CIRCUIT_IS_ORIGIN(circ)) {
    cells_on_queue = circ->n_chan_cells.n;
  } else {
    or_circuit_t *or_circ = TO_OR_CIRCUIT(circ);
    cells_on_queue = or_circ->p_chan_cells.n;
  }
  if (cell_queue_highwatermark() - cells_on_queue < max_to_package)
    max_to_package = cell_queue_highwatermark() - cells_on_queue;

  cells_per_conn = CEIL_DIV(max_to_package, n_packaging_streams);

  packaged_this_round = 0;
  n_streams_left = 0;

  /* Iterate over all connections.  Package up to cells_per_conn cells on
   * each.  Update packaged_this_round with the total number of cells
   * packaged, and n_streams_left with the number that still have data to
   * package.
   */
  for (conn=first_conn; conn; conn=conn->next_stream) {
    if (conn->base_.marked_for_close || conn->package_window <= 0)
      continue;
    if (edge_uses_cpath(conn, layer_hint)) {
      int n = cells_per_conn, r;
      /* handle whatever might still be on the inbuf */
      r = connection_edge_package_raw_inbuf(conn, 1, &n);

      /* Note how many we packaged */
      packaged_this_round += (cells_per_conn-n);

      if (r<0) {
        /* Problem while packaging. (We already sent an end cell if
         * possible) */
        connection_mark_for_close(TO_CONN(conn));
        continue;
      }

      /* If there's still data to read, we'll be coming back to this stream. */
      if (connection_get_inbuf_len(TO_CONN(conn)))
          ++n_streams_left;

      /* If the circuit won't accept any more data, return without looking
       * at any more of the streams. Any connections that should be stopped
       * have already been stopped by connection_edge_package_raw_inbuf. */
      if (circuit_consider_stop_edge_reading(circ, layer_hint))
        return -1;
      /* XXXX should we also stop immediately if we fill up the cell queue?
       * Probably. */
    }
  }

  /* If we made progress, and we are willing to package more, and there are
   * any streams left that want to package stuff... try again!
   */
  if (packaged_this_round && packaged_this_round < max_to_package &&
      n_streams_left) {
    n_packaging_streams = n_streams_left;
    goto again;
  }

  return 0;
}

/** Check if the package window for <b>circ</b> is empty (at
 * hop <b>layer_hint</b> if it's defined).
 *
 * If yes, tell edge streams to stop reading and return 1.
 * Else return 0.
 */
static int
circuit_consider_stop_edge_reading(circuit_t *circ, crypt_path_t *layer_hint)
{
  edge_connection_t *conn = NULL;
  unsigned domain = layer_hint ? LD_APP : LD_EXIT;

  if (!layer_hint) {
    or_circuit_t *or_circ = TO_OR_CIRCUIT(circ);
    log_debug(domain,"considering circ->package_window %d",
              circ->package_window);
    if (circuit_get_package_window(circ, layer_hint) <= 0) {
      log_debug(domain,"yes, not-at-origin. stopped.");
      for (conn = or_circ->n_streams; conn; conn=conn->next_stream)
        connection_stop_reading(TO_CONN(conn));
      return 1;
    }
    return 0;
  }
  /* else, layer hint is defined, use it */
  log_debug(domain,"considering layer_hint->package_window %d",
            layer_hint->package_window);
  if (circuit_get_package_window(circ, layer_hint) <= 0) {
    log_debug(domain,"yes, at-origin. stopped.");
    for (conn = TO_ORIGIN_CIRCUIT(circ)->p_streams; conn;
         conn=conn->next_stream) {
      if (edge_uses_cpath(conn, layer_hint))
        connection_stop_reading(TO_CONN(conn));
    }
    return 1;
  }
  return 0;
}

/** The total number of cells we have allocated. */
static size_t total_cells_allocated = 0;

/** Release storage held by <b>cell</b>. */
static inline void
packed_cell_free_unchecked(packed_cell_t *cell)
{
  --total_cells_allocated;
  tor_free(cell);
}

/** Allocate and return a new packed_cell_t. */
STATIC packed_cell_t *
packed_cell_new(void)
{
  ++total_cells_allocated;
  return tor_malloc_zero(sizeof(packed_cell_t));
}

/** Return a packed cell used outside by channel_t lower layer */
void
packed_cell_free_(packed_cell_t *cell)
{
  if (!cell)
    return;
  packed_cell_free_unchecked(cell);
}

/** Log current statistics for cell pool allocation at log level
 * <b>severity</b>. */
void
dump_cell_pool_usage(int severity)
{
  int n_circs = 0;
  int n_cells = 0;
  SMARTLIST_FOREACH_BEGIN(circuit_get_global_list(), circuit_t *, c) {
    n_cells += c->n_chan_cells.n;
    if (!CIRCUIT_IS_ORIGIN(c))
      n_cells += TO_OR_CIRCUIT(c)->p_chan_cells.n;
    ++n_circs;
  }
  SMARTLIST_FOREACH_END(c);
  tor_log(severity, LD_MM,
          "%d cells allocated on %d circuits. %d cells leaked.",
          n_cells, n_circs, (int)total_cells_allocated - n_cells);
}

/** Allocate a new copy of packed <b>cell</b>. */
static inline packed_cell_t *
packed_cell_copy(const cell_t *cell, int wide_circ_ids)
{
  packed_cell_t *c = packed_cell_new();
  cell_pack(c, cell, wide_circ_ids);
  return c;
}

/** Append <b>cell</b> to the end of <b>queue</b>. */
void
cell_queue_append(cell_queue_t *queue, packed_cell_t *cell)
{
  TOR_SIMPLEQ_INSERT_TAIL(&queue->head, cell, next);
  ++queue->n;
}

/** Append a newly allocated copy of <b>cell</b> to the end of the
 * <b>exitward</b> (or app-ward) <b>queue</b> of <b>circ</b>.  If
 * <b>use_stats</b> is true, record statistics about the cell.
 */
void
cell_queue_append_packed_copy(circuit_t *circ, cell_queue_t *queue,
                              int exitward, const cell_t *cell,
                              int wide_circ_ids, int use_stats)
{
  packed_cell_t *copy = packed_cell_copy(cell, wide_circ_ids);
  (void)circ;
  (void)exitward;
  (void)use_stats;

  copy->inserted_timestamp = monotime_coarse_get_stamp();

  cell_queue_append(queue, copy);
}

/** Initialize <b>queue</b> as an empty cell queue. */
void
cell_queue_init(cell_queue_t *queue)
{
  memset(queue, 0, sizeof(cell_queue_t));
  TOR_SIMPLEQ_INIT(&queue->head);
}

/** Remove and free every cell in <b>queue</b>. */
void
cell_queue_clear(cell_queue_t *queue)
{
  packed_cell_t *cell;
  while ((cell = TOR_SIMPLEQ_FIRST(&queue->head))) {
    TOR_SIMPLEQ_REMOVE_HEAD(&queue->head, next);
    packed_cell_free_unchecked(cell);
  }
  TOR_SIMPLEQ_INIT(&queue->head);
  queue->n = 0;
}

/** Extract and return the cell at the head of <b>queue</b>; return NULL if
 * <b>queue</b> is empty. */
STATIC packed_cell_t *
cell_queue_pop(cell_queue_t *queue)
{
  packed_cell_t *cell = TOR_SIMPLEQ_FIRST(&queue->head);
  if (!cell)
    return NULL;
  TOR_SIMPLEQ_REMOVE_HEAD(&queue->head, next);
  --queue->n;
  return cell;
}

/** Initialize <b>queue</b> as an empty cell queue. */
void
destroy_cell_queue_init(destroy_cell_queue_t *queue)
{
  memset(queue, 0, sizeof(destroy_cell_queue_t));
  TOR_SIMPLEQ_INIT(&queue->head);
}

/** Remove and free every cell in <b>queue</b>. */
void
destroy_cell_queue_clear(destroy_cell_queue_t *queue)
{
  destroy_cell_t *cell;
  while ((cell = TOR_SIMPLEQ_FIRST(&queue->head))) {
    TOR_SIMPLEQ_REMOVE_HEAD(&queue->head, next);
    tor_free(cell);
  }
  TOR_SIMPLEQ_INIT(&queue->head);
  queue->n = 0;
}

/** Extract and return the cell at the head of <b>queue</b>; return NULL if
 * <b>queue</b> is empty. */
STATIC destroy_cell_t *
destroy_cell_queue_pop(destroy_cell_queue_t *queue)
{
  destroy_cell_t *cell = TOR_SIMPLEQ_FIRST(&queue->head);
  if (!cell)
    return NULL;
  TOR_SIMPLEQ_REMOVE_HEAD(&queue->head, next);
  --queue->n;
  return cell;
}

/** Append a destroy cell for <b>circid</b> to <b>queue</b>. */
void
destroy_cell_queue_append(destroy_cell_queue_t *queue,
                          circid_t circid,
                          uint8_t reason)
{
  destroy_cell_t *cell = tor_malloc_zero(sizeof(destroy_cell_t));
  cell->circid = circid;
  cell->reason = reason;
  /* Not yet used, but will be required for OOM handling. */
  cell->inserted_timestamp = monotime_coarse_get_stamp();

  TOR_SIMPLEQ_INSERT_TAIL(&queue->head, cell, next);
  ++queue->n;
}

/** Convert a destroy_cell_t to a newly allocated cell_t. Frees its input. */
static packed_cell_t *
destroy_cell_to_packed_cell(destroy_cell_t *inp, int wide_circ_ids)
{
  packed_cell_t *packed = packed_cell_new();
  cell_t cell;
  memset(&cell, 0, sizeof(cell));
  cell.circ_id = inp->circid;
  cell.command = CELL_DESTROY;
  cell.payload[0] = inp->reason;
  cell_pack(packed, &cell, wide_circ_ids);

  tor_free(inp);
  return packed;
}

/** Return the total number of bytes used for each packed_cell in a queue.
 * Approximate. */
size_t
packed_cell_mem_cost(void)
{
  return sizeof(packed_cell_t);
}

/* DOCDOC */
size_t
cell_queues_get_total_allocation(void)
{
  return total_cells_allocated * packed_cell_mem_cost();
}

/** How long after we've been low on memory should we try to conserve it? */
#define MEMORY_PRESSURE_INTERVAL (30*60)

/** The time at which we were last low on memory. */
static time_t last_time_under_memory_pressure = 0;

/** Statistics on how many bytes were removed by the OOM per type. */
uint64_t oom_stats_n_bytes_removed_dns = 0;
uint64_t oom_stats_n_bytes_removed_cell = 0;
uint64_t oom_stats_n_bytes_removed_geoip = 0;
uint64_t oom_stats_n_bytes_removed_hsdir = 0;

/** Check whether we've got too much space used for cells.  If so,
 * call the OOM handler and return 1.  Otherwise, return 0. */
STATIC int
cell_queues_check_size(void)
{
  size_t removed = 0;
  time_t now = time(NULL);
  size_t alloc = cell_queues_get_total_allocation();
  alloc += half_streams_get_total_allocation();
  alloc += buf_get_total_allocation();
  alloc += tor_compress_get_total_allocation();
  const size_t hs_cache_total = hs_cache_get_total_allocation();
  alloc += hs_cache_total;
  const size_t geoip_client_cache_total =
    geoip_client_cache_total_allocation();
  alloc += geoip_client_cache_total;
  const size_t dns_cache_total = dns_cache_total_allocation();
  alloc += dns_cache_total;
  const size_t conflux_total = conflux_get_total_bytes_allocation();
  alloc += conflux_total;
  if (alloc >= get_options()->MaxMemInQueues_low_threshold) {
    last_time_under_memory_pressure = approx_time();
    if (alloc >= get_options()->MaxMemInQueues) {
      /* Note this overload down */
      rep_hist_note_overload(OVERLOAD_GENERAL);

      /* If we're spending over the configured limit on hidden service
       * descriptors, free them until we're down to 50% of the limit. */
      if (hs_cache_total > hs_cache_get_max_bytes()) {
        const size_t bytes_to_remove =
          hs_cache_total - (size_t)(hs_cache_get_max_bytes() / 2);
        removed = hs_cache_handle_oom(bytes_to_remove);
        oom_stats_n_bytes_removed_hsdir += removed;
        alloc -= removed;
        static ratelim_t hs_cache_oom_ratelim = RATELIM_INIT(600);
        log_fn_ratelim(&hs_cache_oom_ratelim, LOG_NOTICE, LD_REND,
               "HSDir cache exceeded limit (%zu > %"PRIu64" bytes). "
               "Pruned %zu bytes during cell_queues_check_size.",
               hs_cache_total, hs_cache_get_max_bytes(), removed);
      }
      if (geoip_client_cache_total > get_options()->MaxMemInQueues / 5) {
        const size_t bytes_to_remove =
          geoip_client_cache_total -
          (size_t)(get_options()->MaxMemInQueues / 10);
        removed = geoip_client_cache_handle_oom(now, bytes_to_remove);
        oom_stats_n_bytes_removed_geoip += removed;
        alloc -= removed;
      }
      if (dns_cache_total > get_options()->MaxMemInQueues / 5) {
        const size_t bytes_to_remove =
          dns_cache_total - (size_t)(get_options()->MaxMemInQueues / 10);
        removed = dns_cache_handle_oom(now, bytes_to_remove);
        oom_stats_n_bytes_removed_dns += removed;
        alloc -= removed;
      }
      /* Like onion service above, try to go down to 10% if we are above 20% */
      if (conflux_total > get_options()->MaxMemInQueues / 5) {
        const size_t bytes_to_remove =
          conflux_total - (size_t)(get_options()->MaxMemInQueues / 10);
        removed = conflux_handle_oom(bytes_to_remove);
        oom_stats_n_bytes_removed_cell += removed;
        alloc -= removed;
      }
      removed = circuits_handle_oom(alloc);
      oom_stats_n_bytes_removed_cell += removed;
      return 1;
    }
  }
  return 0;
}

/** Return true if we've been under memory pressure in the last
 * MEMORY_PRESSURE_INTERVAL seconds. */
bool
have_been_under_memory_pressure(void)
{
  return approx_time() <
         last_time_under_memory_pressure + MEMORY_PRESSURE_INTERVAL;
}

/**
 * Update the number of cells available on the circuit's n_chan or p_chan's
 * circuit mux.
 */
void
update_circuit_on_cmux_(circuit_t *circ, cell_direction_t direction,
                        const char *file, int lineno)
{
  channel_t *chan = NULL;
  or_circuit_t *or_circ = NULL;
  circuitmux_t *cmux = NULL;

  tor_assert(circ);

  /* Okay, get the channel */
  if (direction == CELL_DIRECTION_OUT) {
    chan = circ->n_chan;
  } else {
    or_circ = TO_OR_CIRCUIT(circ);
    chan = or_circ->p_chan;
  }

  tor_assert(chan);
  tor_assert(chan->cmux);

  /* Now get the cmux */
  cmux = chan->cmux;

  /* Cmux sanity check */
  if (! circuitmux_is_circuit_attached(cmux, circ)) {
    log_warn(LD_BUG, "called on non-attached circuit from %s:%d",
             file, lineno);
    return;
  }
  tor_assert(circuitmux_attached_circuit_direction(cmux, circ) == direction);

  /* Update the number of cells we have for the circuit mux */
  if (direction == CELL_DIRECTION_OUT) {
    circuitmux_set_num_cells(cmux, circ, circ->n_chan_cells.n);
  } else {
    circuitmux_set_num_cells(cmux, circ, or_circ->p_chan_cells.n);
  }
}

/** Remove all circuits from the cmux on <b>chan</b>.
 *
 * If <b>circuits_out</b> is non-NULL, add all detached circuits to
 * <b>circuits_out</b>.
 **/
void
channel_unlink_all_circuits(channel_t *chan, smartlist_t *circuits_out)
{
  tor_assert(chan);
  tor_assert(chan->cmux);

  circuitmux_detach_all_circuits(chan->cmux, circuits_out);
  chan->num_n_circuits = 0;
  chan->num_p_circuits = 0;
}

/**
 * Called when a circuit becomes blocked or unblocked due to the channel
 * cell queue.
 *
 * Block (if <b>block</b> is true) or unblock (if <b>block</b> is false)
 * every edge connection that is using <b>circ</b> to write to <b>chan</b>,
 * and start or stop reading as appropriate.
 */
static void
set_circuit_blocked_on_chan(circuit_t *circ, channel_t *chan, int block)
{
  edge_connection_t *edge = NULL;
  if (circ->n_chan == chan) {
    circ->circuit_blocked_on_n_chan = block;
    if (CIRCUIT_IS_ORIGIN(circ))
      edge = TO_ORIGIN_CIRCUIT(circ)->p_streams;
  } else {
    circ->circuit_blocked_on_p_chan = block;
    tor_assert(!CIRCUIT_IS_ORIGIN(circ));
    edge = TO_OR_CIRCUIT(circ)->n_streams;
  }

  set_block_state_for_streams(circ, edge, block, 0);
}

/**
 * Helper function to block or unblock streams in a stream list.
 *
 * If <b>stream_id</b> is 0, apply the <b>block</b> state to all streams
 * in the stream list. If it is non-zero, only apply to that specific stream.
 */
static void
set_block_state_for_streams(circuit_t *circ, edge_connection_t *stream_list,
                            int block, streamid_t stream_id)
{
  /* If we have a conflux object, we need to examine its status before
   * blocking and unblocking streams. */
  if (circ->conflux) {
    bool can_send = conflux_can_send(circ->conflux);

    if (block && can_send) {
      /* Don't actually block streams, since conflux can send*/
      return;
    } else if (!block && !can_send) {
      /* Don't actually unblock streams, since conflux still can't send */
      return;
    }
  }

  for (edge_connection_t *edge = stream_list; edge; edge = edge->next_stream) {
    connection_t *conn = TO_CONN(edge);
    if (stream_id && edge->stream_id != stream_id)
      continue;

    if (!conn->read_event || edge->xoff_received ||
        conn->marked_for_close) {
      /* This connection should not start or stop reading. */
      continue;
    }

    if (block) {
      if (connection_is_reading(conn))
        connection_stop_reading(conn);
    } else {
      /* Is this right? */
      if (!connection_is_reading(conn))
        connection_start_reading(conn);
    }
  }
}

/** Extract the command from a packed cell. */
uint8_t
packed_cell_get_command(const packed_cell_t *cell, int wide_circ_ids)
{
  if (wide_circ_ids) {
    return get_uint8(cell->body+4);
  } else {
    return get_uint8(cell->body+2);
  }
}

/** Extract the circuit ID from a packed cell. */
circid_t
packed_cell_get_circid(const packed_cell_t *cell, int wide_circ_ids)
{
  if (wide_circ_ids) {
    return ntohl(get_uint32(cell->body));
  } else {
    return ntohs(get_uint16(cell->body));
  }
}

/** Pull as many cells as possible (but no more than <b>max</b>) from the
 * queue of the first active circuit on <b>chan</b>, and write them to
 * <b>chan</b>-&gt;outbuf.  Return the number of cells written.  Advance
 * the active circuit pointer to the next active circuit in the ring. */
MOCK_IMPL(int,
channel_flush_from_first_active_circuit, (channel_t *chan, int max))
{
  circuitmux_t *cmux = NULL;
  int n_flushed = 0;
  cell_queue_t *queue;
  destroy_cell_queue_t *destroy_queue=NULL;
  circuit_t *circ;
  or_circuit_t *or_circ;
  int circ_blocked;
  packed_cell_t *cell;

  /* Get the cmux */
  tor_assert(chan);
  tor_assert(chan->cmux);
  cmux = chan->cmux;

  /* Main loop: pick a circuit, send a cell, update the cmux */
  while (n_flushed < max) {
    circ = circuitmux_get_first_active_circuit(cmux, &destroy_queue);
    if (destroy_queue) {
      destroy_cell_t *dcell;
      /* this code is duplicated from some of the logic below. Ugly! XXXX */
      /* If we are given a destroy_queue here, then it is required to be
       * nonempty... */
      tor_assert(destroy_queue->n > 0);
      dcell = destroy_cell_queue_pop(destroy_queue);
      /* ...and pop() will always yield a cell from a nonempty queue. */
      tor_assert(dcell);
      /* frees dcell */
      cell = destroy_cell_to_packed_cell(dcell, chan->wide_circ_ids);
      /* Send the DESTROY cell. It is very unlikely that this fails but just
       * in case, get rid of the channel. */
      if (channel_write_packed_cell(chan, cell) < 0) {
        /* The cell has been freed. */
        channel_mark_for_close(chan);
        continue;
      }
      /* Update the cmux destroy counter */
      circuitmux_notify_xmit_destroy(cmux);
      cell = NULL;
      ++n_flushed;
      continue;
    }
    /* If it returns NULL, no cells left to send */
    if (!circ) break;

    if (circ->n_chan == chan) {
      queue = &circ->n_chan_cells;
      circ_blocked = circ->circuit_blocked_on_n_chan;
    } else {
      or_circ = TO_OR_CIRCUIT(circ);
      tor_assert(or_circ->p_chan == chan);
      queue = &TO_OR_CIRCUIT(circ)->p_chan_cells;
      circ_blocked = circ->circuit_blocked_on_p_chan;
    }

    /* Circuitmux told us this was active, so it should have cells.
     *
     * Note: In terms of logic and coherence, this should never happen but the
     * cmux dragon is powerful. Reason is that when the OOM is triggered, when
     * cleaning up circuits, we mark them for close and then clear their cell
     * queues. And so, we can have a circuit considered active by the cmux
     * dragon but without cells. The cmux subsystem is only notified of this
     * when the circuit is freed which leaves a tiny window between close and
     * free to end up here.
     *
     * We are accepting this as an "ok" race else the changes are likely non
     * trivial to make the mark for close to set the num cells to 0 and change
     * the free functions to detach the circuit conditionally without creating
     * a chain effect of madness.
     *
     * The lesson here is arti will prevail and leave the cmux dragon alone. */
    if (queue->n == 0) {
      circuitmux_set_num_cells(cmux, circ, 0);
      if (! circ->marked_for_close)
        circuit_mark_for_close(circ, END_CIRC_REASON_INTERNAL);
      continue;
    }

    tor_assert(queue->n > 0);

    /*
     * Get just one cell here; once we've sent it, that can change the circuit
     * selection, so we have to loop around for another even if this circuit
     * has more than one.
     */
    cell = cell_queue_pop(queue);

    /* Calculate the exact time that this cell has spent in the queue. */
    if (get_options()->CellStatistics ||
        get_options()->TestingEnableCellStatsEvent) {
      uint32_t timestamp_now = monotime_coarse_get_stamp();
      uint32_t msec_waiting =
        (uint32_t) monotime_coarse_stamp_units_to_approx_msec(
                         timestamp_now - cell->inserted_timestamp);

      if (get_options()->CellStatistics && !CIRCUIT_IS_ORIGIN(circ)) {
        or_circ = TO_OR_CIRCUIT(circ);
        or_circ->total_cell_waiting_time += msec_waiting;
        or_circ->processed_cells++;
      }

      if (get_options()->TestingEnableCellStatsEvent) {
        uint8_t command = packed_cell_get_command(cell, chan->wide_circ_ids);

        testing_cell_stats_entry_t *ent =
          tor_malloc_zero(sizeof(testing_cell_stats_entry_t));
        ent->command = command;
        ent->waiting_time = msec_waiting / 10;
        ent->removed = 1;
        if (circ->n_chan == chan)
          ent->exitward = 1;
        if (!circ->testing_cell_stats)
          circ->testing_cell_stats = smartlist_new();
        smartlist_add(circ->testing_cell_stats, ent);
      }
    }

    /* If we just flushed our queue and this circuit is used for a
     * tunneled directory request, possibly advance its state. */
    if (queue->n == 0 && chan->dirreq_id)
      geoip_change_dirreq_state(chan->dirreq_id,
                                DIRREQ_TUNNELED,
                                DIRREQ_CIRC_QUEUE_FLUSHED);

    /* Now send the cell. It is very unlikely that this fails but just in
     * case, get rid of the channel. */
    if (channel_write_packed_cell(chan, cell) < 0) {
      /* The cell has been freed at this point. */
      channel_mark_for_close(chan);
      continue;
    }
    cell = NULL;

    /*
     * Don't packed_cell_free_unchecked(cell) here because the channel will
     * do so when it gets out of the channel queue (probably already did, in
     * which case that was an immediate double-free bug).
     */

    /* Update the counter */
    ++n_flushed;

    /*
     * Now update the cmux; tell it we've just sent a cell, and how many
     * we have left.
     */
    circuitmux_notify_xmit_cells(cmux, circ, 1);
    circuitmux_set_num_cells(cmux, circ, queue->n);
    if (queue->n == 0)
      log_debug(LD_GENERAL, "Made a circuit inactive.");

    /* Is the cell queue low enough to unblock all the streams that are waiting
     * to write to this circuit? */
    if (circ_blocked && queue->n <= cell_queue_lowwatermark())
      set_circuit_blocked_on_chan(circ, chan, 0); /* unblock streams */

    /* If n_flushed < max still, loop around and pick another circuit */
  }

  /* Okay, we're done sending now */
  return n_flushed;
}

/* Minimum value is the maximum circuit window size.
 *
 * This value is set to a lower bound we believe is reasonable with congestion
 * control and basic network running parameters.
 *
 * SENDME cells makes it that we can control how many cells can be inflight on
 * a circuit from end to end. This logic makes it that on any circuit cell
 * queue, we have a maximum of cells possible.
 *
 * Because the Tor protocol allows for a client to exit at any hop in a
 * circuit and a circuit can be of a maximum of 8 hops, so in theory the
 * normal worst case will be the circuit window start value times the maximum
 * number of hops (8). Having more cells then that means something is wrong.
 *
 * However, because padding cells aren't counted in the package window, we set
 * the maximum size to a reasonably large size for which we expect that we'll
 * never reach in theory. And if we ever do because of future changes, we'll
 * be able to control it with a consensus parameter.
 *
 * XXX: Unfortunately, END cells aren't accounted for in the circuit window
 * which means that for instance if a client opens 8001 streams, the 8001
 * following END cells will queue up in the circuit which will get closed if
 * the max limit is 8000. Which is sad because it is allowed by the Tor
 * protocol. But, we need an upper bound on circuit queue in order to avoid
 * DoS memory pressure so the default size is a middle ground between not
 * having any limit and having a very restricted one. This is why we can also
 * control it through a consensus parameter. */
#define RELAY_CIRC_CELL_QUEUE_SIZE_MIN 50
/* We can't have a consensus parameter above this value. */
#define RELAY_CIRC_CELL_QUEUE_SIZE_MAX INT32_MAX
/* Default value is set to a large value so we can handle padding cells
 * properly which aren't accounted for in the SENDME window. Default is 2500
 * allowed cells in the queue resulting in ~1MB. */
#define RELAY_CIRC_CELL_QUEUE_SIZE_DEFAULT \
  (50 * RELAY_CIRC_CELL_QUEUE_SIZE_MIN)

/* The maximum number of cells a circuit queue can contain. This is updated at
 * every new consensus and controlled by a parameter. */
static int32_t max_circuit_cell_queue_size =
  RELAY_CIRC_CELL_QUEUE_SIZE_DEFAULT;
/** Maximum number of cell on an outbound circuit queue. This is updated at
 * every new consensus and controlled by a parameter. This default is incorrect
 * and won't be used at all except in unit tests. */
static int32_t max_circuit_cell_queue_size_out =
  RELAY_CIRC_CELL_QUEUE_SIZE_DEFAULT;

/** Return consensus parameter "circ_max_cell_queue_size". The given ns can be
 * NULL. */
static uint32_t
get_param_max_circuit_cell_queue_size(const networkstatus_t *ns)
{
  return networkstatus_get_param(ns, "circ_max_cell_queue_size",
                                 RELAY_CIRC_CELL_QUEUE_SIZE_DEFAULT,
                                 RELAY_CIRC_CELL_QUEUE_SIZE_MIN,
                                 RELAY_CIRC_CELL_QUEUE_SIZE_MAX);
}

/** Return consensus parameter "circ_max_cell_queue_size_out". The given ns can
 * be NULL. */
static uint32_t
get_param_max_circuit_cell_queue_size_out(const networkstatus_t *ns)
{
  return networkstatus_get_param(ns, "circ_max_cell_queue_size_out",
                                 get_param_max_circuit_cell_queue_size(ns),
                                 RELAY_CIRC_CELL_QUEUE_SIZE_MIN,
                                 RELAY_CIRC_CELL_QUEUE_SIZE_MAX);
}

/* Called when the consensus has changed. At this stage, the global consensus
 * object has NOT been updated. It is called from
 * notify_before_networkstatus_changes(). */
void
relay_consensus_has_changed(const networkstatus_t *ns)
{
  tor_assert(ns);

  /* Update the circuit max cell queue size from the consensus. */
  max_circuit_cell_queue_size =
    get_param_max_circuit_cell_queue_size(ns);
  max_circuit_cell_queue_size_out =
    get_param_max_circuit_cell_queue_size_out(ns);
}

/** Add <b>cell</b> to the queue of <b>circ</b> writing to <b>chan</b>
 * transmitting in <b>direction</b>.
 *
 * The given <b>cell</b> is copied onto the circuit queue so the caller must
 * cleanup the memory.
 *
 * This function is part of the fast path.
 *
 * Return 1 if the cell was successfully sent.
 * Return 0 if the cell can not be sent. The caller MUST NOT close the circuit.
 * Return -1 indicating an error and that the caller should mark the circuit
 * for close. */
int
append_cell_to_circuit_queue(circuit_t *circ, channel_t *chan,
                             cell_t *cell, cell_direction_t direction,
                             streamid_t fromstream)
{
  or_circuit_t *orcirc = NULL;
  edge_connection_t *stream_list = NULL;
  cell_queue_t *queue;
  int32_t max_queue_size;
  int circ_blocked;
  int exitward;
  if (circ->marked_for_close) {
    return 0;
  }

  exitward = (direction == CELL_DIRECTION_OUT);
  if (exitward) {
    queue = &circ->n_chan_cells;
    circ_blocked = circ->circuit_blocked_on_n_chan;
    max_queue_size = max_circuit_cell_queue_size_out;
    if (CIRCUIT_IS_ORIGIN(circ))
      stream_list = TO_ORIGIN_CIRCUIT(circ)->p_streams;
  } else {
    orcirc = TO_OR_CIRCUIT(circ);
    queue = &orcirc->p_chan_cells;
    circ_blocked = circ->circuit_blocked_on_p_chan;
    max_queue_size = max_circuit_cell_queue_size;
    stream_list = TO_OR_CIRCUIT(circ)->n_streams;
  }

  if (PREDICT_UNLIKELY(queue->n >= max_queue_size)) {
    /* This DoS defense only applies at the Guard as in the p_chan is likely
     * a client IP attacking the network. */
    if (exitward && CIRCUIT_IS_ORCIRC(circ)) {
      stats_n_circ_max_cell_outq_reached++;
      dos_note_circ_max_outq(CONST_TO_OR_CIRCUIT(circ)->p_chan);
    }

    log_fn(LOG_PROTOCOL_WARN, LD_PROTOCOL,
           "%s circuit has %d cells in its queue, maximum allowed is %d. "
           "Closing circuit for safety reasons.",
           (exitward) ? "Outbound" : "Inbound", queue->n,
           max_queue_size);
    stats_n_circ_max_cell_reached++;
    return -1;
  }

  /* Very important that we copy to the circuit queue because all calls to
   * this function use the stack for the cell memory. */
  cell_queue_append_packed_copy(circ, queue, exitward, cell,
                                chan->wide_circ_ids, 1);

  /* Check and run the OOM if needed. */
  if (PREDICT_UNLIKELY(cell_queues_check_size())) {
    /* We ran the OOM handler which might have closed this circuit. */
    if (circ->marked_for_close) {
      return 0;
    }
  }

  /* If we have too many cells on the circuit, note that it should
   * be blocked from new cells. */
  if (!circ_blocked && queue->n >= cell_queue_highwatermark())
    set_circuit_blocked_on_chan(circ, chan, 1);

  if (circ_blocked && fromstream) {
    /* This edge connection is apparently not blocked; this can happen for
     * new streams on a blocked circuit, for their CONNECTED response.
     * block it now, unless we have conflux. */
    set_block_state_for_streams(circ, stream_list, 1, fromstream);
  }

  update_circuit_on_cmux(circ, direction);
  if (queue->n == 1) {
    /* This was the first cell added to the queue.  We just made this
     * circuit active. */
    log_debug(LD_GENERAL, "Made a circuit active.");
  }

  /* New way: mark this as having waiting cells for the scheduler */
  scheduler_channel_has_waiting_cells(chan);
  return 1;
}

/** Append an encoded value of <b>addr</b> to <b>payload_out</b>, which must
 * have at least 18 bytes of free space.  The encoding is, as specified in
 * tor-spec.txt:
 *   RESOLVED_TYPE_IPV4 or RESOLVED_TYPE_IPV6  [1 byte]
 *   LENGTH                                    [1 byte]
 *   ADDRESS                                   [length bytes]
 * Return the number of bytes added, or -1 on error */
int
append_address_to_payload(uint8_t *payload_out, const tor_addr_t *addr)
{
  uint32_t a;
  switch (tor_addr_family(addr)) {
  case AF_INET:
    payload_out[0] = RESOLVED_TYPE_IPV4;
    payload_out[1] = 4;
    a = tor_addr_to_ipv4n(addr);
    memcpy(payload_out+2, &a, 4);
    return 6;
  case AF_INET6:
    payload_out[0] = RESOLVED_TYPE_IPV6;
    payload_out[1] = 16;
    memcpy(payload_out+2, tor_addr_to_in6_addr8(addr), 16);
    return 18;
  case AF_UNSPEC:
  default:
    return -1;
  }
}

/** Given <b>payload_len</b> bytes at <b>payload</b>, starting with an address
 * encoded as by append_address_to_payload(), try to decode the address into
 * *<b>addr_out</b>.  Return the next byte in the payload after the address on
 * success, or NULL on failure. */
const uint8_t *
decode_address_from_payload(tor_addr_t *addr_out, const uint8_t *payload,
                            int payload_len)
{
  if (payload_len < 2)
    return NULL;
  if (payload_len < 2+payload[1])
    return NULL;

  switch (payload[0]) {
  case RESOLVED_TYPE_IPV4:
    if (payload[1] != 4)
      return NULL;
    tor_addr_from_ipv4n(addr_out, get_uint32(payload+2));
    break;
  case RESOLVED_TYPE_IPV6:
    if (payload[1] != 16)
      return NULL;
    tor_addr_from_ipv6_bytes(addr_out, (payload+2));
    break;
  default:
    tor_addr_make_unspec(addr_out);
    break;
  }
  return payload + 2 + payload[1];
}

/** Remove all the cells queued on <b>circ</b> for <b>chan</b>. */
void
circuit_clear_cell_queue(circuit_t *circ, channel_t *chan)
{
  cell_queue_t *queue;
  cell_direction_t direction;

  if (circ->n_chan == chan) {
    queue = &circ->n_chan_cells;
    direction = CELL_DIRECTION_OUT;
  } else {
    or_circuit_t *orcirc = TO_OR_CIRCUIT(circ);
    tor_assert(orcirc->p_chan == chan);
    queue = &orcirc->p_chan_cells;
    direction = CELL_DIRECTION_IN;
  }

  /* Clear the queue */
  cell_queue_clear(queue);

  /* Update the cell counter in the cmux */
  if (chan->cmux && circuitmux_is_circuit_attached(chan->cmux, circ))
    update_circuit_on_cmux(circ, direction);
}

/** Return 1 if we shouldn't restart reading on this circuit, even if
 * we get a SENDME.  Else return 0.
*/
static int
circuit_queue_streams_are_blocked(circuit_t *circ)
{
  if (CIRCUIT_IS_ORIGIN(circ)) {
    return circ->circuit_blocked_on_n_chan;
  } else {
    return circ->circuit_blocked_on_p_chan;
  }
}

/** Return the format to use.
 *
 * NULL can be passed but not for both. */
relay_cell_fmt_t
circuit_get_relay_format(const circuit_t *circ, const crypt_path_t *cpath)
{
  if (circ && CIRCUIT_IS_ORCIRC(circ)) {
    return CONST_TO_OR_CIRCUIT(circ)->relay_cell_format;
  } else if (cpath) {
    return cpath->relay_cell_format;
  } else {
    /* We end up here when both params are NULL, which is not allowed, or when
     * only an origin circuit is given (which again is not allowed). */
    tor_assert_unreached();
  }
}

/**
 * Return the maximum relay payload that can be sent to the chosen
 * point, with the specified command.
 */
size_t
circuit_max_relay_payload(const circuit_t *circ, const crypt_path_t *cpath,
                              uint8_t relay_command)
{
  relay_cell_fmt_t fmt = circuit_get_relay_format(circ, cpath);
  return relay_cell_max_payload_size(fmt, relay_command);
}<|MERGE_RESOLUTION|>--- conflicted
+++ resolved
@@ -2114,14 +2114,8 @@
       }
 
       /* Now, check queue for more */
-<<<<<<< HEAD
-      while ((c_msg = conflux_dequeue_relay_msg(circ->conflux))) {
+      while ((c_msg = conflux_dequeue_relay_msg(circ))) {
         conn = relay_lookup_conn(circ, c_msg->msg, CELL_DIRECTION_OUT,
-=======
-      while ((c_cell = conflux_dequeue_cell(circ))) {
-        relay_header_unpack(&rh, c_cell->cell.payload);
-        conn = relay_lookup_conn(circ, &c_cell->cell, CELL_DIRECTION_OUT,
->>>>>>> b4fde968
                                  layer_hint);
         ret = connection_edge_process_ordered_relay_cell(c_msg->msg, circ,
                                                          conn,
