/* Copyright (c) 2004-2006, Roger Dingledine, Nick Mathewson.
 * Copyright (c) 2019-2020, The Tor Project, Inc. */
/* See LICENSE for licensing information */

/**
 * \file control_hs.c
 *
 * \brief Header file for control_hs.c.
 **/

#ifndef TOR_CONTROL_HS_H
#define TOR_CONTROL_HS_H

struct control_connection_t;
struct control_cmd_syntax_t;
struct control_cmd_args_t;

extern const struct control_cmd_syntax_t onion_client_auth_add_syntax;
extern const struct control_cmd_syntax_t onion_client_auth_remove_syntax;
extern const struct control_cmd_syntax_t onion_client_auth_view_syntax;

int
handle_control_onion_client_auth_add(struct control_connection_t *conn,
                                     const struct control_cmd_args_t *args);

int
handle_control_onion_client_auth_remove(struct control_connection_t *conn,
                                        const struct control_cmd_args_t *args);

int
handle_control_onion_client_auth_view(struct control_connection_t *conn,
                                      const struct control_cmd_args_t *args);

<<<<<<< HEAD
#endif /* !defined(TOR_CONTROL_HS_H) */
=======
#endif
>>>>>>> 8b2041c3
<|MERGE_RESOLUTION|>--- conflicted
+++ resolved
@@ -31,8 +31,4 @@
 handle_control_onion_client_auth_view(struct control_connection_t *conn,
                                       const struct control_cmd_args_t *args);
 
-<<<<<<< HEAD
-#endif /* !defined(TOR_CONTROL_HS_H) */
-=======
-#endif
->>>>>>> 8b2041c3
+#endif /* !defined(TOR_CONTROL_HS_H) */