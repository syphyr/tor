/* Copyright (c) 2001-2004, Roger Dingledine.
 * Copyright (c) 2004-2006, Roger Dingledine, Nick Mathewson.
 * Copyright (c) 2007-2020, The Tor Project, Inc. */
/* See LICENSE for licensing information */

/**
 * \file process_descs.c
 * \brief Make decisions about uploaded descriptors
 *
 * Authorities use the code in this module to decide what to do with just-
 * uploaded descriptors, and to manage the fingerprint file that helps
 * them make those decisions.
 **/

#define PROCESS_DESCS_PRIVATE

#include "core/or/or.h"
#include "feature/dirauth/process_descs.h"

#include "app/config/config.h"
#include "core/or/policies.h"
#include "core/or/versions.h"
#include "feature/dirauth/dirauth_sys.h"
#include "feature/dirauth/keypin.h"
#include "feature/dirauth/reachability.h"
#include "feature/dirclient/dlstatus.h"
#include "feature/dircommon/directory.h"
#include "feature/nodelist/describe.h"
#include "feature/nodelist/microdesc.h"
#include "feature/nodelist/networkstatus.h"
#include "feature/nodelist/nodelist.h"
#include "feature/nodelist/routerinfo.h"
#include "feature/nodelist/routerlist.h"
#include "feature/dirparse/routerparse.h"
#include "feature/nodelist/torcert.h"
#include "feature/relay/router.h"

#include "core/or/tor_version_st.h"
#include "feature/dirauth/dirauth_options_st.h"
#include "feature/nodelist/extrainfo_st.h"
#include "feature/nodelist/node_st.h"
#include "feature/nodelist/microdesc_st.h"
#include "feature/nodelist/routerinfo_st.h"
#include "feature/nodelist/routerstatus_st.h"
#include "feature/nodelist/vote_routerstatus_st.h"

#include "lib/encoding/confline.h"
#include "lib/crypt_ops/crypto_format.h"

/** How far in the future do we allow a router to get? (seconds) */
#define ROUTER_ALLOW_SKEW (60*60*12)

static void directory_remove_invalid(void);
static was_router_added_t dirserv_add_extrainfo(extrainfo_t *ei,
                                                const char **msg);
static uint32_t
dirserv_get_status_impl(const char *id_digest,
                        const ed25519_public_key_t *ed25519_public_key,
                        const char *nickname, uint32_t addr, uint16_t or_port,
                        const char *platform, const char **msg, int severity);

/** Should be static; exposed for testing. */
static authdir_config_t *fingerprint_list = NULL;

/** Allocate and return a new, empty, authdir_config_t. */
static authdir_config_t *
authdir_config_new(void)
{
  authdir_config_t *list = tor_malloc_zero(sizeof(authdir_config_t));
  list->fp_by_name = strmap_new();
  list->status_by_digest = digestmap_new();
  list->status_by_digest256 = digest256map_new();
  return list;
}

#ifdef TOR_UNIT_TESTS

/** Initialize fingerprint_list to a new authdir_config_t. Used for tests. */
void
authdir_init_fingerprint_list(void)
{
  fingerprint_list = authdir_config_new();
}

/* Return the current fingerprint_list. Used for tests. */
authdir_config_t *
authdir_return_fingerprint_list(void)
{
  return fingerprint_list;
}

#endif /* defined(TOR_UNIT_TESTS) */

/** Add the fingerprint <b>fp</b> to the smartlist of fingerprint_entry_t's
 * <b>list</b>, or-ing the currently set status flags with
 * <b>add_status</b>.
 */
int
add_rsa_fingerprint_to_dir(const char *fp, authdir_config_t *list,
                           rtr_flags_t add_status)
{
  char *fingerprint;
  char d[DIGEST_LEN];
  rtr_flags_t *status;
  tor_assert(fp);
  tor_assert(list);

  fingerprint = tor_strdup(fp);
  tor_strstrip(fingerprint, " ");
  if (base16_decode(d, DIGEST_LEN,
                    fingerprint, strlen(fingerprint)) != DIGEST_LEN) {
    log_warn(LD_DIRSERV, "Couldn't decode fingerprint \"%s\"",
             escaped(fp));
    tor_free(fingerprint);
    return -1;
  }

  status = digestmap_get(list->status_by_digest, d);
  if (!status) {
    status = tor_malloc_zero(sizeof(rtr_flags_t));
    digestmap_set(list->status_by_digest, d, status);
  }

  tor_free(fingerprint);
  *status |= add_status;
  return 0;
}

/** Add the ed25519 key <b>edkey</b> to the smartlist of fingerprint_entry_t's
 * <b>list</b>, or-ing the currently set status flags with <b>add_status</b>.
 * Return -1 if we were unable to decode the key, else return 0.
 */
int
add_ed25519_to_dir(const ed25519_public_key_t *edkey, authdir_config_t *list,
                   rtr_flags_t add_status)
{
  rtr_flags_t *status;

  tor_assert(edkey);
  tor_assert(list);

  if (ed25519_validate_pubkey(edkey) < 0) {
    log_warn(LD_DIRSERV, "Invalid ed25519 key \"%s\"", ed25519_fmt(edkey));
    return -1;
  }

  status = digest256map_get(list->status_by_digest256, edkey->pubkey);
  if (!status) {
    status = tor_malloc_zero(sizeof(rtr_flags_t));
    digest256map_set(list->status_by_digest256, edkey->pubkey, status);
  }

  *status |= add_status;
  return 0;
}

/** Add the fingerprint for this OR to the global list of recognized
 * identity key fingerprints. */
int
dirserv_add_own_fingerprint(crypto_pk_t *pk, const ed25519_public_key_t *edkey)
{
  char fp[FINGERPRINT_LEN+1];
  if (crypto_pk_get_fingerprint(pk, fp, 0)<0) {
    log_err(LD_BUG, "Error computing fingerprint");
    return -1;
  }
  if (!fingerprint_list)
    fingerprint_list = authdir_config_new();
  if (add_rsa_fingerprint_to_dir(fp, fingerprint_list, 0) < 0) {
    log_err(LD_BUG, "Error adding RSA fingerprint");
    return -1;
  }
  if (add_ed25519_to_dir(edkey, fingerprint_list, 0) < 0) {
    log_err(LD_BUG, "Error adding ed25519 key");
    return -1;
  }
  return 0;
}

/** Load the nickname-\>fingerprint mappings stored in the approved-routers
 * file.  The file format is line-based, with each non-blank holding one
 * nickname, some space, and a fingerprint for that nickname.  On success,
 * replace the current fingerprint list with the new list and return 0.  On
 * failure, leave the current fingerprint list untouched, and return -1. */
int
dirserv_load_fingerprint_file(void)
{
  char *fname;
  char *cf;
  char *nickname, *fingerprint;
  authdir_config_t *fingerprint_list_new;
  int result;
  config_line_t *front=NULL, *list;

  fname = get_datadir_fname("approved-routers");
  log_info(LD_GENERAL,
           "Reloading approved fingerprints from \"%s\"...", fname);

  cf = read_file_to_str(fname, RFTS_IGNORE_MISSING, NULL);
  if (!cf) {
    log_warn(LD_FS, "Cannot open fingerprint file '%s'. That's ok.", fname);
    tor_free(fname);
    return 0;
  }
  tor_free(fname);

  result = config_get_lines(cf, &front, 0);
  tor_free(cf);
  if (result < 0) {
    log_warn(LD_CONFIG, "Error reading from fingerprint file");
    return -1;
  }

  fingerprint_list_new = authdir_config_new();

  for (list=front; list; list=list->next) {
    rtr_flags_t add_status = 0;
    nickname = list->key; fingerprint = list->value;
    tor_strstrip(fingerprint, " "); /* remove spaces */

   /* Determine what we should do with the relay with the nickname field. */
    if (!strcasecmp(nickname, "!reject")) {
        add_status = RTR_REJECT;
    } else if (!strcasecmp(nickname, "!badexit")) {
        add_status = RTR_BADEXIT;
    } else if (!strcasecmp(nickname, "!invalid")) {
        add_status = RTR_INVALID;
    }

    /* Check if fingerprint is RSA or ed25519 by verifying it. */
    int ed25519_not_ok = -1, rsa_not_ok = -1;

    /* Attempt to add the RSA key. */
    if (strlen(fingerprint) == HEX_DIGEST_LEN) {
      rsa_not_ok = add_rsa_fingerprint_to_dir(fingerprint,
                                              fingerprint_list_new,
                                              add_status);
    }

    /* Check ed25519 key. We check the size to prevent buffer overflows.
     * If valid, attempt to add it, */
    ed25519_public_key_t ed25519_pubkey_tmp;
    if (strlen(fingerprint) == BASE64_DIGEST256_LEN) {
      if (!digest256_from_base64((char *) ed25519_pubkey_tmp.pubkey,
                                 fingerprint)) {
        ed25519_not_ok = add_ed25519_to_dir(&ed25519_pubkey_tmp,
                                            fingerprint_list_new, add_status);
      }
    }

    /* If both keys are invalid (or missing), log and skip. */
    if (ed25519_not_ok && rsa_not_ok) {
      log_warn(LD_CONFIG, "Invalid fingerprint (nickname '%s', "
               "fingerprint %s). Skipping.", nickname, fingerprint);
      continue;
    }
  }

  config_free_lines(front);
  dirserv_free_fingerprint_list();
  fingerprint_list = fingerprint_list_new;
  /* Delete any routers whose fingerprints we no longer recognize */
  directory_remove_invalid();
  return 0;
}

/* If this is set, then we don't allow routers that have advertised an Ed25519
 * identity to stop doing so.  This is going to be essential for good identity
 * security: otherwise anybody who can attack RSA-1024 but not Ed25519 could
 * just sign fake descriptors missing the Ed25519 key.  But we won't actually
 * be able to prevent that kind of thing until we're confident that there isn't
 * actually a legit reason to downgrade to 0.2.5.  Now we are not recommending
 * 0.2.5 anymore so there is no reason to keep the #undef.
 */

#define DISABLE_DISABLING_ED25519

/** Check whether <b>router</b> has:
 * - a nickname/identity key combination that we recognize from the fingerprint
 *   list,
 * - an IP we automatically act on according to our configuration,
 * - an appropriate version, and
 * - matching pinned keys.
 *
 * Return the appropriate router status.
 *
 * If the status is 'RTR_REJECT' and <b>msg</b> is provided, set
 * *<b>msg</b> to an explanation of why. */
uint32_t
dirserv_router_get_status(const routerinfo_t *router, const char **msg,
                          int severity)
{
  char d[DIGEST_LEN];
<<<<<<< HEAD
  const int key_pinning = get_options()->AuthDirPinKeys;
  uint32_t r;
  ed25519_public_key_t *signing_key = NULL;
=======
  const int key_pinning = dirauth_get_options()->AuthDirPinKeys;
>>>>>>> 6d2b9c96

  if (crypto_pk_get_digest(router->identity_pkey, d)) {
    log_warn(LD_BUG,"Error computing fingerprint");
    if (msg)
      *msg = "Bug: Error computing fingerprint";
    return RTR_REJECT;
  }

  /* First, check for the more common reasons to reject a router. */
  if (router->cache_info.signing_key_cert) {
    /* This has an ed25519 identity key. */
    signing_key = &router->cache_info.signing_key_cert->signing_key;
  }
  r = dirserv_get_status_impl(d, signing_key, router->nickname, router->addr,
                              router->or_port, router->platform, msg,
                              severity);

  if (r)
    return r;

  /* dirserv_get_status_impl already rejects versions older than 0.2.4.18-rc,
   * and onion_curve25519_pkey was introduced in 0.2.4.8-alpha.
   * But just in case a relay doesn't provide or lies about its version, or
   * doesn't include an ntor key in its descriptor, check that it exists,
   * and is non-zero (clients check that it's non-zero before using it). */
  if (!routerinfo_has_curve25519_onion_key(router)) {
    log_fn(severity, LD_DIR,
           "Descriptor from router %s is missing an ntor curve25519 onion "
           "key.", router_describe(router));
    if (msg)
      *msg = "Missing ntor curve25519 onion key. Please upgrade!";
    return RTR_REJECT;
  }

  if (router->cache_info.signing_key_cert) {
    /* This has an ed25519 identity key. */
    if (KEYPIN_MISMATCH ==
        keypin_check((const uint8_t*)router->cache_info.identity_digest,
                   router->cache_info.signing_key_cert->signing_key.pubkey)) {
      log_fn(severity, LD_DIR,
             "Descriptor from router %s has an Ed25519 key, "
               "but the <rsa,ed25519> keys don't match what they were before.",
               router_describe(router));
      if (key_pinning) {
        if (msg) {
          *msg = "Ed25519 identity key or RSA identity key has changed.";
        }
        return RTR_REJECT;
      }
    }
  } else {
    /* No ed25519 key */
    if (KEYPIN_MISMATCH == keypin_check_lone_rsa(
                        (const uint8_t*)router->cache_info.identity_digest)) {
      log_fn(severity, LD_DIR,
               "Descriptor from router %s has no Ed25519 key, "
               "when we previously knew an Ed25519 for it. Ignoring for now, "
               "since Ed25519 keys are fairly new.",
               router_describe(router));
#ifdef DISABLE_DISABLING_ED25519
      if (key_pinning) {
        if (msg) {
          *msg = "Ed25519 identity key has disappeared.";
        }
        return RTR_REJECT;
      }
#endif /* defined(DISABLE_DISABLING_ED25519) */
    }
  }

  return 0;
}

/** Return true if there is no point in downloading the router described by
 * <b>rs</b> because this directory would reject it. */
int
dirserv_would_reject_router(const routerstatus_t *rs,
                            const vote_routerstatus_t *vrs)
{
  uint32_t res;
  struct ed25519_public_key_t pk;
  memcpy(&pk.pubkey, vrs->ed25519_id, ED25519_PUBKEY_LEN);

  res = dirserv_get_status_impl(rs->identity_digest, &pk, rs->nickname,
                                rs->addr, rs->or_port, NULL, NULL, LOG_DEBUG);

  return (res & RTR_REJECT) != 0;
}

/**
 * Check whether the platform string in <b>platform</b> describes a platform
 * that, as a directory authority, we want to reject.  If it does, return
 * true, and set *<b>msg</b> (if present) to a rejection message.  Otherwise
 * return false.
 */
STATIC bool
dirserv_rejects_tor_version(const char *platform,
                            const char **msg)
{
  if (!platform)
    return false;

  static const char please_upgrade_string[] =
    "Tor version is insecure or unsupported. Please upgrade!";

  /* Versions before Tor 0.2.9 are unsupported. Versions between 0.2.9.0 and
   * 0.2.9.4 suffer from bug #20499, where relays don't keep their consensus
   * up to date */
  if (!tor_version_as_new_as(platform,"0.2.9.5-alpha")) {
    if (msg)
      *msg = please_upgrade_string;
    return true;
  }

  /* Series between Tor 0.3.0 and 0.3.4 inclusive are unsupported, and some
   * have bug #27841, which makes them broken as intro points. Reject them.
   *
   * Also reject unstable versions of 0.3.5, since (as of this writing)
   * they are almost none of the network. */
  if (tor_version_as_new_as(platform,"0.3.0.0-alpha-dev") &&
      !tor_version_as_new_as(platform,"0.3.5.7")) {
    if (msg) {
      *msg = please_upgrade_string;
    }
    return true;
  }

  return false;
}

/** Helper: As dirserv_router_get_status, but takes the router fingerprint
 * (hex, no spaces), ed25519 key, nickname, address (used for logging only),
 * IP address, OR port and platform (logging only) as arguments.
 *
 * Log messages at 'severity'. (There's not much point in
 * logging that we're rejecting servers we'll not download.)
 */
static uint32_t
dirserv_get_status_impl(const char *id_digest,
                        const ed25519_public_key_t *ed25519_public_key,
                        const char *nickname, uint32_t addr, uint16_t or_port,
                        const char *platform, const char **msg, int severity)
{
  uint32_t result = 0;
  rtr_flags_t *status_by_digest;

  if (!fingerprint_list)
    fingerprint_list = authdir_config_new();

  log_debug(LD_DIRSERV, "%d fingerprints, %d digests known.",
            strmap_size(fingerprint_list->fp_by_name),
            digestmap_size(fingerprint_list->status_by_digest));

  if (platform) {
    tor_version_t ver_tmp;
    if (tor_version_parse_platform(platform, &ver_tmp, 1) < 0) {
      if (msg) {
        *msg = "Malformed platform string.";
      }
      return RTR_REJECT;
    }
  }

  /* Check whether the version is obsolete, broken, insecure, etc... */
  if (platform && dirserv_rejects_tor_version(platform, msg)) {
    return RTR_REJECT;
  }

  status_by_digest = digestmap_get(fingerprint_list->status_by_digest,
                                   id_digest);
  if (status_by_digest)
    result |= *status_by_digest;

  if (ed25519_public_key) {
    status_by_digest = digest256map_get(fingerprint_list->status_by_digest256,
                                        ed25519_public_key->pubkey);
    if (status_by_digest)
      result |= *status_by_digest;
  }

  if (result & RTR_REJECT) {
    if (msg)
      *msg = "Fingerprint and/or ed25519 identity is marked rejected -- if "
             "you think this is a mistake please set a valid email address "
             "in ContactInfo and send an email to "
             "bad-relays@lists.torproject.org mentioning your fingerprint(s)?";
    return RTR_REJECT;
  } else if (result & RTR_INVALID) {
    if (msg)
      *msg = "Fingerprint and/or ed25519 identity is marked invalid";
  }

  if (authdir_policy_badexit_address(addr, or_port)) {
    log_fn(severity, LD_DIRSERV,
           "Marking '%s' as bad exit because of address '%s'",
               nickname, fmt_addr32(addr));
    result |= RTR_BADEXIT;
  }

  if (!authdir_policy_permits_address(addr, or_port)) {
    log_fn(severity, LD_DIRSERV, "Rejecting '%s' because of address '%s'",
               nickname, fmt_addr32(addr));
    if (msg)
      *msg = "Suspicious relay address range -- if you think this is a "
             "mistake please set a valid email address in ContactInfo and "
             "send an email to bad-relays@lists.torproject.org mentioning "
             "your address(es) and fingerprint(s)?";
    return RTR_REJECT;
  }
  if (!authdir_policy_valid_address(addr, or_port)) {
    log_fn(severity, LD_DIRSERV,
           "Not marking '%s' valid because of address '%s'",
               nickname, fmt_addr32(addr));
    result |= RTR_INVALID;
  }

  return result;
}

/** Clear the current fingerprint list. */
void
dirserv_free_fingerprint_list(void)
{
  if (!fingerprint_list)
    return;

  strmap_free(fingerprint_list->fp_by_name, tor_free_);
  digestmap_free(fingerprint_list->status_by_digest, tor_free_);
  digest256map_free(fingerprint_list->status_by_digest256, tor_free_);
  tor_free(fingerprint_list);
}

/*
 *    Descriptor list
 */

/** Return -1 if <b>ri</b> has a private or otherwise bad address,
 * unless we're configured to not care. Return 0 if all ok. */
STATIC int
dirserv_router_has_valid_address(routerinfo_t *ri)
{
  tor_addr_t addr;

  if (get_options()->DirAllowPrivateAddresses)
    return 0; /* whatever it is, we're fine with it */

  tor_addr_from_ipv4h(&addr, ri->addr);
  if (tor_addr_is_null(&addr) || tor_addr_is_internal(&addr, 0)) {
    log_info(LD_DIRSERV,
             "Router %s published internal IPv4 address. Refusing.",
             router_describe(ri));
    return -1; /* it's a private IP, we should reject it */
  }

  /* We only check internal v6 on non-null addresses because we do not require
   * IPv6 and null IPv6 is normal. */
  if (!tor_addr_is_null(&ri->ipv6_addr) &&
      tor_addr_is_internal(&ri->ipv6_addr, 0)) {
    log_info(LD_DIRSERV,
             "Router %s published internal IPv6 address. Refusing.",
             router_describe(ri));
    return -1; /* it's a private IP, we should reject it */
  }

  return 0;
}

/** Check whether we, as a directory server, want to accept <b>ri</b>.  If so,
 * set its is_valid,running fields and return 0.  Otherwise, return -1.
 *
 * If the router is rejected, set *<b>msg</b> to an explanation of why.
 *
 * If <b>complain</b> then explain at log-level 'notice' why we refused
 * a descriptor; else explain at log-level 'info'.
 */
int
authdir_wants_to_reject_router(routerinfo_t *ri, const char **msg,
                               int complain, int *valid_out)
{
  /* Okay.  Now check whether the fingerprint is recognized. */
  time_t now;
  int severity = (complain && ri->contact_info) ? LOG_NOTICE : LOG_INFO;
  uint32_t status = dirserv_router_get_status(ri, msg, severity);
  tor_assert(msg);
  if (status & RTR_REJECT)
    return -1; /* msg is already set. */

  /* Is there too much clock skew? */
  now = time(NULL);
  if (ri->cache_info.published_on > now+ROUTER_ALLOW_SKEW) {
    log_fn(severity, LD_DIRSERV, "Publication time for %s is too "
           "far (%d minutes) in the future; possible clock skew. Not adding "
           "(%s)",
           router_describe(ri),
           (int)((ri->cache_info.published_on-now)/60),
           esc_router_info(ri));
    *msg = "Rejected: Your clock is set too far in the future, or your "
      "timezone is not correct.";
    return -1;
  }
  if (ri->cache_info.published_on < now-ROUTER_MAX_AGE_TO_PUBLISH) {
    log_fn(severity, LD_DIRSERV,
           "Publication time for %s is too far "
           "(%d minutes) in the past. Not adding (%s)",
           router_describe(ri),
           (int)((now-ri->cache_info.published_on)/60),
           esc_router_info(ri));
    *msg = "Rejected: Server is expired, or your clock is too far in the past,"
      " or your timezone is not correct.";
    return -1;
  }
  if (dirserv_router_has_valid_address(ri) < 0) {
    log_fn(severity, LD_DIRSERV,
           "Router %s has invalid address. Not adding (%s).",
           router_describe(ri),
           esc_router_info(ri));
    *msg = "Rejected: Address is a private address.";
    return -1;
  }

  *valid_out = ! (status & RTR_INVALID);

  return 0;
}

/** Update the relevant flags of <b>node</b> based on our opinion as a
 * directory authority in <b>authstatus</b>, as returned by
 * dirserv_router_get_status or equivalent.  */
void
dirserv_set_node_flags_from_authoritative_status(node_t *node,
                                                 uint32_t authstatus)
{
  node->is_valid = (authstatus & RTR_INVALID) ? 0 : 1;
  node->is_bad_exit = (authstatus & RTR_BADEXIT) ? 1 : 0;
}

/** True iff <b>a</b> is more severe than <b>b</b>. */
static int
WRA_MORE_SEVERE(was_router_added_t a, was_router_added_t b)
{
  return a < b;
}

/** As for dirserv_add_descriptor(), but accepts multiple documents, and
 * returns the most severe error that occurred for any one of them. */
was_router_added_t
dirserv_add_multiple_descriptors(const char *desc, size_t desclen,
                                 uint8_t purpose,
                                 const char *source,
                                 const char **msg)
{
  was_router_added_t r, r_tmp;
  const char *msg_out;
  smartlist_t *list;
  const char *s;
  int n_parsed = 0;
  time_t now = time(NULL);
  char annotation_buf[ROUTER_ANNOTATION_BUF_LEN];
  char time_buf[ISO_TIME_LEN+1];
  int general = purpose == ROUTER_PURPOSE_GENERAL;
  tor_assert(msg);

  r=ROUTER_ADDED_SUCCESSFULLY; /* Least severe return value. */

  if (!string_is_utf8_no_bom(desc, desclen)) {
    *msg = "descriptor(s) or extrainfo(s) not valid UTF-8 or had BOM.";
    return ROUTER_AUTHDIR_REJECTS;
  }

  format_iso_time(time_buf, now);
  if (tor_snprintf(annotation_buf, sizeof(annotation_buf),
                   "@uploaded-at %s\n"
                   "@source %s\n"
                   "%s%s%s", time_buf, escaped(source),
                   !general ? "@purpose " : "",
                   !general ? router_purpose_to_string(purpose) : "",
                   !general ? "\n" : "")<0) {
    *msg = "Couldn't format annotations";
    return ROUTER_AUTHDIR_BUG_ANNOTATIONS;
  }

  s = desc;
  list = smartlist_new();
  if (!router_parse_list_from_string(&s, s+desclen, list, SAVED_NOWHERE, 0, 0,
                                     annotation_buf, NULL)) {
    SMARTLIST_FOREACH(list, routerinfo_t *, ri, {
        msg_out = NULL;
        tor_assert(ri->purpose == purpose);
        r_tmp = dirserv_add_descriptor(ri, &msg_out, source);
        if (WRA_MORE_SEVERE(r_tmp, r)) {
          r = r_tmp;
          *msg = msg_out;
        }
      });
  }
  n_parsed += smartlist_len(list);
  smartlist_clear(list);

  s = desc;
  if (!router_parse_list_from_string(&s, s+desclen, list, SAVED_NOWHERE, 1, 0,
                                     NULL, NULL)) {
    SMARTLIST_FOREACH(list, extrainfo_t *, ei, {
        msg_out = NULL;

        r_tmp = dirserv_add_extrainfo(ei, &msg_out);
        if (WRA_MORE_SEVERE(r_tmp, r)) {
          r = r_tmp;
          *msg = msg_out;
        }
      });
  }
  n_parsed += smartlist_len(list);
  smartlist_free(list);

  if (! *msg) {
    if (!n_parsed) {
      *msg = "No descriptors found in your POST.";
      if (WRA_WAS_ADDED(r))
        r = ROUTER_IS_ALREADY_KNOWN;
    } else {
      *msg = "(no message)";
    }
  }

  return r;
}

/** Examine the parsed server descriptor in <b>ri</b> and maybe insert it into
 * the list of server descriptors. Set *<b>msg</b> to a message that should be
 * passed back to the origin of this descriptor, or NULL if there is no such
 * message. Use <b>source</b> to produce better log messages.
 *
 * If <b>ri</b> is not added to the list of server descriptors, free it.
 * That means the caller must not access <b>ri</b> after this function
 * returns, since it might have been freed.
 *
 * Return the status of the operation.
 *
 * This function is only called when fresh descriptors are posted, not when
 * we re-load the cache.
 */
was_router_added_t
dirserv_add_descriptor(routerinfo_t *ri, const char **msg, const char *source)
{
  was_router_added_t r;
  routerinfo_t *ri_old;
  char *desc, *nickname;
  const size_t desclen = ri->cache_info.signed_descriptor_len +
      ri->cache_info.annotations_len;
  const int key_pinning = dirauth_get_options()->AuthDirPinKeys;
  *msg = NULL;

  /* If it's too big, refuse it now. Otherwise we'll cache it all over the
   * network and it'll clog everything up. */
  if (ri->cache_info.signed_descriptor_len > MAX_DESCRIPTOR_UPLOAD_SIZE) {
    log_notice(LD_DIR, "Somebody attempted to publish a router descriptor '%s'"
               " (source: %s) with size %d. Either this is an attack, or the "
               "MAX_DESCRIPTOR_UPLOAD_SIZE (%d) constant is too low.",
               ri->nickname, source, (int)ri->cache_info.signed_descriptor_len,
               MAX_DESCRIPTOR_UPLOAD_SIZE);
    *msg = "Router descriptor was too large.";
    r = ROUTER_AUTHDIR_REJECTS;
    goto fail;
  }

  /* Check whether this descriptor is semantically identical to the last one
   * from this server.  (We do this here and not in router_add_to_routerlist
   * because we want to be able to accept the newest router descriptor that
   * another authority has, so we all converge on the same one.) */
  ri_old = router_get_mutable_by_digest(ri->cache_info.identity_digest);
  if (ri_old && ri_old->cache_info.published_on < ri->cache_info.published_on
      && router_differences_are_cosmetic(ri_old, ri)
      && !router_is_me(ri)) {
    log_info(LD_DIRSERV,
             "Not replacing descriptor from %s (source: %s); "
             "differences are cosmetic.",
             router_describe(ri), source);
    *msg = "Not replacing router descriptor; no information has changed since "
      "the last one with this identity.";
    r = ROUTER_IS_ALREADY_KNOWN;
    goto fail;
  }

  /* Do keypinning again ... this time, to add the pin if appropriate */
  int keypin_status;
  if (ri->cache_info.signing_key_cert) {
    ed25519_public_key_t *pkey = &ri->cache_info.signing_key_cert->signing_key;
    /* First let's validate this pubkey before pinning it */
    if (ed25519_validate_pubkey(pkey) < 0) {
      log_warn(LD_DIRSERV, "Received bad key from %s (source %s)",
               router_describe(ri), source);
      routerinfo_free(ri);
      return ROUTER_AUTHDIR_REJECTS;
    }

    /* Now pin it! */
    keypin_status = keypin_check_and_add(
      (const uint8_t*)ri->cache_info.identity_digest,
      pkey->pubkey, ! key_pinning);
  } else {
    keypin_status = keypin_check_lone_rsa(
      (const uint8_t*)ri->cache_info.identity_digest);
#ifndef DISABLE_DISABLING_ED25519
    if (keypin_status == KEYPIN_MISMATCH)
      keypin_status = KEYPIN_NOT_FOUND;
#endif
  }
  if (keypin_status == KEYPIN_MISMATCH && key_pinning) {
    log_info(LD_DIRSERV, "Dropping descriptor from %s (source: %s) because "
             "its key did not match an older RSA/Ed25519 keypair",
             router_describe(ri), source);
    *msg = "Looks like your keypair has changed? This authority previously "
      "recorded a different RSA identity for this Ed25519 identity (or vice "
      "versa.) Did you replace or copy some of your key files, but not "
      "the others? You should either restore the expected keypair, or "
      "delete your keys and restart Tor to start your relay with a new "
      "identity.";
    r = ROUTER_AUTHDIR_REJECTS;
    goto fail;
  }

  /* Make a copy of desc, since router_add_to_routerlist might free
   * ri and its associated signed_descriptor_t. */
  desc = tor_strndup(ri->cache_info.signed_descriptor_body, desclen);
  nickname = tor_strdup(ri->nickname);

  /* Tell if we're about to need to launch a test if we add this. */
  ri->needs_retest_if_added =
    dirserv_should_launch_reachability_test(ri, ri_old);

  r = router_add_to_routerlist(ri, msg, 0, 0);
  if (!WRA_WAS_ADDED(r)) {
    /* unless the routerinfo was fine, just out-of-date */
    log_info(LD_DIRSERV,
             "Did not add descriptor from '%s' (source: %s): %s.",
             nickname, source, *msg ? *msg : "(no message)");
  } else {
    smartlist_t *changed;

    changed = smartlist_new();
    smartlist_add(changed, ri);
    routerlist_descriptors_added(changed, 0);
    smartlist_free(changed);
    if (!*msg) {
      *msg =  "Descriptor accepted";
    }
    log_info(LD_DIRSERV,
             "Added descriptor from '%s' (source: %s): %s.",
             nickname, source, *msg);
  }
  tor_free(desc);
  tor_free(nickname);
  return r;
 fail:
  {
    const char *desc_digest = ri->cache_info.signed_descriptor_digest;
    download_status_t *dls =
      router_get_dl_status_by_descriptor_digest(desc_digest);
    if (dls) {
      log_info(LD_GENERAL, "Marking router with descriptor %s as rejected, "
               "and therefore undownloadable",
               hex_str(desc_digest, DIGEST_LEN));
      download_status_mark_impossible(dls);
    }
    routerinfo_free(ri);
  }
  return r;
}

/** As dirserv_add_descriptor, but for an extrainfo_t <b>ei</b>. */
static was_router_added_t
dirserv_add_extrainfo(extrainfo_t *ei, const char **msg)
{
  routerinfo_t *ri;
  int r;
  was_router_added_t rv;
  tor_assert(msg);
  *msg = NULL;

  /* Needs to be mutable so routerinfo_incompatible_with_extrainfo
   * can mess with some of the flags in ri->cache_info. */
  ri = router_get_mutable_by_digest(ei->cache_info.identity_digest);
  if (!ri) {
    *msg = "No corresponding router descriptor for extra-info descriptor";
    rv = ROUTER_BAD_EI;
    goto fail;
  }

  /* If it's too big, refuse it now. Otherwise we'll cache it all over the
   * network and it'll clog everything up. */
  if (ei->cache_info.signed_descriptor_len > MAX_EXTRAINFO_UPLOAD_SIZE) {
    log_notice(LD_DIR, "Somebody attempted to publish an extrainfo "
               "with size %d. Either this is an attack, or the "
               "MAX_EXTRAINFO_UPLOAD_SIZE (%d) constant is too low.",
               (int)ei->cache_info.signed_descriptor_len,
               MAX_EXTRAINFO_UPLOAD_SIZE);
    *msg = "Extrainfo document was too large";
    rv = ROUTER_BAD_EI;
    goto fail;
  }

  if ((r = routerinfo_incompatible_with_extrainfo(ri->identity_pkey, ei,
                                                  &ri->cache_info, msg))) {
    if (r<0) {
      extrainfo_free(ei);
      return ROUTER_IS_ALREADY_KNOWN;
    }
    rv = ROUTER_BAD_EI;
    goto fail;
  }
  router_add_extrainfo_to_routerlist(ei, msg, 0, 0);
  return ROUTER_ADDED_SUCCESSFULLY;
 fail:
  {
    const char *d = ei->cache_info.signed_descriptor_digest;
    signed_descriptor_t *sd = router_get_by_extrainfo_digest((char*)d);
    if (sd) {
      log_info(LD_GENERAL, "Marking extrainfo with descriptor %s as "
               "rejected, and therefore undownloadable",
               hex_str((char*)d,DIGEST_LEN));
      download_status_mark_impossible(&sd->ei_dl_status);
    }
    extrainfo_free(ei);
  }
  return rv;
}

/** Remove all descriptors whose nicknames or fingerprints no longer
 * are allowed by our fingerprint list. (Descriptors that used to be
 * good can become bad when we reload the fingerprint list.)
 */
static void
directory_remove_invalid(void)
{
  routerlist_t *rl = router_get_routerlist();
  smartlist_t *nodes = smartlist_new();
  smartlist_add_all(nodes, nodelist_get_list());

  SMARTLIST_FOREACH_BEGIN(nodes, node_t *, node) {
    const char *msg = NULL;
    const char *description;
    routerinfo_t *ent = node->ri;
    uint32_t r;
    if (!ent)
      continue;
    r = dirserv_router_get_status(ent, &msg, LOG_INFO);
    description = router_describe(ent);
    if (r & RTR_REJECT) {
      log_info(LD_DIRSERV, "Router %s is now rejected: %s",
               description, msg?msg:"");
      routerlist_remove(rl, ent, 0, time(NULL));
      continue;
    }
    if (bool_neq((r & RTR_INVALID), !node->is_valid)) {
      log_info(LD_DIRSERV, "Router '%s' is now %svalid.", description,
               (r&RTR_INVALID) ? "in" : "");
      node->is_valid = (r&RTR_INVALID)?0:1;
    }
    if (bool_neq((r & RTR_BADEXIT), node->is_bad_exit)) {
      log_info(LD_DIRSERV, "Router '%s' is now a %s exit", description,
               (r & RTR_BADEXIT) ? "bad" : "good");
      node->is_bad_exit = (r&RTR_BADEXIT) ? 1: 0;
    }
  } SMARTLIST_FOREACH_END(node);

  routerlist_assert_ok(rl);
  smartlist_free(nodes);
}<|MERGE_RESOLUTION|>--- conflicted
+++ resolved
@@ -291,13 +291,9 @@
                           int severity)
 {
   char d[DIGEST_LEN];
-<<<<<<< HEAD
-  const int key_pinning = get_options()->AuthDirPinKeys;
+  const int key_pinning = dirauth_get_options()->AuthDirPinKeys;
   uint32_t r;
   ed25519_public_key_t *signing_key = NULL;
-=======
-  const int key_pinning = dirauth_get_options()->AuthDirPinKeys;
->>>>>>> 6d2b9c96
 
   if (crypto_pk_get_digest(router->identity_pkey, d)) {
     log_warn(LD_BUG,"Error computing fingerprint");
