--- conflicted
+++ resolved
@@ -127,9 +127,9 @@
 #ifdef ROUTER_PRIVATE
 /* Used only by router.c and the unit tests */
 STATIC void get_platform_str(char *platform, size_t len);
-<<<<<<< HEAD
 STATIC int router_write_fingerprint(int hashed, int ed25519_identity);
 STATIC smartlist_t *get_my_declared_family(const or_options_t *options);
+STATIC void router_announce_bridge_status_page(void);
 STATIC int load_stats_file(const char *filename, const char *ts_tag,
                            time_t now, char **out);
 
@@ -150,10 +150,5 @@
 #endif /* defined(TOR_UNIT_TESTS) */
 
 #endif /* defined(ROUTER_PRIVATE) */
-=======
-STATIC int router_write_fingerprint(int hashed);
-STATIC void router_announce_bridge_status_page(void);
-#endif
->>>>>>> 73727397
 
 #endif /* !defined(TOR_ROUTER_H) */