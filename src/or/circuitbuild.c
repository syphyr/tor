--- conflicted
+++ resolved
@@ -658,15 +658,10 @@
 
   id = get_unique_circ_id_by_chan(circ->n_chan);
   if (!id) {
-<<<<<<< HEAD
     static ratelim_t circid_warning_limit = RATELIM_INIT(9600);
     log_fn_ratelim(&circid_warning_limit, LOG_WARN, LD_CIRC,
                    "failed to get unique circID.");
-    return -1;
-=======
-    log_warn(LD_CIRC,"failed to get unique circID.");
     goto error;
->>>>>>> 0044d74b
   }
 
   memset(&cell, 0, sizeof(cell_t));
