/* Copyright (c) 2001 Matej Pfajfar.
 * Copyright (c) 2001-2004, Roger Dingledine.
 * Copyright (c) 2004-2006, Roger Dingledine, Nick Mathewson.
 * Copyright (c) 2007-2011, The Tor Project, Inc. */
/* See LICENSE for licensing information */

/**
 * \file circuitbuild.c
 * \brief The actual details of building circuits.
 **/

#define CIRCUIT_PRIVATE

#include "or.h"
#include "circuitbuild.h"
#include "circuitlist.h"
#include "circuituse.h"
#include "config.h"
#include "connection.h"
#include "connection_edge.h"
#include "connection_or.h"
#include "control.h"
#include "directory.h"
#include "main.h"
#include "networkstatus.h"
#include "nodelist.h"
#include "onion.h"
#include "policies.h"
#include "transports.h"
#include "relay.h"
#include "rephist.h"
#include "router.h"
#include "routerlist.h"
#include "routerparse.h"
#include "crypto.h"
#undef log
#include <math.h>

#ifndef MIN
#define MIN(a,b) ((a)<(b)?(a):(b))
#endif

#define CBT_BIN_TO_MS(bin) ((bin)*CBT_BIN_WIDTH + (CBT_BIN_WIDTH/2))

/********* START VARIABLES **********/
/** Global list of circuit build times */
// XXXX023: Add this as a member for entry_guard_t instead of global?
// Then we could do per-guard statistics, as guards are likely to
// vary in their own latency. The downside of this is that guards
// can change frequently, so we'd be building a lot more circuits
// most likely.
/* XXXX023 Make this static; add accessor functions. */
circuit_build_times_t circ_times;

/** A global list of all circuits at this hop. */
extern circuit_t *global_circuitlist;

/** An entry_guard_t represents our information about a chosen long-term
 * first hop, known as a "helper" node in the literature. We can't just
 * use a node_t, since we want to remember these even when we
 * don't have any directory info. */
typedef struct {
  char nickname[MAX_NICKNAME_LEN+1];
  char identity[DIGEST_LEN];
  time_t chosen_on_date; /**< Approximately when was this guard added?
                          * "0" if we don't know. */
  char *chosen_by_version; /**< What tor version added this guard? NULL
                            * if we don't know. */
  unsigned int made_contact : 1; /**< 0 if we have never connected to this
                                  * router, 1 if we have. */
  unsigned int can_retry : 1; /**< Should we retry connecting to this entry,
                               * in spite of having it marked as unreachable?*/
  time_t bad_since; /**< 0 if this guard is currently usable, or the time at
                      * which it was observed to become (according to the
                      * directory or the user configuration) unusable. */
  time_t unreachable_since; /**< 0 if we can connect to this guard, or the
                             * time at which we first noticed we couldn't
                             * connect to it. */
  time_t last_attempted; /**< 0 if we can connect to this guard, or the time
                          * at which we last failed to connect to it. */
} entry_guard_t;

/** Information about a configured bridge. Currently this just matches the
 * ones in the torrc file, but one day we may be able to learn about new
 * bridges on our own, and remember them in the state file. */
typedef struct {
  /** Address of the bridge. */
  tor_addr_t addr;
  /** TLS port for the bridge. */
  uint16_t port;
  /** Boolean: We are re-parsing our bridge list, and we are going to remove
   * this one if we don't find it in the list of configured bridges. */
  unsigned marked_for_removal : 1;
  /** Expected identity digest, or all zero bytes if we don't know what the
   * digest should be. */
  char identity[DIGEST_LEN];

  /** Name of pluggable transport protocol taken from its config line. */
  char *transport_name;

  /** When should we next try to fetch a descriptor for this bridge? */
  download_status_t fetch_status;
} bridge_info_t;

/** A list of our chosen entry guards. */
static smartlist_t *entry_guards = NULL;
/** A value of 1 means that the entry_guards list has changed
 * and those changes need to be flushed to disk. */
static int entry_guards_dirty = 0;

/** If set, we're running the unit tests: we should avoid clobbering
 * our state file or accessing get_options() or get_or_state() */
static int unit_tests = 0;

/********* END VARIABLES ************/

static int circuit_deliver_create_cell(circuit_t *circ,
                                       uint8_t cell_type, const char *payload);
static int onion_pick_cpath_exit(origin_circuit_t *circ, extend_info_t *exit);
static crypt_path_t *onion_next_hop_in_cpath(crypt_path_t *cpath);
static int onion_extend_cpath(origin_circuit_t *circ);
static int count_acceptable_nodes(smartlist_t *routers);
static int onion_append_hop(crypt_path_t **head_ptr, extend_info_t *choice);

static void entry_guards_changed(void);

static void bridge_free(bridge_info_t *bridge);

/**
 * This function decides if CBT learning should be disabled. It returns
 * true if one or more of the following four conditions are met:
 *
 *  1. If the cbtdisabled consensus parameter is set.
 *  2. If the torrc option LearnCircuitBuildTimeout is false.
 *  3. If we are a directory authority
 *  4. If we fail to write circuit build time history to our state file.
 */
static int
circuit_build_times_disabled(void)
{
  if (unit_tests) {
    return 0;
  } else {
    int consensus_disabled = networkstatus_get_param(NULL, "cbtdisabled",
                                                     0, 0, 1);
    int config_disabled = !get_options()->LearnCircuitBuildTimeout;
    int dirauth_disabled = get_options()->AuthoritativeDir;
    int state_disabled = did_last_state_file_write_fail() ? 1 : 0;

    if (consensus_disabled || config_disabled || dirauth_disabled ||
           state_disabled) {
      log_info(LD_CIRC,
               "CircuitBuildTime learning is disabled. "
               "Consensus=%d, Config=%d, AuthDir=%d, StateFile=%d",
               consensus_disabled, config_disabled, dirauth_disabled,
               state_disabled);
      return 1;
    } else {
      return 0;
    }
  }
}

/**
 * Retrieve and bounds-check the cbtmaxtimeouts consensus paramter.
 *
 * Effect: When this many timeouts happen in the last 'cbtrecentcount'
 * circuit attempts, the client should discard all of its history and
 * begin learning a fresh timeout value.
 */
static int32_t
circuit_build_times_max_timeouts(void)
{
  return networkstatus_get_param(NULL, "cbtmaxtimeouts",
                                 CBT_DEFAULT_MAX_RECENT_TIMEOUT_COUNT,
                                 CBT_MIN_MAX_RECENT_TIMEOUT_COUNT,
                                 CBT_MAX_MAX_RECENT_TIMEOUT_COUNT);
}

/**
 * Retrieve and bounds-check the cbtnummodes consensus paramter.
 *
 * Effect: This value governs how many modes to use in the weighted
 * average calculation of Pareto parameter Xm. A value of 3 introduces
 * some bias (2-5% of CDF) under ideal conditions, but allows for better
 * performance in the event that a client chooses guard nodes of radically
 * different performance characteristics.
 */
static int32_t
circuit_build_times_default_num_xm_modes(void)
{
  int32_t num = networkstatus_get_param(NULL, "cbtnummodes",
                                        CBT_DEFAULT_NUM_XM_MODES,
                                        CBT_MIN_NUM_XM_MODES,
                                        CBT_MAX_NUM_XM_MODES);
  return num;
}

/**
 * Retrieve and bounds-check the cbtmincircs consensus paramter.
 *
 * Effect: This is the minimum number of circuits to build before
 * computing a timeout.
 */
static int32_t
circuit_build_times_min_circs_to_observe(void)
{
  int32_t num = networkstatus_get_param(NULL, "cbtmincircs",
                                        CBT_DEFAULT_MIN_CIRCUITS_TO_OBSERVE,
                                        CBT_MIN_MIN_CIRCUITS_TO_OBSERVE,
                                        CBT_MAX_MIN_CIRCUITS_TO_OBSERVE);
  return num;
}

/** Return true iff <b>cbt</b> has recorded enough build times that we
 * want to start acting on the timeout it implies. */
int
circuit_build_times_enough_to_compute(circuit_build_times_t *cbt)
{
  return cbt->total_build_times >= circuit_build_times_min_circs_to_observe();
}

/**
 * Retrieve and bounds-check the cbtquantile consensus paramter.
 *
 * Effect: This is the position on the quantile curve to use to set the
 * timeout value. It is a percent (10-99).
 */
double
circuit_build_times_quantile_cutoff(void)
{
  int32_t num = networkstatus_get_param(NULL, "cbtquantile",
                                        CBT_DEFAULT_QUANTILE_CUTOFF,
                                        CBT_MIN_QUANTILE_CUTOFF,
                                        CBT_MAX_QUANTILE_CUTOFF);
  return num/100.0;
}

int
circuit_build_times_get_bw_scale(networkstatus_t *ns)
{
  return networkstatus_get_param(ns, "bwweightscale",
                                 BW_WEIGHT_SCALE,
                                 BW_MIN_WEIGHT_SCALE,
                                 BW_MAX_WEIGHT_SCALE);
}

/**
 * Retrieve and bounds-check the cbtclosequantile consensus paramter.
 *
 * Effect: This is the position on the quantile curve to use to set the
 * timeout value to use to actually close circuits. It is a percent
 * (0-99).
 */
static double
circuit_build_times_close_quantile(void)
{
  int32_t param;
  /* Cast is safe - circuit_build_times_quantile_cutoff() is capped */
  int32_t min = (int)tor_lround(100*circuit_build_times_quantile_cutoff());
  param = networkstatus_get_param(NULL, "cbtclosequantile",
             CBT_DEFAULT_CLOSE_QUANTILE,
             CBT_MIN_CLOSE_QUANTILE,
             CBT_MAX_CLOSE_QUANTILE);
  if (param < min) {
    log_warn(LD_DIR, "Consensus parameter cbtclosequantile is "
             "too small, raising to %d", min);
    param = min;
  }
  return param / 100.0;
}

/**
 * Retrieve and bounds-check the cbttestfreq consensus paramter.
 *
 * Effect: Describes how often in seconds to build a test circuit to
 * gather timeout values. Only applies if less than 'cbtmincircs'
 * have been recorded.
 */
static int32_t
circuit_build_times_test_frequency(void)
{
  int32_t num = networkstatus_get_param(NULL, "cbttestfreq",
                                        CBT_DEFAULT_TEST_FREQUENCY,
                                        CBT_MIN_TEST_FREQUENCY,
                                        CBT_MAX_TEST_FREQUENCY);
  return num;
}

/**
 * Retrieve and bounds-check the cbtmintimeout consensus parameter.
 *
 * Effect: This is the minimum allowed timeout value in milliseconds.
 * The minimum is to prevent rounding to 0 (we only check once
 * per second).
 */
static int32_t
circuit_build_times_min_timeout(void)
{
  int32_t num = networkstatus_get_param(NULL, "cbtmintimeout",
                                        CBT_DEFAULT_TIMEOUT_MIN_VALUE,
                                        CBT_MIN_TIMEOUT_MIN_VALUE,
                                        CBT_MAX_TIMEOUT_MIN_VALUE);
  return num;
}

/**
 * Retrieve and bounds-check the cbtinitialtimeout consensus paramter.
 *
 * Effect: This is the timeout value to use before computing a timeout,
 * in milliseconds.
 */
int32_t
circuit_build_times_initial_timeout(void)
{
  int32_t min = circuit_build_times_min_timeout();
  int32_t param = networkstatus_get_param(NULL, "cbtinitialtimeout",
                                          CBT_DEFAULT_TIMEOUT_INITIAL_VALUE,
                                          CBT_MIN_TIMEOUT_INITIAL_VALUE,
                                          CBT_MAX_TIMEOUT_INITIAL_VALUE);
  if (param < min) {
    log_warn(LD_DIR, "Consensus parameter cbtinitialtimeout is too small, "
             "raising to %d", min);
    param = min;
  }
  return param;
}

/**
 * Retrieve and bounds-check the cbtrecentcount consensus paramter.
 *
 * Effect: This is the number of circuit build times to keep track of
 * for deciding if we hit cbtmaxtimeouts and need to reset our state
 * and learn a new timeout.
 */
static int32_t
circuit_build_times_recent_circuit_count(networkstatus_t *ns)
{
  return networkstatus_get_param(ns, "cbtrecentcount",
                                 CBT_DEFAULT_RECENT_CIRCUITS,
                                 CBT_MIN_RECENT_CIRCUITS,
                                 CBT_MAX_RECENT_CIRCUITS);
}

/**
 * This function is called when we get a consensus update.
 *
 * It checks to see if we have changed any consensus parameters
 * that require reallocation or discard of previous stats.
 */
void
circuit_build_times_new_consensus_params(circuit_build_times_t *cbt,
                                         networkstatus_t *ns)
{
  int32_t num = circuit_build_times_recent_circuit_count(ns);

  if (num > 0 && num != cbt->liveness.num_recent_circs) {
    int8_t *recent_circs;
    log_notice(LD_CIRC, "The Tor Directory Consensus has changed how many "
               "circuits we must track to detect network failures from %d "
               "to %d.", cbt->liveness.num_recent_circs, num);

    tor_assert(cbt->liveness.timeouts_after_firsthop);

    /*
     * Technically this is a circular array that we are reallocating
     * and memcopying. However, since it only consists of either 1s
     * or 0s, and is only used in a statistical test to determine when
     * we should discard our history after a sufficient number of 1's
     * have been reached, it is fine if order is not preserved or
     * elements are lost.
     *
     * cbtrecentcount should only be changing in cases of severe network
     * distress anyway, so memory correctness here is paramount over
     * doing acrobatics to preserve the array.
     */
    recent_circs = tor_malloc_zero(sizeof(int8_t)*num);
    memcpy(recent_circs, cbt->liveness.timeouts_after_firsthop,
           sizeof(int8_t)*MIN(num, cbt->liveness.num_recent_circs));

    // Adjust the index if it needs it.
    if (num < cbt->liveness.num_recent_circs) {
      cbt->liveness.after_firsthop_idx = MIN(num-1,
              cbt->liveness.after_firsthop_idx);
    }

    tor_free(cbt->liveness.timeouts_after_firsthop);
    cbt->liveness.timeouts_after_firsthop = recent_circs;
    cbt->liveness.num_recent_circs = num;
  }
}

/** Make a note that we're running unit tests (rather than running Tor
 * itself), so we avoid clobbering our state file. */
void
circuitbuild_running_unit_tests(void)
{
  unit_tests = 1;
}

/**
 * Return the initial default or configured timeout in milliseconds
 */
static double
circuit_build_times_get_initial_timeout(void)
{
  double timeout;
  if (!unit_tests && get_options()->CircuitBuildTimeout) {
    timeout = get_options()->CircuitBuildTimeout*1000;
    if (timeout < circuit_build_times_min_timeout()) {
      log_warn(LD_CIRC, "Config CircuitBuildTimeout too low. Setting to %ds",
               circuit_build_times_min_timeout()/1000);
      timeout = circuit_build_times_min_timeout();
    }
  } else {
    timeout = circuit_build_times_initial_timeout();
  }
  return timeout;
}

/**
 * Reset the build time state.
 *
 * Leave estimated parameters, timeout and network liveness intact
 * for future use.
 */
void
circuit_build_times_reset(circuit_build_times_t *cbt)
{
  memset(cbt->circuit_build_times, 0, sizeof(cbt->circuit_build_times));
  cbt->total_build_times = 0;
  cbt->build_times_idx = 0;
  cbt->have_computed_timeout = 0;
}

/**
 * Initialize the buildtimes structure for first use.
 *
 * Sets the initial timeout values based on either the config setting,
 * the consensus param, or the default (CBT_DEFAULT_TIMEOUT_INITIAL_VALUE).
 */
void
circuit_build_times_init(circuit_build_times_t *cbt)
{
  memset(cbt, 0, sizeof(*cbt));
  cbt->liveness.num_recent_circs =
      circuit_build_times_recent_circuit_count(NULL);
  cbt->liveness.timeouts_after_firsthop = tor_malloc_zero(sizeof(int8_t)*
                                      cbt->liveness.num_recent_circs);
  cbt->close_ms = cbt->timeout_ms = circuit_build_times_get_initial_timeout();
  control_event_buildtimeout_set(cbt, BUILDTIMEOUT_SET_EVENT_RESET);
}

#if 0
/**
 * Rewind our build time history by n positions.
 */
static void
circuit_build_times_rewind_history(circuit_build_times_t *cbt, int n)
{
  int i = 0;

  cbt->build_times_idx -= n;
  cbt->build_times_idx %= CBT_NCIRCUITS_TO_OBSERVE;

  for (i = 0; i < n; i++) {
    cbt->circuit_build_times[(i+cbt->build_times_idx)
                             %CBT_NCIRCUITS_TO_OBSERVE]=0;
  }

  if (cbt->total_build_times > n) {
    cbt->total_build_times -= n;
  } else {
    cbt->total_build_times = 0;
  }

  log_info(LD_CIRC,
          "Rewound history by %d places. Current index: %d. "
          "Total: %d", n, cbt->build_times_idx, cbt->total_build_times);
}
#endif

/**
 * Add a new build time value <b>time</b> to the set of build times. Time
 * units are milliseconds.
 *
 * circuit_build_times <b>cbt</b> is a circular array, so loop around when
 * array is full.
 */
int
circuit_build_times_add_time(circuit_build_times_t *cbt, build_time_t time)
{
  if (time <= 0 || time > CBT_BUILD_TIME_MAX) {
    log_warn(LD_BUG, "Circuit build time is too large (%u)."
                      "This is probably a bug.", time);
    tor_fragile_assert();
    return -1;
  }

  log_debug(LD_CIRC, "Adding circuit build time %u", time);

  cbt->circuit_build_times[cbt->build_times_idx] = time;
  cbt->build_times_idx = (cbt->build_times_idx + 1) % CBT_NCIRCUITS_TO_OBSERVE;
  if (cbt->total_build_times < CBT_NCIRCUITS_TO_OBSERVE)
    cbt->total_build_times++;

  if ((cbt->total_build_times % CBT_SAVE_STATE_EVERY) == 0) {
    /* Save state every n circuit builds */
    if (!unit_tests && !get_options()->AvoidDiskWrites)
      or_state_mark_dirty(get_or_state(), 0);
  }

  return 0;
}

/**
 * Return maximum circuit build time
 */
static build_time_t
circuit_build_times_max(circuit_build_times_t *cbt)
{
  int i = 0;
  build_time_t max_build_time = 0;
  for (i = 0; i < CBT_NCIRCUITS_TO_OBSERVE; i++) {
    if (cbt->circuit_build_times[i] > max_build_time
            && cbt->circuit_build_times[i] != CBT_BUILD_ABANDONED)
      max_build_time = cbt->circuit_build_times[i];
  }
  return max_build_time;
}

#if 0
/** Return minimum circuit build time */
build_time_t
circuit_build_times_min(circuit_build_times_t *cbt)
{
  int i = 0;
  build_time_t min_build_time = CBT_BUILD_TIME_MAX;
  for (i = 0; i < CBT_NCIRCUITS_TO_OBSERVE; i++) {
    if (cbt->circuit_build_times[i] && /* 0 <-> uninitialized */
        cbt->circuit_build_times[i] < min_build_time)
      min_build_time = cbt->circuit_build_times[i];
  }
  if (min_build_time == CBT_BUILD_TIME_MAX) {
    log_warn(LD_CIRC, "No build times less than CBT_BUILD_TIME_MAX!");
  }
  return min_build_time;
}
#endif

/**
 * Calculate and return a histogram for the set of build times.
 *
 * Returns an allocated array of histrogram bins representing
 * the frequency of index*CBT_BIN_WIDTH millisecond
 * build times. Also outputs the number of bins in nbins.
 *
 * The return value must be freed by the caller.
 */
static uint32_t *
circuit_build_times_create_histogram(circuit_build_times_t *cbt,
                                     build_time_t *nbins)
{
  uint32_t *histogram;
  build_time_t max_build_time = circuit_build_times_max(cbt);
  int i, c;

  *nbins = 1 + (max_build_time / CBT_BIN_WIDTH);
  histogram = tor_malloc_zero(*nbins * sizeof(build_time_t));

  // calculate histogram
  for (i = 0; i < CBT_NCIRCUITS_TO_OBSERVE; i++) {
    if (cbt->circuit_build_times[i] == 0
            || cbt->circuit_build_times[i] == CBT_BUILD_ABANDONED)
      continue; /* 0 <-> uninitialized */

    c = (cbt->circuit_build_times[i] / CBT_BIN_WIDTH);
    histogram[c]++;
  }

  return histogram;
}

/**
 * Return the Pareto start-of-curve parameter Xm.
 *
 * Because we are not a true Pareto curve, we compute this as the
 * weighted average of the N most frequent build time bins. N is either
 * 1 if we don't have enough circuit build time data collected, or
 * determined by the consensus parameter cbtnummodes (default 3).
 */
static build_time_t
circuit_build_times_get_xm(circuit_build_times_t *cbt)
{
  build_time_t i, nbins;
  build_time_t *nth_max_bin;
  int32_t bin_counts=0;
  build_time_t ret = 0;
  uint32_t *histogram = circuit_build_times_create_histogram(cbt, &nbins);
  int n=0;
  int num_modes = circuit_build_times_default_num_xm_modes();

  tor_assert(nbins > 0);
  tor_assert(num_modes > 0);

  // Only use one mode if < 1000 buildtimes. Not enough data
  // for multiple.
  if (cbt->total_build_times < CBT_NCIRCUITS_TO_OBSERVE)
    num_modes = 1;

  nth_max_bin = (build_time_t*)tor_malloc_zero(num_modes*sizeof(build_time_t));

  /* Determine the N most common build times */
  for (i = 0; i < nbins; i++) {
    if (histogram[i] >= histogram[nth_max_bin[0]]) {
      nth_max_bin[0] = i;
    }

    for (n = 1; n < num_modes; n++) {
      if (histogram[i] >= histogram[nth_max_bin[n]] &&
           (!histogram[nth_max_bin[n-1]]
               || histogram[i] < histogram[nth_max_bin[n-1]])) {
        nth_max_bin[n] = i;
      }
    }
  }

  for (n = 0; n < num_modes; n++) {
    bin_counts += histogram[nth_max_bin[n]];
    ret += CBT_BIN_TO_MS(nth_max_bin[n])*histogram[nth_max_bin[n]];
    log_info(LD_CIRC, "Xm mode #%d: %u %u", n, CBT_BIN_TO_MS(nth_max_bin[n]),
             histogram[nth_max_bin[n]]);
  }

  /* The following assert is safe, because we don't get called when we
   * haven't observed at least CBT_MIN_MIN_CIRCUITS_TO_OBSERVE circuits. */
  tor_assert(bin_counts > 0);

  ret /= bin_counts;
  tor_free(histogram);
  tor_free(nth_max_bin);

  return ret;
}

/**
 * Output a histogram of current circuit build times to
 * the or_state_t state structure.
 */
void
circuit_build_times_update_state(circuit_build_times_t *cbt,
                                 or_state_t *state)
{
  uint32_t *histogram;
  build_time_t i = 0;
  build_time_t nbins = 0;
  config_line_t **next, *line;

  histogram = circuit_build_times_create_histogram(cbt, &nbins);
  // write to state
  config_free_lines(state->BuildtimeHistogram);
  next = &state->BuildtimeHistogram;
  *next = NULL;

  state->TotalBuildTimes = cbt->total_build_times;
  state->CircuitBuildAbandonedCount = 0;

  for (i = 0; i < CBT_NCIRCUITS_TO_OBSERVE; i++) {
    if (cbt->circuit_build_times[i] == CBT_BUILD_ABANDONED)
      state->CircuitBuildAbandonedCount++;
  }

  for (i = 0; i < nbins; i++) {
    // compress the histogram by skipping the blanks
    if (histogram[i] == 0) continue;
    *next = line = tor_malloc_zero(sizeof(config_line_t));
    line->key = tor_strdup("CircuitBuildTimeBin");
    tor_asprintf(&line->value, "%d %d",
            CBT_BIN_TO_MS(i), histogram[i]);
    next = &(line->next);
  }

  if (!unit_tests) {
    if (!get_options()->AvoidDiskWrites)
      or_state_mark_dirty(get_or_state(), 0);
  }

  tor_free(histogram);
}

/**
 * Shuffle the build times array.
 *
 * Adapted from http://en.wikipedia.org/wiki/Fisher-Yates_shuffle
 */
static void
circuit_build_times_shuffle_and_store_array(circuit_build_times_t *cbt,
                                            build_time_t *raw_times,
                                            uint32_t num_times)
{
  uint32_t n = num_times;
  if (num_times > CBT_NCIRCUITS_TO_OBSERVE) {
    log_notice(LD_CIRC, "The number of circuit times that this Tor version "
               "uses to calculate build times is less than the number stored "
               "in your state file. Decreasing the circuit time history from "
               "%lu to %d.", (unsigned long)num_times,
               CBT_NCIRCUITS_TO_OBSERVE);
  }

  if (n > INT_MAX-1) {
    log_warn(LD_CIRC, "For some insane reasons, you had %lu circuit build "
             "observations in your state file. That's far too many; probably "
             "there's a bug here.", (unsigned long)n);
    n = INT_MAX-1;
  }

  /* This code can only be run on a compact array */
  while (n-- > 1) {
    int k = crypto_rand_int(n + 1); /* 0 <= k <= n. */
    build_time_t tmp = raw_times[k];
    raw_times[k] = raw_times[n];
    raw_times[n] = tmp;
  }

  /* Since the times are now shuffled, take a random CBT_NCIRCUITS_TO_OBSERVE
   * subset (ie the first CBT_NCIRCUITS_TO_OBSERVE values) */
  for (n = 0; n < MIN(num_times, CBT_NCIRCUITS_TO_OBSERVE); n++) {
    circuit_build_times_add_time(cbt, raw_times[n]);
  }
}

/**
 * Filter old synthetic timeouts that were created before the
 * new right-censored Pareto calculation was deployed.
 *
 * Once all clients before 0.2.1.13-alpha are gone, this code
 * will be unused.
 */
static int
circuit_build_times_filter_timeouts(circuit_build_times_t *cbt)
{
  int num_filtered=0, i=0;
  double timeout_rate = 0;
  build_time_t max_timeout = 0;

  timeout_rate = circuit_build_times_timeout_rate(cbt);
  max_timeout = (build_time_t)cbt->close_ms;

  for (i = 0; i < CBT_NCIRCUITS_TO_OBSERVE; i++) {
    if (cbt->circuit_build_times[i] > max_timeout) {
      build_time_t replaced = cbt->circuit_build_times[i];
      num_filtered++;
      cbt->circuit_build_times[i] = CBT_BUILD_ABANDONED;

      log_debug(LD_CIRC, "Replaced timeout %d with %d", replaced,
               cbt->circuit_build_times[i]);
    }
  }

  log_info(LD_CIRC,
           "We had %d timeouts out of %d build times, "
           "and filtered %d above the max of %u",
          (int)(cbt->total_build_times*timeout_rate),
          cbt->total_build_times, num_filtered, max_timeout);

  return num_filtered;
}

/**
 * Load histogram from <b>state</b>, shuffling the resulting array
 * after we do so. Use this result to estimate parameters and
 * calculate the timeout.
 *
 * Return -1 on error.
 */
int
circuit_build_times_parse_state(circuit_build_times_t *cbt,
                                or_state_t *state)
{
  int tot_values = 0;
  uint32_t loaded_cnt = 0, N = 0;
  config_line_t *line;
  unsigned int i;
  build_time_t *loaded_times;
  int err = 0;
  circuit_build_times_init(cbt);

  if (circuit_build_times_disabled()) {
    return 0;
  }

  /* build_time_t 0 means uninitialized */
  loaded_times = tor_malloc_zero(sizeof(build_time_t)*state->TotalBuildTimes);

  for (line = state->BuildtimeHistogram; line; line = line->next) {
    smartlist_t *args = smartlist_new();
    smartlist_split_string(args, line->value, " ",
                           SPLIT_SKIP_SPACE|SPLIT_IGNORE_BLANK, 0);
    if (smartlist_len(args) < 2) {
      log_warn(LD_GENERAL, "Unable to parse circuit build times: "
                           "Too few arguments to CircuitBuildTime");
      err = 1;
      SMARTLIST_FOREACH(args, char*, cp, tor_free(cp));
      smartlist_free(args);
      break;
    } else {
      const char *ms_str = smartlist_get(args,0);
      const char *count_str = smartlist_get(args,1);
      uint32_t count, k;
      build_time_t ms;
      int ok;
      ms = (build_time_t)tor_parse_ulong(ms_str, 0, 0,
                                         CBT_BUILD_TIME_MAX, &ok, NULL);
      if (!ok) {
        log_warn(LD_GENERAL, "Unable to parse circuit build times: "
                             "Unparsable bin number");
        err = 1;
        SMARTLIST_FOREACH(args, char*, cp, tor_free(cp));
        smartlist_free(args);
        break;
      }
      count = (uint32_t)tor_parse_ulong(count_str, 0, 0,
                                        UINT32_MAX, &ok, NULL);
      if (!ok) {
        log_warn(LD_GENERAL, "Unable to parse circuit build times: "
                             "Unparsable bin count");
        err = 1;
        SMARTLIST_FOREACH(args, char*, cp, tor_free(cp));
        smartlist_free(args);
        break;
      }

      if (loaded_cnt+count+state->CircuitBuildAbandonedCount
            > state->TotalBuildTimes) {
        log_warn(LD_CIRC,
                 "Too many build times in state file. "
                 "Stopping short before %d",
                 loaded_cnt+count);
        SMARTLIST_FOREACH(args, char*, cp, tor_free(cp));
        smartlist_free(args);
        break;
      }

      for (k = 0; k < count; k++) {
        loaded_times[loaded_cnt++] = ms;
      }
      N++;
      SMARTLIST_FOREACH(args, char*, cp, tor_free(cp));
      smartlist_free(args);
    }
  }

  log_info(LD_CIRC,
           "Adding %d timeouts.", state->CircuitBuildAbandonedCount);
  for (i=0; i < state->CircuitBuildAbandonedCount; i++) {
    loaded_times[loaded_cnt++] = CBT_BUILD_ABANDONED;
  }

  if (loaded_cnt != state->TotalBuildTimes) {
    log_warn(LD_CIRC,
            "Corrupt state file? Build times count mismatch. "
            "Read %d times, but file says %d", loaded_cnt,
            state->TotalBuildTimes);
    err = 1;
    circuit_build_times_reset(cbt);
    goto done;
  }

  circuit_build_times_shuffle_and_store_array(cbt, loaded_times, loaded_cnt);

  /* Verify that we didn't overwrite any indexes */
  for (i=0; i < CBT_NCIRCUITS_TO_OBSERVE; i++) {
    if (!cbt->circuit_build_times[i])
      break;
    tot_values++;
  }
  log_info(LD_CIRC,
           "Loaded %d/%d values from %d lines in circuit time histogram",
           tot_values, cbt->total_build_times, N);

  if (cbt->total_build_times != tot_values
        || cbt->total_build_times > CBT_NCIRCUITS_TO_OBSERVE) {
    log_warn(LD_CIRC,
            "Corrupt state file? Shuffled build times mismatch. "
            "Read %d times, but file says %d", tot_values,
            state->TotalBuildTimes);
    err = 1;
    circuit_build_times_reset(cbt);
    goto done;
  }

  circuit_build_times_set_timeout(cbt);

  if (!state->CircuitBuildAbandonedCount && cbt->total_build_times) {
    circuit_build_times_filter_timeouts(cbt);
  }

 done:
  tor_free(loaded_times);
  return err ? -1 : 0;
}

/**
 * Estimates the Xm and Alpha parameters using
 * http://en.wikipedia.org/wiki/Pareto_distribution#Parameter_estimation
 *
 * The notable difference is that we use mode instead of min to estimate Xm.
 * This is because our distribution is frechet-like. We claim this is
 * an acceptable approximation because we are only concerned with the
 * accuracy of the CDF of the tail.
 */
int
circuit_build_times_update_alpha(circuit_build_times_t *cbt)
{
  build_time_t *x=cbt->circuit_build_times;
  double a = 0;
  int n=0,i=0,abandoned_count=0;
  build_time_t max_time=0;

  /* http://en.wikipedia.org/wiki/Pareto_distribution#Parameter_estimation */
  /* We sort of cheat here and make our samples slightly more pareto-like
   * and less frechet-like. */
  cbt->Xm = circuit_build_times_get_xm(cbt);

  tor_assert(cbt->Xm > 0);

  for (i=0; i< CBT_NCIRCUITS_TO_OBSERVE; i++) {
    if (!x[i]) {
      continue;
    }

    if (x[i] < cbt->Xm) {
      a += tor_mathlog(cbt->Xm);
    } else if (x[i] == CBT_BUILD_ABANDONED) {
      abandoned_count++;
    } else {
      a += tor_mathlog(x[i]);
      if (x[i] > max_time)
        max_time = x[i];
    }
    n++;
  }

  /*
   * We are erring and asserting here because this can only happen
   * in codepaths other than startup. The startup state parsing code
   * performs this same check, and resets state if it hits it. If we
   * hit it at runtime, something serious has gone wrong.
   */
  if (n!=cbt->total_build_times) {
    log_err(LD_CIRC, "Discrepancy in build times count: %d vs %d", n,
            cbt->total_build_times);
  }
  tor_assert(n==cbt->total_build_times);

  if (max_time <= 0) {
    /* This can happen if Xm is actually the *maximum* value in the set.
     * It can also happen if we've abandoned every single circuit somehow.
     * In either case, tell the caller not to compute a new build timeout. */
    log_warn(LD_BUG,
             "Could not determine largest build time (%d). "
             "Xm is %dms and we've abandoned %d out of %d circuits.", max_time,
             cbt->Xm, abandoned_count, n);
    return 0;
  }

  a += abandoned_count*tor_mathlog(max_time);

  a -= n*tor_mathlog(cbt->Xm);
  // Estimator comes from Eq #4 in:
  // "Bayesian estimation based on trimmed samples from Pareto populations"
  // by Arturo J. Fernández. We are right-censored only.
  a = (n-abandoned_count)/a;

  cbt->alpha = a;

  return 1;
}

/**
 * This is the Pareto Quantile Function. It calculates the point x
 * in the distribution such that F(x) = quantile (ie quantile*100%
 * of the mass of the density function is below x on the curve).
 *
 * We use it to calculate the timeout and also to generate synthetic
 * values of time for circuits that timeout before completion.
 *
 * See http://en.wikipedia.org/wiki/Quantile_function,
 * http://en.wikipedia.org/wiki/Inverse_transform_sampling and
 * http://en.wikipedia.org/wiki/Pareto_distribution#Generating_a_
 *     random_sample_from_Pareto_distribution
 * That's right. I'll cite wikipedia all day long.
 *
 * Return value is in milliseconds.
 */
double
circuit_build_times_calculate_timeout(circuit_build_times_t *cbt,
                                      double quantile)
{
  double ret;
  tor_assert(quantile >= 0);
  tor_assert(1.0-quantile > 0);
  tor_assert(cbt->Xm > 0);

  ret = cbt->Xm/pow(1.0-quantile,1.0/cbt->alpha);
  if (ret > INT32_MAX) {
    ret = INT32_MAX;
  }
  tor_assert(ret > 0);
  return ret;
}

/** Pareto CDF */
double
circuit_build_times_cdf(circuit_build_times_t *cbt, double x)
{
  double ret;
  tor_assert(cbt->Xm > 0);
  ret = 1.0-pow(cbt->Xm/x,cbt->alpha);
  tor_assert(0 <= ret && ret <= 1.0);
  return ret;
}

/**
 * Generate a synthetic time using our distribution parameters.
 *
 * The return value will be within the [q_lo, q_hi) quantile points
 * on the CDF.
 */
build_time_t
circuit_build_times_generate_sample(circuit_build_times_t *cbt,
                                    double q_lo, double q_hi)
{
  double randval = crypto_rand_double();
  build_time_t ret;
  double u;

  /* Generate between [q_lo, q_hi) */
  /*XXXX This is what nextafter is supposed to be for; we should use it on the
   * platforms that support it. */
  q_hi -= 1.0/(INT32_MAX);

  tor_assert(q_lo >= 0);
  tor_assert(q_hi < 1);
  tor_assert(q_lo < q_hi);

  u = q_lo + (q_hi-q_lo)*randval;

  tor_assert(0 <= u && u < 1.0);
  /* circuit_build_times_calculate_timeout returns <= INT32_MAX */
  ret = (build_time_t)
    tor_lround(circuit_build_times_calculate_timeout(cbt, u));
  tor_assert(ret > 0);
  return ret;
}

/**
 * Estimate an initial alpha parameter by solving the quantile
 * function with a quantile point and a specific timeout value.
 */
void
circuit_build_times_initial_alpha(circuit_build_times_t *cbt,
                                  double quantile, double timeout_ms)
{
  // Q(u) = Xm/((1-u)^(1/a))
  // Q(0.8) = Xm/((1-0.8))^(1/a)) = CircBuildTimeout
  // CircBuildTimeout = Xm/((1-0.8))^(1/a))
  // CircBuildTimeout = Xm*((1-0.8))^(-1/a))
  // ln(CircBuildTimeout) = ln(Xm)+ln(((1-0.8)))*(-1/a)
  // -ln(1-0.8)/(ln(CircBuildTimeout)-ln(Xm))=a
  tor_assert(quantile >= 0);
  tor_assert(cbt->Xm > 0);
  cbt->alpha = tor_mathlog(1.0-quantile)/
    (tor_mathlog(cbt->Xm)-tor_mathlog(timeout_ms));
  tor_assert(cbt->alpha > 0);
}

/**
 * Returns true if we need circuits to be built
 */
int
circuit_build_times_needs_circuits(circuit_build_times_t *cbt)
{
  /* Return true if < MIN_CIRCUITS_TO_OBSERVE */
  return !circuit_build_times_enough_to_compute(cbt);
}

/**
 * Returns true if we should build a timeout test circuit
 * right now.
 */
int
circuit_build_times_needs_circuits_now(circuit_build_times_t *cbt)
{
  return circuit_build_times_needs_circuits(cbt) &&
    approx_time()-cbt->last_circ_at > circuit_build_times_test_frequency();
}

/**
 * Called to indicate that the network showed some signs of liveness,
 * i.e. we received a cell.
 *
 * This is used by circuit_build_times_network_check_live() to decide
 * if we should record the circuit build timeout or not.
 *
 * This function is called every time we receive a cell. Avoid
 * syscalls, events, and other high-intensity work.
 */
void
circuit_build_times_network_is_live(circuit_build_times_t *cbt)
{
  time_t now = approx_time();
  if (cbt->liveness.nonlive_timeouts > 0) {
    log_notice(LD_CIRC,
               "Tor now sees network activity. Restoring circuit build "
               "timeout recording. Network was down for %d seconds "
               "during %d circuit attempts.",
               (int)(now - cbt->liveness.network_last_live),
               cbt->liveness.nonlive_timeouts);
  }
  cbt->liveness.network_last_live = now;
  cbt->liveness.nonlive_timeouts = 0;
}

/**
 * Called to indicate that we completed a circuit. Because this circuit
 * succeeded, it doesn't count as a timeout-after-the-first-hop.
 *
 * This is used by circuit_build_times_network_check_changed() to determine
 * if we had too many recent timeouts and need to reset our learned timeout
 * to something higher.
 */
void
circuit_build_times_network_circ_success(circuit_build_times_t *cbt)
{
  cbt->liveness.timeouts_after_firsthop[cbt->liveness.after_firsthop_idx] = 0;
  cbt->liveness.after_firsthop_idx++;
  cbt->liveness.after_firsthop_idx %= cbt->liveness.num_recent_circs;
}

/**
 * A circuit just timed out. If it failed after the first hop, record it
 * in our history for later deciding if the network speed has changed.
 *
 * This is used by circuit_build_times_network_check_changed() to determine
 * if we had too many recent timeouts and need to reset our learned timeout
 * to something higher.
 */
static void
circuit_build_times_network_timeout(circuit_build_times_t *cbt,
                                    int did_onehop)
{
  if (did_onehop) {
    cbt->liveness.timeouts_after_firsthop[cbt->liveness.after_firsthop_idx]=1;
    cbt->liveness.after_firsthop_idx++;
    cbt->liveness.after_firsthop_idx %= cbt->liveness.num_recent_circs;
  }
}

/**
 * A circuit was just forcibly closed. If there has been no recent network
 * activity at all, but this circuit was launched back when we thought the
 * network was live, increment the number of "nonlive" circuit timeouts.
 *
 * This is used by circuit_build_times_network_check_live() to decide
 * if we should record the circuit build timeout or not.
 */
static void
circuit_build_times_network_close(circuit_build_times_t *cbt,
                                    int did_onehop, time_t start_time)
{
  time_t now = time(NULL);
  /*
   * Check if this is a timeout that was for a circuit that spent its
   * entire existence during a time where we have had no network activity.
   */
  if (cbt->liveness.network_last_live < start_time) {
    if (did_onehop) {
      char last_live_buf[ISO_TIME_LEN+1];
      char start_time_buf[ISO_TIME_LEN+1];
      char now_buf[ISO_TIME_LEN+1];
      format_local_iso_time(last_live_buf, cbt->liveness.network_last_live);
      format_local_iso_time(start_time_buf, start_time);
      format_local_iso_time(now_buf, now);
      log_warn(LD_BUG,
               "Circuit somehow completed a hop while the network was "
               "not live. Network was last live at %s, but circuit launched "
               "at %s. It's now %s.", last_live_buf, start_time_buf,
               now_buf);
    }
    cbt->liveness.nonlive_timeouts++;
    if (cbt->liveness.nonlive_timeouts == 1) {
      log_notice(LD_CIRC,
                 "Tor has not observed any network activity for the past %d "
                 "seconds. Disabling circuit build timeout recording.",
                 (int)(now - cbt->liveness.network_last_live));
    } else {
      log_info(LD_CIRC,
             "Got non-live timeout. Current count is: %d",
             cbt->liveness.nonlive_timeouts);
    }
  }
}

/**
 * When the network is not live, we do not record circuit build times.
 *
 * The network is considered not live if there has been at least one
 * circuit build that began and ended (had its close_ms measurement
 * period expire) since we last received a cell.
 *
 * Also has the side effect of rewinding the circuit time history
 * in the case of recent liveness changes.
 */
int
circuit_build_times_network_check_live(circuit_build_times_t *cbt)
{
  if (cbt->liveness.nonlive_timeouts > 0) {
    return 0;
  }

  return 1;
}

/**
 * Returns true if we have seen more than MAX_RECENT_TIMEOUT_COUNT of
 * the past RECENT_CIRCUITS time out after the first hop. Used to detect
 * if the network connection has changed significantly, and if so,
 * resets our circuit build timeout to the default.
 *
 * Also resets the entire timeout history in this case and causes us
 * to restart the process of building test circuits and estimating a
 * new timeout.
 */
int
circuit_build_times_network_check_changed(circuit_build_times_t *cbt)
{
  int total_build_times = cbt->total_build_times;
  int timeout_count=0;
  int i;

  /* how many of our recent circuits made it to the first hop but then
   * timed out? */
  for (i = 0; i < cbt->liveness.num_recent_circs; i++) {
    timeout_count += cbt->liveness.timeouts_after_firsthop[i];
  }

  /* If 80% of our recent circuits are timing out after the first hop,
   * we need to re-estimate a new initial alpha and timeout. */
  if (timeout_count < circuit_build_times_max_timeouts()) {
    return 0;
  }

  circuit_build_times_reset(cbt);
  memset(cbt->liveness.timeouts_after_firsthop, 0,
          sizeof(*cbt->liveness.timeouts_after_firsthop)*
          cbt->liveness.num_recent_circs);
  cbt->liveness.after_firsthop_idx = 0;

  /* Check to see if this has happened before. If so, double the timeout
   * to give people on abysmally bad network connections a shot at access */
  if (cbt->timeout_ms >= circuit_build_times_get_initial_timeout()) {
    if (cbt->timeout_ms > INT32_MAX/2 || cbt->close_ms > INT32_MAX/2) {
      log_warn(LD_CIRC, "Insanely large circuit build timeout value. "
              "(timeout = %fmsec, close = %fmsec)",
               cbt->timeout_ms, cbt->close_ms);
    } else {
      cbt->timeout_ms *= 2;
      cbt->close_ms *= 2;
    }
  } else {
    cbt->close_ms = cbt->timeout_ms
                  = circuit_build_times_get_initial_timeout();
  }

  control_event_buildtimeout_set(cbt, BUILDTIMEOUT_SET_EVENT_RESET);

  log_notice(LD_CIRC,
            "Your network connection speed appears to have changed. Resetting "
            "timeout to %lds after %d timeouts and %d buildtimes.",
            tor_lround(cbt->timeout_ms/1000), timeout_count,
            total_build_times);

  return 1;
}

/**
 * Count the number of timeouts in a set of cbt data.
 */
double
circuit_build_times_timeout_rate(const circuit_build_times_t *cbt)
{
  int i=0,timeouts=0;
  for (i = 0; i < CBT_NCIRCUITS_TO_OBSERVE; i++) {
    if (cbt->circuit_build_times[i] >= cbt->timeout_ms) {
       timeouts++;
    }
  }

  if (!cbt->total_build_times)
    return 0;

  return ((double)timeouts)/cbt->total_build_times;
}

/**
 * Count the number of closed circuits in a set of cbt data.
 */
double
circuit_build_times_close_rate(const circuit_build_times_t *cbt)
{
  int i=0,closed=0;
  for (i = 0; i < CBT_NCIRCUITS_TO_OBSERVE; i++) {
    if (cbt->circuit_build_times[i] == CBT_BUILD_ABANDONED) {
       closed++;
    }
  }

  if (!cbt->total_build_times)
    return 0;

  return ((double)closed)/cbt->total_build_times;
}

/**
 * Store a timeout as a synthetic value.
 *
 * Returns true if the store was successful and we should possibly
 * update our timeout estimate.
 */
int
circuit_build_times_count_close(circuit_build_times_t *cbt,
                                int did_onehop,
                                time_t start_time)
{
  if (circuit_build_times_disabled()) {
    cbt->close_ms = cbt->timeout_ms
                  = circuit_build_times_get_initial_timeout();
    return 0;
  }

  /* Record this force-close to help determine if the network is dead */
  circuit_build_times_network_close(cbt, did_onehop, start_time);

  /* Only count timeouts if network is live.. */
  if (!circuit_build_times_network_check_live(cbt)) {
    return 0;
  }

  circuit_build_times_add_time(cbt, CBT_BUILD_ABANDONED);
  return 1;
}

/**
 * Update timeout counts to determine if we need to expire
 * our build time history due to excessive timeouts.
 *
 * We do not record any actual time values at this stage;
 * we are only interested in recording the fact that a timeout
 * happened. We record the time values via
 * circuit_build_times_count_close() and circuit_build_times_add_time().
 */
void
circuit_build_times_count_timeout(circuit_build_times_t *cbt,
                                  int did_onehop)
{
  if (circuit_build_times_disabled()) {
    cbt->close_ms = cbt->timeout_ms
                  = circuit_build_times_get_initial_timeout();
    return;
  }

  /* Register the fact that a timeout just occurred. */
  circuit_build_times_network_timeout(cbt, did_onehop);

  /* If there are a ton of timeouts, we should reset
   * the circuit build timeout. */
  circuit_build_times_network_check_changed(cbt);
}

/**
 * Estimate a new timeout based on history and set our timeout
 * variable accordingly.
 */
static int
circuit_build_times_set_timeout_worker(circuit_build_times_t *cbt)
{
  build_time_t max_time;
  if (!circuit_build_times_enough_to_compute(cbt))
    return 0;

  if (!circuit_build_times_update_alpha(cbt))
    return 0;

  cbt->timeout_ms = circuit_build_times_calculate_timeout(cbt,
                                circuit_build_times_quantile_cutoff());

  cbt->close_ms = circuit_build_times_calculate_timeout(cbt,
                                circuit_build_times_close_quantile());

  max_time = circuit_build_times_max(cbt);

  /* Sometimes really fast guard nodes give us such a steep curve
   * that this ends up being not that much greater than timeout_ms.
   * Make it be at least 1 min to handle this case. */
  cbt->close_ms = MAX(cbt->close_ms, circuit_build_times_initial_timeout());

  if (cbt->timeout_ms > max_time) {
    log_info(LD_CIRC,
               "Circuit build timeout of %dms is beyond the maximum build "
               "time we have ever observed. Capping it to %dms.",
               (int)cbt->timeout_ms, max_time);
    cbt->timeout_ms = max_time;
  }

  if (max_time < INT32_MAX/2 && cbt->close_ms > 2*max_time) {
    log_info(LD_CIRC,
               "Circuit build measurement period of %dms is more than twice "
               "the maximum build time we have ever observed. Capping it to "
               "%dms.", (int)cbt->close_ms, 2*max_time);
    cbt->close_ms = 2*max_time;
  }

  cbt->have_computed_timeout = 1;
  return 1;
}

/**
 * Exposed function to compute a new timeout. Dispatches events and
 * also filters out extremely high timeout values.
 */
void
circuit_build_times_set_timeout(circuit_build_times_t *cbt)
{
  long prev_timeout = tor_lround(cbt->timeout_ms/1000);
  double timeout_rate;

  if (!circuit_build_times_set_timeout_worker(cbt))
    return;

  if (cbt->timeout_ms < circuit_build_times_min_timeout()) {
    log_warn(LD_CIRC, "Set buildtimeout to low value %fms. Setting to %dms",
             cbt->timeout_ms, circuit_build_times_min_timeout());
    cbt->timeout_ms = circuit_build_times_min_timeout();
    if (cbt->close_ms < cbt->timeout_ms) {
      /* This shouldn't happen because of MAX() in timeout_worker above,
       * but doing it just in case */
      cbt->close_ms = circuit_build_times_initial_timeout();
    }
  }

  control_event_buildtimeout_set(cbt, BUILDTIMEOUT_SET_EVENT_COMPUTED);

  timeout_rate = circuit_build_times_timeout_rate(cbt);

  if (prev_timeout > tor_lround(cbt->timeout_ms/1000)) {
    log_info(LD_CIRC,
               "Based on %d circuit times, it looks like we don't need to "
               "wait so long for circuits to finish. We will now assume a "
               "circuit is too slow to use after waiting %ld seconds.",
               cbt->total_build_times,
               tor_lround(cbt->timeout_ms/1000));
    log_info(LD_CIRC,
             "Circuit timeout data: %fms, %fms, Xm: %d, a: %f, r: %f",
             cbt->timeout_ms, cbt->close_ms, cbt->Xm, cbt->alpha,
             timeout_rate);
  } else if (prev_timeout < tor_lround(cbt->timeout_ms/1000)) {
    log_info(LD_CIRC,
               "Based on %d circuit times, it looks like we need to wait "
               "longer for circuits to finish. We will now assume a "
               "circuit is too slow to use after waiting %ld seconds.",
               cbt->total_build_times,
               tor_lround(cbt->timeout_ms/1000));
    log_info(LD_CIRC,
             "Circuit timeout data: %fms, %fms, Xm: %d, a: %f, r: %f",
             cbt->timeout_ms, cbt->close_ms, cbt->Xm, cbt->alpha,
             timeout_rate);
  } else {
    log_info(LD_CIRC,
             "Set circuit build timeout to %lds (%fms, %fms, Xm: %d, a: %f,"
             " r: %f) based on %d circuit times",
             tor_lround(cbt->timeout_ms/1000),
             cbt->timeout_ms, cbt->close_ms, cbt->Xm, cbt->alpha, timeout_rate,
             cbt->total_build_times);
  }
}

/** Iterate over values of circ_id, starting from conn-\>next_circ_id,
 * and with the high bit specified by conn-\>circ_id_type, until we get
 * a circ_id that is not in use by any other circuit on that conn.
 *
 * Return it, or 0 if can't get a unique circ_id.
 */
static circid_t
get_unique_circ_id_by_conn(or_connection_t *conn)
{
  circid_t test_circ_id;
  circid_t attempts=0;
  circid_t high_bit;

  tor_assert(conn);
  if (conn->circ_id_type == CIRC_ID_TYPE_NEITHER) {
    log_warn(LD_BUG, "Trying to pick a circuit ID for a connection from "
             "a client with no identity.");
    return 0;
  }
  high_bit = (conn->circ_id_type == CIRC_ID_TYPE_HIGHER) ? 1<<15 : 0;
  do {
    /* Sequentially iterate over test_circ_id=1...1<<15-1 until we find a
     * circID such that (high_bit|test_circ_id) is not already used. */
    test_circ_id = conn->next_circ_id++;
    if (test_circ_id == 0 || test_circ_id >= 1<<15) {
      test_circ_id = 1;
      conn->next_circ_id = 2;
    }
    if (++attempts > 1<<15) {
      /* Make sure we don't loop forever if all circ_id's are used. This
       * matters because it's an external DoS opportunity.
       */
      log_warn(LD_CIRC,"No unused circ IDs. Failing.");
      return 0;
    }
    test_circ_id |= high_bit;
  } while (circuit_id_in_use_on_orconn(test_circ_id, conn));
  return test_circ_id;
}

/** If <b>verbose</b> is false, allocate and return a comma-separated list of
 * the currently built elements of <b>circ</b>. If <b>verbose</b> is true, also
 * list information about link status in a more verbose format using spaces.
 * If <b>verbose_names</b> is false, give nicknames for Named routers and hex
 * digests for others; if <b>verbose_names</b> is true, use $DIGEST=Name style
 * names.
 */
static char *
circuit_list_path_impl(origin_circuit_t *circ, int verbose, int verbose_names)
{
  crypt_path_t *hop;
  smartlist_t *elements;
  const char *states[] = {"closed", "waiting for keys", "open"};
  char *s;

  elements = smartlist_new();

  if (verbose) {
    const char *nickname = build_state_get_exit_nickname(circ->build_state);
    smartlist_add_asprintf(elements, "%s%s circ (length %d%s%s):",
                 circ->build_state->is_internal ? "internal" : "exit",
                 circ->build_state->need_uptime ? " (high-uptime)" : "",
                 circ->build_state->desired_path_len,
                 circ->_base.state == CIRCUIT_STATE_OPEN ? "" : ", last hop ",
                 circ->_base.state == CIRCUIT_STATE_OPEN ? "" :
                 (nickname?nickname:"*unnamed*"));
  }

  hop = circ->cpath;
  do {
    char *elt;
    const char *id;
    const node_t *node;
    if (!hop)
      break;
    if (!verbose && hop->state != CPATH_STATE_OPEN)
      break;
    if (!hop->extend_info)
      break;
    id = hop->extend_info->identity_digest;
    if (verbose_names) {
      elt = tor_malloc(MAX_VERBOSE_NICKNAME_LEN+1);
      if ((node = node_get_by_id(id))) {
        node_get_verbose_nickname(node, elt);
      } else if (is_legal_nickname(hop->extend_info->nickname)) {
        elt[0] = '$';
        base16_encode(elt+1, HEX_DIGEST_LEN+1, id, DIGEST_LEN);
        elt[HEX_DIGEST_LEN+1]= '~';
        strlcpy(elt+HEX_DIGEST_LEN+2,
                hop->extend_info->nickname, MAX_NICKNAME_LEN+1);
      } else {
        elt[0] = '$';
        base16_encode(elt+1, HEX_DIGEST_LEN+1, id, DIGEST_LEN);
      }
    } else { /* ! verbose_names */
      node = node_get_by_id(id);
      if (node && node_is_named(node)) {
        elt = tor_strdup(node_get_nickname(node));
      } else {
        elt = tor_malloc(HEX_DIGEST_LEN+2);
        elt[0] = '$';
        base16_encode(elt+1, HEX_DIGEST_LEN+1, id, DIGEST_LEN);
      }
    }
    tor_assert(elt);
    if (verbose) {
      tor_assert(hop->state <= 2);
      smartlist_add_asprintf(elements,"%s(%s)",elt,states[hop->state]);
      tor_free(elt);
    } else {
      smartlist_add(elements, elt);
    }
    hop = hop->next;
  } while (hop != circ->cpath);

  s = smartlist_join_strings(elements, verbose?" ":",", 0, NULL);
  SMARTLIST_FOREACH(elements, char*, cp, tor_free(cp));
  smartlist_free(elements);
  return s;
}

/** If <b>verbose</b> is false, allocate and return a comma-separated
 * list of the currently built elements of <b>circ</b>.  If
 * <b>verbose</b> is true, also list information about link status in
 * a more verbose format using spaces.
 */
char *
circuit_list_path(origin_circuit_t *circ, int verbose)
{
  return circuit_list_path_impl(circ, verbose, 0);
}

/** Allocate and return a comma-separated list of the currently built elements
 * of <b>circ</b>, giving each as a verbose nickname.
 */
char *
circuit_list_path_for_controller(origin_circuit_t *circ)
{
  return circuit_list_path_impl(circ, 0, 1);
}

/** Log, at severity <b>severity</b>, the nicknames of each router in
 * <b>circ</b>'s cpath. Also log the length of the cpath, and the intended
 * exit point.
 */
void
circuit_log_path(int severity, unsigned int domain, origin_circuit_t *circ)
{
  char *s = circuit_list_path(circ,1);
  tor_log(severity,domain,"%s",s);
  tor_free(s);
}

/** Tell the rep(utation)hist(ory) module about the status of the links
 * in <b>circ</b>.  Hops that have become OPEN are marked as successfully
 * extended; the _first_ hop that isn't open (if any) is marked as
 * unable to extend.
 */
/* XXXX Someday we should learn from OR circuits too. */
void
circuit_rep_hist_note_result(origin_circuit_t *circ)
{
  crypt_path_t *hop;
  const char *prev_digest = NULL;
  hop = circ->cpath;
  if (!hop) /* circuit hasn't started building yet. */
    return;
  if (server_mode(get_options())) {
    const routerinfo_t *me = router_get_my_routerinfo();
    if (!me)
      return;
    prev_digest = me->cache_info.identity_digest;
  }
  do {
    const node_t *node = node_get_by_id(hop->extend_info->identity_digest);
    if (node) { /* Why do we check this?  We know the identity. -NM XXXX */
      if (prev_digest) {
        if (hop->state == CPATH_STATE_OPEN)
          rep_hist_note_extend_succeeded(prev_digest, node->identity);
        else {
          rep_hist_note_extend_failed(prev_digest, node->identity);
          break;
        }
      }
      prev_digest = node->identity;
    } else {
      prev_digest = NULL;
    }
    hop=hop->next;
  } while (hop!=circ->cpath);
}

/** Pick all the entries in our cpath. Stop and return 0 when we're
 * happy, or return -1 if an error occurs. */
static int
onion_populate_cpath(origin_circuit_t *circ)
{
  int r;
 again:
  r = onion_extend_cpath(circ);
  if (r < 0) {
    log_info(LD_CIRC,"Generating cpath hop failed.");
    return -1;
  }
  if (r == 0)
    goto again;
  return 0; /* if r == 1 */
}

/** Create and return a new origin circuit. Initialize its purpose and
 * build-state based on our arguments.  The <b>flags</b> argument is a
 * bitfield of CIRCLAUNCH_* flags. */
origin_circuit_t *
origin_circuit_init(uint8_t purpose, int flags)
{
  /* sets circ->p_circ_id and circ->p_conn */
  origin_circuit_t *circ = origin_circuit_new();
  circuit_set_state(TO_CIRCUIT(circ), CIRCUIT_STATE_OR_WAIT);
  circ->build_state = tor_malloc_zero(sizeof(cpath_build_state_t));
  circ->build_state->onehop_tunnel =
    ((flags & CIRCLAUNCH_ONEHOP_TUNNEL) ? 1 : 0);
  circ->build_state->need_uptime =
    ((flags & CIRCLAUNCH_NEED_UPTIME) ? 1 : 0);
  circ->build_state->need_capacity =
    ((flags & CIRCLAUNCH_NEED_CAPACITY) ? 1 : 0);
  circ->build_state->is_internal =
    ((flags & CIRCLAUNCH_IS_INTERNAL) ? 1 : 0);
  circ->_base.purpose = purpose;
  return circ;
}

/** Build a new circuit for <b>purpose</b>. If <b>exit</b>
 * is defined, then use that as your exit router, else choose a suitable
 * exit node.
 *
 * Also launch a connection to the first OR in the chosen path, if
 * it's not open already.
 */
origin_circuit_t *
circuit_establish_circuit(uint8_t purpose, extend_info_t *exit, int flags)
{
  origin_circuit_t *circ;
  int err_reason = 0;

  circ = origin_circuit_init(purpose, flags);

  if (onion_pick_cpath_exit(circ, exit) < 0 ||
      onion_populate_cpath(circ) < 0) {
    circuit_mark_for_close(TO_CIRCUIT(circ), END_CIRC_REASON_NOPATH);
    return NULL;
  }

  control_event_circuit_status(circ, CIRC_EVENT_LAUNCHED, 0);

  if ((err_reason = circuit_handle_first_hop(circ)) < 0) {
    circuit_mark_for_close(TO_CIRCUIT(circ), -err_reason);
    return NULL;
  }
  return circ;
}

/** Start establishing the first hop of our circuit. Figure out what
 * OR we should connect to, and if necessary start the connection to
 * it. If we're already connected, then send the 'create' cell.
 * Return 0 for ok, -reason if circ should be marked-for-close. */
int
circuit_handle_first_hop(origin_circuit_t *circ)
{
  crypt_path_t *firsthop;
  or_connection_t *n_conn;
  int err_reason = 0;
  const char *msg = NULL;
  int should_launch = 0;

  firsthop = onion_next_hop_in_cpath(circ->cpath);
  tor_assert(firsthop);
  tor_assert(firsthop->extend_info);

  /* now see if we're already connected to the first OR in 'route' */
  log_debug(LD_CIRC,"Looking for firsthop '%s:%u'",
            fmt_addr(&firsthop->extend_info->addr),
            firsthop->extend_info->port);

  n_conn = connection_or_get_for_extend(firsthop->extend_info->identity_digest,
                                        &firsthop->extend_info->addr,
                                        &msg,
                                        &should_launch);

  if (!n_conn) {
    /* not currently connected in a useful way. */
    log_info(LD_CIRC, "Next router is %s: %s",
             safe_str_client(extend_info_describe(firsthop->extend_info)),
             msg?msg:"???");
    circ->_base.n_hop = extend_info_dup(firsthop->extend_info);

    if (should_launch) {
      if (circ->build_state->onehop_tunnel)
        control_event_bootstrap(BOOTSTRAP_STATUS_CONN_DIR, 0);
      n_conn = connection_or_connect(&firsthop->extend_info->addr,
                                     firsthop->extend_info->port,
                                     firsthop->extend_info->identity_digest);
      if (!n_conn) { /* connect failed, forget the whole thing */
        log_info(LD_CIRC,"connect to firsthop failed. Closing.");
        return -END_CIRC_REASON_CONNECTFAILED;
      }
    }

    log_debug(LD_CIRC,"connecting in progress (or finished). Good.");
    /* return success. The onion/circuit/etc will be taken care of
     * automatically (may already have been) whenever n_conn reaches
     * OR_CONN_STATE_OPEN.
     */
    return 0;
  } else { /* it's already open. use it. */
    tor_assert(!circ->_base.n_hop);
    circ->_base.n_conn = n_conn;
    log_debug(LD_CIRC,"Conn open. Delivering first onion skin.");
    if ((err_reason = circuit_send_next_onion_skin(circ)) < 0) {
      log_info(LD_CIRC,"circuit_send_next_onion_skin failed.");
      return err_reason;
    }
  }
  return 0;
}

/** Find any circuits that are waiting on <b>or_conn</b> to become
 * open and get them to send their create cells forward.
 *
 * Status is 1 if connect succeeded, or 0 if connect failed.
 */
void
circuit_n_conn_done(or_connection_t *or_conn, int status)
{
  smartlist_t *pending_circs;
  int err_reason = 0;

  log_debug(LD_CIRC,"or_conn to %s/%s, status=%d",
            or_conn->nickname ? or_conn->nickname : "NULL",
            or_conn->_base.address, status);

  pending_circs = smartlist_new();
  circuit_get_all_pending_on_or_conn(pending_circs, or_conn);

  SMARTLIST_FOREACH_BEGIN(pending_circs, circuit_t *, circ)
    {
      /* These checks are redundant wrt get_all_pending_on_or_conn, but I'm
       * leaving them in in case it's possible for the status of a circuit to
       * change as we're going down the list. */
      if (circ->marked_for_close || circ->n_conn || !circ->n_hop ||
          circ->state != CIRCUIT_STATE_OR_WAIT)
        continue;

      if (tor_digest_is_zero(circ->n_hop->identity_digest)) {
        /* Look at addr/port. This is an unkeyed connection. */
        if (!tor_addr_eq(&circ->n_hop->addr, &or_conn->_base.addr) ||
            circ->n_hop->port != or_conn->_base.port)
          continue;
      } else {
        /* We expected a key. See if it's the right one. */
        if (tor_memneq(or_conn->identity_digest,
                   circ->n_hop->identity_digest, DIGEST_LEN))
          continue;
      }
      if (!status) { /* or_conn failed; close circ */
        log_info(LD_CIRC,"or_conn failed. Closing circ.");
        circuit_mark_for_close(circ, END_CIRC_REASON_OR_CONN_CLOSED);
        continue;
      }
      log_debug(LD_CIRC, "Found circ, sending create cell.");
      /* circuit_deliver_create_cell will set n_circ_id and add us to
       * orconn_circuid_circuit_map, so we don't need to call
       * set_circid_orconn here. */
      circ->n_conn = or_conn;
      extend_info_free(circ->n_hop);
      circ->n_hop = NULL;

      if (CIRCUIT_IS_ORIGIN(circ)) {
        if ((err_reason =
             circuit_send_next_onion_skin(TO_ORIGIN_CIRCUIT(circ))) < 0) {
          log_info(LD_CIRC,
                   "send_next_onion_skin failed; circuit marked for closing.");
          circuit_mark_for_close(circ, -err_reason);
          continue;
          /* XXX could this be bad, eg if next_onion_skin failed because conn
           *     died? */
        }
      } else {
        /* pull the create cell out of circ->onionskin, and send it */
        tor_assert(circ->n_conn_onionskin);
        if (circuit_deliver_create_cell(circ,CELL_CREATE,
                                        circ->n_conn_onionskin)<0) {
          circuit_mark_for_close(circ, END_CIRC_REASON_RESOURCELIMIT);
          continue;
        }
        tor_free(circ->n_conn_onionskin);
        circuit_set_state(circ, CIRCUIT_STATE_OPEN);
      }
    }
  SMARTLIST_FOREACH_END(circ);

  smartlist_free(pending_circs);
}

/** Find a new circid that isn't currently in use on the circ->n_conn
 * for the outgoing
 * circuit <b>circ</b>, and deliver a cell of type <b>cell_type</b>
 * (either CELL_CREATE or CELL_CREATE_FAST) with payload <b>payload</b>
 * to this circuit.
 * Return -1 if we failed to find a suitable circid, else return 0.
 */
static int
circuit_deliver_create_cell(circuit_t *circ, uint8_t cell_type,
                            const char *payload)
{
  cell_t cell;
  circid_t id;

  tor_assert(circ);
  tor_assert(circ->n_conn);
  tor_assert(payload);
  tor_assert(cell_type == CELL_CREATE || cell_type == CELL_CREATE_FAST);

  id = get_unique_circ_id_by_conn(circ->n_conn);
  if (!id) {
    log_warn(LD_CIRC,"failed to get unique circID.");
    return -1;
  }
  log_debug(LD_CIRC,"Chosen circID %u.", id);
  circuit_set_n_circid_orconn(circ, id, circ->n_conn);

  memset(&cell, 0, sizeof(cell_t));
  cell.command = cell_type;
  cell.circ_id = circ->n_circ_id;

  memcpy(cell.payload, payload, ONIONSKIN_CHALLENGE_LEN);
  append_cell_to_circuit_queue(circ, circ->n_conn, &cell,
                               CELL_DIRECTION_OUT, 0);

  if (CIRCUIT_IS_ORIGIN(circ)) {
    /* mark it so it gets better rate limiting treatment. */
    circ->n_conn->client_used = time(NULL);
  }

  return 0;
}

/** We've decided to start our reachability testing. If all
 * is set, log this to the user. Return 1 if we did, or 0 if
 * we chose not to log anything. */
int
inform_testing_reachability(void)
{
  char dirbuf[128];
  const routerinfo_t *me = router_get_my_routerinfo();
  if (!me)
    return 0;
  control_event_server_status(LOG_NOTICE,
                              "CHECKING_REACHABILITY ORADDRESS=%s:%d",
                              me->address, me->or_port);
  if (me->dir_port) {
    tor_snprintf(dirbuf, sizeof(dirbuf), " and DirPort %s:%d",
                 me->address, me->dir_port);
    control_event_server_status(LOG_NOTICE,
                                "CHECKING_REACHABILITY DIRADDRESS=%s:%d",
                                me->address, me->dir_port);
  }
  log_notice(LD_OR, "Now checking whether ORPort %s:%d%s %s reachable... "
                         "(this may take up to %d minutes -- look for log "
                         "messages indicating success)",
      me->address, me->or_port,
      me->dir_port ? dirbuf : "",
      me->dir_port ? "are" : "is",
      TIMEOUT_UNTIL_UNREACHABILITY_COMPLAINT/60);

  return 1;
}

/** Return true iff we should send a create_fast cell to start building a given
 * circuit */
static INLINE int
should_use_create_fast_for_circuit(origin_circuit_t *circ)
{
  const or_options_t *options = get_options();
  tor_assert(circ->cpath);
  tor_assert(circ->cpath->extend_info);

  if (!circ->cpath->extend_info->onion_key)
    return 1; /* our hand is forced: only a create_fast will work. */
  if (!options->FastFirstHopPK)
    return 0; /* we prefer to avoid create_fast */
  if (public_server_mode(options)) {
    /* We're a server, and we know an onion key. We can choose.
     * Prefer to blend our circuit into the other circuits we are
     * creating on behalf of others. */
    return 0;
  }

  return 1;
}

/** Return true if <b>circ</b> is the type of circuit we want to count
 * timeouts from. In particular, we want it to have not completed yet
 * (already completing indicates we cannibalized it), and we want it to
 * have exactly three hops.
 */
int
circuit_timeout_want_to_count_circ(origin_circuit_t *circ)
{
  return !circ->has_opened
          && circ->build_state->desired_path_len == DEFAULT_ROUTE_LEN;
}

/** This is the backbone function for building circuits.
 *
 * If circ's first hop is closed, then we need to build a create
 * cell and send it forward.
 *
 * Otherwise, we need to build a relay extend cell and send it
 * forward.
 *
 * Return -reason if we want to tear down circ, else return 0.
 */
int
circuit_send_next_onion_skin(origin_circuit_t *circ)
{
  crypt_path_t *hop;
  const node_t *node;
  char payload[2+4+DIGEST_LEN+ONIONSKIN_CHALLENGE_LEN];
  char *onionskin;
  size_t payload_len;

  tor_assert(circ);

  if (circ->cpath->state == CPATH_STATE_CLOSED) {
    int fast;
    uint8_t cell_type;
    log_debug(LD_CIRC,"First skin; sending create cell.");
    if (circ->build_state->onehop_tunnel)
      control_event_bootstrap(BOOTSTRAP_STATUS_ONEHOP_CREATE, 0);
    else
      control_event_bootstrap(BOOTSTRAP_STATUS_CIRCUIT_CREATE, 0);

    node = node_get_by_id(circ->_base.n_conn->identity_digest);
    fast = should_use_create_fast_for_circuit(circ);
    if (!fast) {
      /* We are an OR and we know the right onion key: we should
       * send an old slow create cell.
       */
      cell_type = CELL_CREATE;
      if (onion_skin_create(circ->cpath->extend_info->onion_key,
                            &(circ->cpath->dh_handshake_state),
                            payload) < 0) {
        log_warn(LD_CIRC,"onion_skin_create (first hop) failed.");
        return - END_CIRC_REASON_INTERNAL;
      }
      note_request("cell: create", 1);
    } else {
      /* We are not an OR, and we're building the first hop of a circuit to a
       * new OR: we can be speedy and use CREATE_FAST to save an RSA operation
       * and a DH operation. */
      cell_type = CELL_CREATE_FAST;
      memset(payload, 0, sizeof(payload));
      crypto_rand((char*) circ->cpath->fast_handshake_state,
                  sizeof(circ->cpath->fast_handshake_state));
      memcpy(payload, circ->cpath->fast_handshake_state,
             sizeof(circ->cpath->fast_handshake_state));
      note_request("cell: create fast", 1);
    }

    if (circuit_deliver_create_cell(TO_CIRCUIT(circ), cell_type, payload) < 0)
      return - END_CIRC_REASON_RESOURCELIMIT;

    circ->cpath->state = CPATH_STATE_AWAITING_KEYS;
    circuit_set_state(TO_CIRCUIT(circ), CIRCUIT_STATE_BUILDING);
    log_info(LD_CIRC,"First hop: finished sending %s cell to '%s'",
             fast ? "CREATE_FAST" : "CREATE",
             node ? node_describe(node) : "<unnamed>");
  } else {
    tor_assert(circ->cpath->state == CPATH_STATE_OPEN);
    tor_assert(circ->_base.state == CIRCUIT_STATE_BUILDING);
    log_debug(LD_CIRC,"starting to send subsequent skin.");
    hop = onion_next_hop_in_cpath(circ->cpath);
    if (!hop) {
      /* done building the circuit. whew. */
      circuit_set_state(TO_CIRCUIT(circ), CIRCUIT_STATE_OPEN);
      if (circuit_timeout_want_to_count_circ(circ)) {
        struct timeval end;
        long timediff;
        tor_gettimeofday(&end);
        timediff = tv_mdiff(&circ->_base.timestamp_created, &end);

        /*
         * If the circuit build time is much greater than we would have cut
         * it off at, we probably had a suspend event along this codepath,
         * and we should discard the value.
         */
        if (timediff < 0 || timediff > 2*circ_times.close_ms+1000) {
          log_notice(LD_CIRC, "Strange value for circuit build time: %ldmsec. "
                              "Assuming clock jump. Purpose %d (%s)", timediff,
                     circ->_base.purpose,
                     circuit_purpose_to_string(circ->_base.purpose));
        } else if (!circuit_build_times_disabled()) {
          /* Only count circuit times if the network is live */
          if (circuit_build_times_network_check_live(&circ_times)) {
            circuit_build_times_add_time(&circ_times, (build_time_t)timediff);
            circuit_build_times_set_timeout(&circ_times);
          }

          if (circ->_base.purpose != CIRCUIT_PURPOSE_C_MEASURE_TIMEOUT) {
            circuit_build_times_network_circ_success(&circ_times);
          }
        }
      }
      log_info(LD_CIRC,"circuit built!");
      circuit_reset_failure_count(0);
      if (circ->build_state->onehop_tunnel)
        control_event_bootstrap(BOOTSTRAP_STATUS_REQUESTING_STATUS, 0);
      if (!can_complete_circuit && !circ->build_state->onehop_tunnel) {
        const or_options_t *options = get_options();
        can_complete_circuit=1;
        /* FFFF Log a count of known routers here */
        log_notice(LD_GENERAL,
            "Tor has successfully opened a circuit. "
            "Looks like client functionality is working.");
        control_event_bootstrap(BOOTSTRAP_STATUS_DONE, 0);
        control_event_client_status(LOG_NOTICE, "CIRCUIT_ESTABLISHED");
        clear_broken_connection_map(1);
        if (server_mode(options) && !check_whether_orport_reachable()) {
          inform_testing_reachability();
          consider_testing_reachability(1, 1);
        }
      }
      circuit_rep_hist_note_result(circ);
      circuit_has_opened(circ); /* do other actions as necessary */

      /* We're done with measurement circuits here. Just close them */
      if (circ->_base.purpose == CIRCUIT_PURPOSE_C_MEASURE_TIMEOUT)
        circuit_mark_for_close(TO_CIRCUIT(circ), END_CIRC_REASON_FINISHED);
      return 0;
    }

    if (tor_addr_family(&hop->extend_info->addr) != AF_INET) {
      log_warn(LD_BUG, "Trying to extend to a non-IPv4 address.");
      return - END_CIRC_REASON_INTERNAL;
    }

    set_uint32(payload, tor_addr_to_ipv4n(&hop->extend_info->addr));
    set_uint16(payload+4, htons(hop->extend_info->port));

    onionskin = payload+2+4;
    memcpy(payload+2+4+ONIONSKIN_CHALLENGE_LEN,
           hop->extend_info->identity_digest, DIGEST_LEN);
    payload_len = 2+4+ONIONSKIN_CHALLENGE_LEN+DIGEST_LEN;

    if (onion_skin_create(hop->extend_info->onion_key,
                          &(hop->dh_handshake_state), onionskin) < 0) {
      log_warn(LD_CIRC,"onion_skin_create failed.");
      return - END_CIRC_REASON_INTERNAL;
    }

    log_info(LD_CIRC,"Sending extend relay cell.");
    note_request("cell: extend", 1);
    /* send it to hop->prev, because it will transfer
     * it to a create cell and then send to hop */
    if (relay_send_command_from_edge(0, TO_CIRCUIT(circ),
                                     RELAY_COMMAND_EXTEND,
                                     payload, payload_len, hop->prev) < 0)
      return 0; /* circuit is closed */

    hop->state = CPATH_STATE_AWAITING_KEYS;
  }
  return 0;
}

/** Our clock just jumped by <b>seconds_elapsed</b>. Assume
 * something has also gone wrong with our network: notify the user,
 * and abandon all not-yet-used circuits. */
void
circuit_note_clock_jumped(int seconds_elapsed)
{
  int severity = server_mode(get_options()) ? LOG_WARN : LOG_NOTICE;
  tor_log(severity, LD_GENERAL, "Your system clock just jumped %d seconds %s; "
      "assuming established circuits no longer work.",
      seconds_elapsed >=0 ? seconds_elapsed : -seconds_elapsed,
      seconds_elapsed >=0 ? "forward" : "backward");
  control_event_general_status(LOG_WARN, "CLOCK_JUMPED TIME=%d",
                               seconds_elapsed);
  can_complete_circuit=0; /* so it'll log when it works again */
  control_event_client_status(severity, "CIRCUIT_NOT_ESTABLISHED REASON=%s",
                              "CLOCK_JUMPED");
  circuit_mark_all_unused_circs();
  circuit_expire_all_dirty_circs();
}

/** Take the 'extend' <b>cell</b>, pull out addr/port plus the onion
 * skin and identity digest for the next hop. If we're already connected,
 * pass the onion skin to the next hop using a create cell; otherwise
 * launch a new OR connection, and <b>circ</b> will notice when the
 * connection succeeds or fails.
 *
 * Return -1 if we want to warn and tear down the circuit, else return 0.
 */
int
circuit_extend(cell_t *cell, circuit_t *circ)
{
  or_connection_t *n_conn;
  relay_header_t rh;
  char *onionskin;
  char *id_digest=NULL;
  uint32_t n_addr32;
  uint16_t n_port;
  tor_addr_t n_addr;
  const char *msg = NULL;
  int should_launch = 0;

  if (circ->n_conn) {
    log_fn(LOG_PROTOCOL_WARN, LD_PROTOCOL,
           "n_conn already set. Bug/attack. Closing.");
    return -1;
  }
  if (circ->n_hop) {
    log_fn(LOG_PROTOCOL_WARN, LD_PROTOCOL,
           "conn to next hop already launched. Bug/attack. Closing.");
    return -1;
  }

  if (!server_mode(get_options())) {
    log_fn(LOG_PROTOCOL_WARN, LD_PROTOCOL,
           "Got an extend cell, but running as a client. Closing.");
    return -1;
  }

  relay_header_unpack(&rh, cell->payload);

  if (rh.length < 4+2+ONIONSKIN_CHALLENGE_LEN+DIGEST_LEN) {
    log_fn(LOG_PROTOCOL_WARN, LD_PROTOCOL,
           "Wrong length %d on extend cell. Closing circuit.",
           rh.length);
    return -1;
  }

  n_addr32 = ntohl(get_uint32(cell->payload+RELAY_HEADER_SIZE));
  n_port = ntohs(get_uint16(cell->payload+RELAY_HEADER_SIZE+4));
  onionskin = (char*) cell->payload+RELAY_HEADER_SIZE+4+2;
  id_digest = (char*) cell->payload+RELAY_HEADER_SIZE+4+2+
    ONIONSKIN_CHALLENGE_LEN;
  tor_addr_from_ipv4h(&n_addr, n_addr32);

  if (!n_port || !n_addr32) {
    log_fn(LOG_PROTOCOL_WARN, LD_PROTOCOL,
           "Client asked me to extend to zero destination port or addr.");
    return -1;
  }

  /* Check if they asked us for 0000..0000. We support using
   * an empty fingerprint for the first hop (e.g. for a bridge relay),
   * but we don't want to let people send us extend cells for empty
   * fingerprints -- a) because it opens the user up to a mitm attack,
   * and b) because it lets an attacker force the relay to hold open a
   * new TLS connection for each extend request. */
  if (tor_digest_is_zero(id_digest)) {
    log_fn(LOG_PROTOCOL_WARN, LD_PROTOCOL,
           "Client asked me to extend without specifying an id_digest.");
    return -1;
  }

  /* Next, check if we're being asked to connect to the hop that the
   * extend cell came from. There isn't any reason for that, and it can
   * assist circular-path attacks. */
  if (tor_memeq(id_digest, TO_OR_CIRCUIT(circ)->p_conn->identity_digest,
              DIGEST_LEN)) {
    log_fn(LOG_PROTOCOL_WARN, LD_PROTOCOL,
           "Client asked me to extend back to the previous hop.");
    return -1;
  }

  n_conn = connection_or_get_for_extend(id_digest,
                                        &n_addr,
                                        &msg,
                                        &should_launch);

  if (!n_conn) {
    log_debug(LD_CIRC|LD_OR,"Next router (%s:%d): %s",
              fmt_addr(&n_addr), (int)n_port, msg?msg:"????");

    circ->n_hop = extend_info_alloc(NULL /*nickname*/,
                                    id_digest,
                                    NULL /*onion_key*/,
                                    &n_addr, n_port);

    circ->n_conn_onionskin = tor_malloc(ONIONSKIN_CHALLENGE_LEN);
    memcpy(circ->n_conn_onionskin, onionskin, ONIONSKIN_CHALLENGE_LEN);
    circuit_set_state(circ, CIRCUIT_STATE_OR_WAIT);

    if (should_launch) {
      /* we should try to open a connection */
      n_conn = connection_or_connect(&n_addr, n_port, id_digest);
      if (!n_conn) {
        log_info(LD_CIRC,"Launching n_conn failed. Closing circuit.");
        circuit_mark_for_close(circ, END_CIRC_REASON_CONNECTFAILED);
        return 0;
      }
      log_debug(LD_CIRC,"connecting in progress (or finished). Good.");
    }
    /* return success. The onion/circuit/etc will be taken care of
     * automatically (may already have been) whenever n_conn reaches
     * OR_CONN_STATE_OPEN.
     */
    return 0;
  }

  tor_assert(!circ->n_hop); /* Connection is already established. */
  circ->n_conn = n_conn;
  log_debug(LD_CIRC,"n_conn is %s:%u",
            n_conn->_base.address,n_conn->_base.port);

  if (circuit_deliver_create_cell(circ, CELL_CREATE, onionskin) < 0)
    return -1;
  return 0;
}

/** Initialize cpath-\>{f|b}_{crypto|digest} from the key material in
 * key_data.  key_data must contain CPATH_KEY_MATERIAL bytes, which are
 * used as follows:
 *   - 20 to initialize f_digest
 *   - 20 to initialize b_digest
 *   - 16 to key f_crypto
 *   - 16 to key b_crypto
 *
 * (If 'reverse' is true, then f_XX and b_XX are swapped.)
 */
int
circuit_init_cpath_crypto(crypt_path_t *cpath, const char *key_data,
                          int reverse)
{
  crypto_digest_t *tmp_digest;
  crypto_cipher_t *tmp_crypto;

  tor_assert(cpath);
  tor_assert(key_data);
  tor_assert(!(cpath->f_crypto || cpath->b_crypto ||
             cpath->f_digest || cpath->b_digest));

  cpath->f_digest = crypto_digest_new();
  crypto_digest_add_bytes(cpath->f_digest, key_data, DIGEST_LEN);
  cpath->b_digest = crypto_digest_new();
  crypto_digest_add_bytes(cpath->b_digest, key_data+DIGEST_LEN, DIGEST_LEN);

  if (!(cpath->f_crypto =
        crypto_create_init_cipher(key_data+(2*DIGEST_LEN),1))) {
    log_warn(LD_BUG,"Forward cipher initialization failed.");
    return -1;
  }
  if (!(cpath->b_crypto =
        crypto_create_init_cipher(key_data+(2*DIGEST_LEN)+CIPHER_KEY_LEN,0))) {
    log_warn(LD_BUG,"Backward cipher initialization failed.");
    return -1;
  }

  if (reverse) {
    tmp_digest = cpath->f_digest;
    cpath->f_digest = cpath->b_digest;
    cpath->b_digest = tmp_digest;
    tmp_crypto = cpath->f_crypto;
    cpath->f_crypto = cpath->b_crypto;
    cpath->b_crypto = tmp_crypto;
  }

  return 0;
}

/** A created or extended cell came back to us on the circuit, and it included
 * <b>reply</b> as its body.  (If <b>reply_type</b> is CELL_CREATED, the body
 * contains (the second DH key, plus KH).  If <b>reply_type</b> is
 * CELL_CREATED_FAST, the body contains a secret y and a hash H(x|y).)
 *
 * Calculate the appropriate keys and digests, make sure KH is
 * correct, and initialize this hop of the cpath.
 *
 * Return - reason if we want to mark circ for close, else return 0.
 */
int
circuit_finish_handshake(origin_circuit_t *circ, uint8_t reply_type,
                         const uint8_t *reply)
{
  char keys[CPATH_KEY_MATERIAL_LEN];
  crypt_path_t *hop;

  if (circ->cpath->state == CPATH_STATE_AWAITING_KEYS)
    hop = circ->cpath;
  else {
    hop = onion_next_hop_in_cpath(circ->cpath);
    if (!hop) { /* got an extended when we're all done? */
      log_warn(LD_PROTOCOL,"got extended when circ already built? Closing.");
      return - END_CIRC_REASON_TORPROTOCOL;
    }
  }
  tor_assert(hop->state == CPATH_STATE_AWAITING_KEYS);

  if (reply_type == CELL_CREATED && hop->dh_handshake_state) {
    if (onion_skin_client_handshake(hop->dh_handshake_state, (char*)reply,keys,
                                    DIGEST_LEN*2+CIPHER_KEY_LEN*2) < 0) {
      log_warn(LD_CIRC,"onion_skin_client_handshake failed.");
      return -END_CIRC_REASON_TORPROTOCOL;
    }
    /* Remember hash of g^xy */
    memcpy(hop->handshake_digest, reply+DH_KEY_LEN, DIGEST_LEN);
  } else if (reply_type == CELL_CREATED_FAST && !hop->dh_handshake_state) {
    if (fast_client_handshake(hop->fast_handshake_state, reply,
                              (uint8_t*)keys,
                              DIGEST_LEN*2+CIPHER_KEY_LEN*2) < 0) {
      log_warn(LD_CIRC,"fast_client_handshake failed.");
      return -END_CIRC_REASON_TORPROTOCOL;
    }
    memcpy(hop->handshake_digest, reply+DIGEST_LEN, DIGEST_LEN);
  } else {
    log_warn(LD_PROTOCOL,"CREATED cell type did not match CREATE cell type.");
    return -END_CIRC_REASON_TORPROTOCOL;
  }

  crypto_dh_free(hop->dh_handshake_state); /* don't need it anymore */
  hop->dh_handshake_state = NULL;

  memset(hop->fast_handshake_state, 0, sizeof(hop->fast_handshake_state));

  if (circuit_init_cpath_crypto(hop, keys, 0)<0) {
    return -END_CIRC_REASON_TORPROTOCOL;
  }

  hop->state = CPATH_STATE_OPEN;
  log_info(LD_CIRC,"Finished building %scircuit hop:",
           (reply_type == CELL_CREATED_FAST) ? "fast " : "");
  circuit_log_path(LOG_INFO,LD_CIRC,circ);
  control_event_circuit_status(circ, CIRC_EVENT_EXTENDED, 0);

  return 0;
}

/** We received a relay truncated cell on circ.
 *
 * Since we don't ask for truncates currently, getting a truncated
 * means that a connection broke or an extend failed. For now,
 * just give up: for circ to close, and return 0.
 */
int
circuit_truncated(origin_circuit_t *circ, crypt_path_t *layer)
{
//  crypt_path_t *victim;
//  connection_t *stream;

  tor_assert(circ);
  tor_assert(layer);

  /* XXX Since we don't ask for truncates currently, getting a truncated
   *     means that a connection broke or an extend failed. For now,
   *     just give up.
   */
  circuit_mark_for_close(TO_CIRCUIT(circ),
          END_CIRC_REASON_FLAG_REMOTE|END_CIRC_REASON_OR_CONN_CLOSED);
  return 0;

#if 0
  while (layer->next != circ->cpath) {
    /* we need to clear out layer->next */
    victim = layer->next;
    log_debug(LD_CIRC, "Killing a layer of the cpath.");

    for (stream = circ->p_streams; stream; stream=stream->next_stream) {
      if (stream->cpath_layer == victim) {
        log_info(LD_APP, "Marking stream %d for close because of truncate.",
                 stream->stream_id);
        /* no need to send 'end' relay cells,
         * because the other side's already dead
         */
        connection_mark_unattached_ap(stream, END_STREAM_REASON_DESTROY);
      }
    }

    layer->next = victim->next;
    circuit_free_cpath_node(victim);
  }

  log_info(LD_CIRC, "finished");
  return 0;
#endif
}

/** Given a response payload and keys, initialize, then send a created
 * cell back.
 */
int
onionskin_answer(or_circuit_t *circ, uint8_t cell_type, const char *payload,
                 const char *keys)
{
  cell_t cell;
  crypt_path_t *tmp_cpath;

  tmp_cpath = tor_malloc_zero(sizeof(crypt_path_t));
  tmp_cpath->magic = CRYPT_PATH_MAGIC;

  memset(&cell, 0, sizeof(cell_t));
  cell.command = cell_type;
  cell.circ_id = circ->p_circ_id;

  circuit_set_state(TO_CIRCUIT(circ), CIRCUIT_STATE_OPEN);

  memcpy(cell.payload, payload,
         cell_type == CELL_CREATED ? ONIONSKIN_REPLY_LEN : DIGEST_LEN*2);

  log_debug(LD_CIRC,"init digest forward 0x%.8x, backward 0x%.8x.",
            (unsigned int)get_uint32(keys),
            (unsigned int)get_uint32(keys+20));
  if (circuit_init_cpath_crypto(tmp_cpath, keys, 0)<0) {
    log_warn(LD_BUG,"Circuit initialization failed");
    tor_free(tmp_cpath);
    return -1;
  }
  circ->n_digest = tmp_cpath->f_digest;
  circ->n_crypto = tmp_cpath->f_crypto;
  circ->p_digest = tmp_cpath->b_digest;
  circ->p_crypto = tmp_cpath->b_crypto;
  tmp_cpath->magic = 0;
  tor_free(tmp_cpath);

  if (cell_type == CELL_CREATED)
    memcpy(circ->handshake_digest, cell.payload+DH_KEY_LEN, DIGEST_LEN);
  else
    memcpy(circ->handshake_digest, cell.payload+DIGEST_LEN, DIGEST_LEN);

  circ->is_first_hop = (cell_type == CELL_CREATED_FAST);

  append_cell_to_circuit_queue(TO_CIRCUIT(circ),
                               circ->p_conn, &cell, CELL_DIRECTION_IN, 0);
  log_debug(LD_CIRC,"Finished sending '%s' cell.",
            circ->is_first_hop ? "created_fast" : "created");

  if (!is_local_addr(&circ->p_conn->_base.addr) &&
      !connection_or_nonopen_was_started_here(circ->p_conn)) {
    /* record that we could process create cells from a non-local conn
     * that we didn't initiate; presumably this means that create cells
     * can reach us too. */
    router_orport_found_reachable();
  }

  return 0;
}

/** Choose a length for a circuit of purpose <b>purpose</b>.
 * Default length is 3 + the number of endpoints that would give something
 * away. If the routerlist <b>routers</b> doesn't have enough routers
 * to handle the desired path length, return as large a path length as
 * is feasible, except if it's less than 2, in which case return -1.
 */
static int
new_route_len(uint8_t purpose, extend_info_t *exit,
              smartlist_t *nodes)
{
  int num_acceptable_routers;
  int routelen;

  tor_assert(nodes);

  routelen = DEFAULT_ROUTE_LEN;
  if (exit &&
      purpose != CIRCUIT_PURPOSE_TESTING &&
      purpose != CIRCUIT_PURPOSE_S_ESTABLISH_INTRO)
    routelen++;

  num_acceptable_routers = count_acceptable_nodes(nodes);

  log_debug(LD_CIRC,"Chosen route length %d (%d/%d routers suitable).",
            routelen, num_acceptable_routers, smartlist_len(nodes));

  if (num_acceptable_routers < 2) {
    log_info(LD_CIRC,
             "Not enough acceptable routers (%d). Discarding this circuit.",
             num_acceptable_routers);
    return -1;
  }

  if (num_acceptable_routers < routelen) {
    log_info(LD_CIRC,"Not enough routers: cutting routelen from %d to %d.",
             routelen, num_acceptable_routers);
    routelen = num_acceptable_routers;
  }

  return routelen;
}

/** Return a newly allocated list of uint16_t * for each predicted port not
 * handled by a current circuit. */
static smartlist_t *
circuit_get_unhandled_ports(time_t now)
{
  smartlist_t *dest = rep_hist_get_predicted_ports(now);
  circuit_remove_handled_ports(dest);
  return dest;
}

/** Return 1 if we already have circuits present or on the way for
 * all anticipated ports. Return 0 if we should make more.
 *
 * If we're returning 0, set need_uptime and need_capacity to
 * indicate any requirements that the unhandled ports have.
 */
int
circuit_all_predicted_ports_handled(time_t now, int *need_uptime,
                                    int *need_capacity)
{
  int i, enough;
  uint16_t *port;
  smartlist_t *sl = circuit_get_unhandled_ports(now);
  smartlist_t *LongLivedServices = get_options()->LongLivedPorts;
  tor_assert(need_uptime);
  tor_assert(need_capacity);
  // Always predict need_capacity
  *need_capacity = 1;
  enough = (smartlist_len(sl) == 0);
  for (i = 0; i < smartlist_len(sl); ++i) {
    port = smartlist_get(sl, i);
    if (smartlist_string_num_isin(LongLivedServices, *port))
      *need_uptime = 1;
    tor_free(port);
  }
  smartlist_free(sl);
  return enough;
}

/** Return 1 if <b>node</b> can handle one or more of the ports in
 * <b>needed_ports</b>, else return 0.
 */
static int
node_handles_some_port(const node_t *node, smartlist_t *needed_ports)
{ /* XXXX MOVE */
  int i;
  uint16_t port;

  for (i = 0; i < smartlist_len(needed_ports); ++i) {
    addr_policy_result_t r;
    /* alignment issues aren't a worry for this dereference, since
       needed_ports is explicitly a smartlist of uint16_t's */
    port = *(uint16_t *)smartlist_get(needed_ports, i);
    tor_assert(port);
    if (node)
      r = compare_tor_addr_to_node_policy(NULL, port, node);
    else
      continue;
    if (r != ADDR_POLICY_REJECTED && r != ADDR_POLICY_PROBABLY_REJECTED)
      return 1;
  }
  return 0;
}

/** Return true iff <b>conn</b> needs another general circuit to be
 * built. */
static int
ap_stream_wants_exit_attention(connection_t *conn)
{
  entry_connection_t *entry;
  if (conn->type != CONN_TYPE_AP)
    return 0;
  entry = TO_ENTRY_CONN(conn);

  if (conn->state == AP_CONN_STATE_CIRCUIT_WAIT &&
      !conn->marked_for_close &&
      !(entry->want_onehop) && /* ignore one-hop streams */
      !(entry->use_begindir) && /* ignore targeted dir fetches */
      !(entry->chosen_exit_name) && /* ignore defined streams */
      !connection_edge_is_rendezvous_stream(TO_EDGE_CONN(conn)) &&
      !circuit_stream_is_being_handled(TO_ENTRY_CONN(conn), 0,
                                       MIN_CIRCUITS_HANDLING_STREAM))
    return 1;
  return 0;
}

/** Return a pointer to a suitable router to be the exit node for the
 * general-purpose circuit we're about to build.
 *
 * Look through the connection array, and choose a router that maximizes
 * the number of pending streams that can exit from this router.
 *
 * Return NULL if we can't find any suitable routers.
 */
static const node_t *
choose_good_exit_server_general(int need_uptime, int need_capacity)
{
  int *n_supported;
  int n_pending_connections = 0;
  smartlist_t *connections;
  int best_support = -1;
  int n_best_support=0;
  const or_options_t *options = get_options();
  const smartlist_t *the_nodes;
  const node_t *node=NULL;

  connections = get_connection_array();

  /* Count how many connections are waiting for a circuit to be built.
   * We use this for log messages now, but in the future we may depend on it.
   */
  SMARTLIST_FOREACH(connections, connection_t *, conn,
  {
    if (ap_stream_wants_exit_attention(conn))
      ++n_pending_connections;
  });
//  log_fn(LOG_DEBUG, "Choosing exit node; %d connections are pending",
//         n_pending_connections);
  /* Now we count, for each of the routers in the directory, how many
   * of the pending connections could possibly exit from that
   * router (n_supported[i]). (We can't be sure about cases where we
   * don't know the IP address of the pending connection.)
   *
   * -1 means "Don't use this router at all."
   */
  the_nodes = nodelist_get_list();
  n_supported = tor_malloc(sizeof(int)*smartlist_len(the_nodes));
  SMARTLIST_FOREACH_BEGIN(the_nodes, const node_t *, node) {
    const int i = node_sl_idx;
    if (router_digest_is_me(node->identity)) {
      n_supported[i] = -1;
//      log_fn(LOG_DEBUG,"Skipping node %s -- it's me.", router->nickname);
      /* XXX there's probably a reverse predecessor attack here, but
       * it's slow. should we take this out? -RD
       */
      continue;
    }
    if (!node_has_descriptor(node)) {
      n_supported[i] = -1;
      continue;
    }
    if (!node->is_running || node->is_bad_exit) {
      n_supported[i] = -1;
      continue; /* skip routers that are known to be down or bad exits */
    }
<<<<<<< HEAD
    if (routerset_contains_node(options->_ExcludeExitNodesUnion, node)) {
=======
    if (router->purpose != ROUTER_PURPOSE_GENERAL) {
      /* never pick a non-general node as a random exit. */
      n_supported[i] = -1;
      continue;
    }
    if (options->_ExcludeExitNodesUnion &&
        routerset_contains_router(options->_ExcludeExitNodesUnion, router)) {
>>>>>>> 99bd5400
      n_supported[i] = -1;
      continue; /* user asked us not to use it, no matter what */
    }
    if (options->ExitNodes &&
        !routerset_contains_node(options->ExitNodes, node)) {
      n_supported[i] = -1;
      continue; /* not one of our chosen exit nodes */
    }

    if (node_is_unreliable(node, need_uptime, need_capacity, 0)) {
      n_supported[i] = -1;
      continue; /* skip routers that are not suitable.  Don't worry if
                 * this makes us reject all the possible routers: if so,
                 * we'll retry later in this function with need_update and
                 * need_capacity set to 0. */
    }
    if (!(node->is_valid || options->_AllowInvalid & ALLOW_INVALID_EXIT)) {
      /* if it's invalid and we don't want it */
      n_supported[i] = -1;
//      log_fn(LOG_DEBUG,"Skipping node %s (index %d) -- invalid router.",
//             router->nickname, i);
      continue; /* skip invalid routers */
    }
    if (options->ExcludeSingleHopRelays &&
        node_allows_single_hop_exits(node)) {
      n_supported[i] = -1;
      continue;
    }
    if (node_exit_policy_rejects_all(node)) {
      n_supported[i] = -1;
//      log_fn(LOG_DEBUG,"Skipping node %s (index %d) -- it rejects all.",
//             router->nickname, i);
      continue; /* skip routers that reject all */
    }
    n_supported[i] = 0;
    /* iterate over connections */
    SMARTLIST_FOREACH_BEGIN(connections, connection_t *, conn) {
      if (!ap_stream_wants_exit_attention(conn))
        continue; /* Skip everything but APs in CIRCUIT_WAIT */
      if (connection_ap_can_use_exit(TO_ENTRY_CONN(conn), node)) {
        ++n_supported[i];
//        log_fn(LOG_DEBUG,"%s is supported. n_supported[%d] now %d.",
//               router->nickname, i, n_supported[i]);
      } else {
//        log_fn(LOG_DEBUG,"%s (index %d) would reject this stream.",
//               router->nickname, i);
      }
    } SMARTLIST_FOREACH_END(conn);
    if (n_pending_connections > 0 && n_supported[i] == 0) {
      /* Leave best_support at -1 if that's where it is, so we can
       * distinguish it later. */
      continue;
    }
    if (n_supported[i] > best_support) {
      /* If this router is better than previous ones, remember its index
       * and goodness, and start counting how many routers are this good. */
      best_support = n_supported[i]; n_best_support=1;
//      log_fn(LOG_DEBUG,"%s is new best supported option so far.",
//             router->nickname);
    } else if (n_supported[i] == best_support) {
      /* If this router is _as good_ as the best one, just increment the
       * count of equally good routers.*/
      ++n_best_support;
    }
  } SMARTLIST_FOREACH_END(node);
  log_info(LD_CIRC,
           "Found %d servers that might support %d/%d pending connections.",
           n_best_support, best_support >= 0 ? best_support : 0,
           n_pending_connections);

  /* If any routers definitely support any pending connections, choose one
   * at random. */
  if (best_support > 0) {
    smartlist_t *supporting = smartlist_new();

    SMARTLIST_FOREACH(the_nodes, const node_t *, node, {
      if (n_supported[node_sl_idx] == best_support)
        smartlist_add(supporting, (void*)node);
    });

    node = node_sl_choose_by_bandwidth(supporting, WEIGHT_FOR_EXIT);
    smartlist_free(supporting);
  } else {
    /* Either there are no pending connections, or no routers even seem to
     * possibly support any of them.  Choose a router at random that satisfies
     * at least one predicted exit port. */

    int attempt;
    smartlist_t *needed_ports, *supporting;

    if (best_support == -1) {
      if (need_uptime || need_capacity) {
        log_info(LD_CIRC,
                 "We couldn't find any live%s%s routers; falling back "
                 "to list of all routers.",
                 need_capacity?", fast":"",
                 need_uptime?", stable":"");
        tor_free(n_supported);
        return choose_good_exit_server_general(0, 0);
      }
      log_notice(LD_CIRC, "All routers are down or won't exit%s -- "
                 "choosing a doomed exit at random.",
                 options->_ExcludeExitNodesUnion ? " or are Excluded" : "");
    }
    supporting = smartlist_new();
    needed_ports = circuit_get_unhandled_ports(time(NULL));
    for (attempt = 0; attempt < 2; attempt++) {
      /* try once to pick only from routers that satisfy a needed port,
       * then if there are none, pick from any that support exiting. */
      SMARTLIST_FOREACH_BEGIN(the_nodes, const node_t *, node) {
        if (n_supported[node_sl_idx] != -1 &&
            (attempt || node_handles_some_port(node, needed_ports))) {
//          log_fn(LOG_DEBUG,"Try %d: '%s' is a possibility.",
//                 try, router->nickname);
          smartlist_add(supporting, (void*)node);
        }
      } SMARTLIST_FOREACH_END(node);

      node = node_sl_choose_by_bandwidth(supporting, WEIGHT_FOR_EXIT);
      if (node)
        break;
      smartlist_clear(supporting);
    }
    SMARTLIST_FOREACH(needed_ports, uint16_t *, cp, tor_free(cp));
    smartlist_free(needed_ports);
    smartlist_free(supporting);
  }

  tor_free(n_supported);
  if (node) {
    log_info(LD_CIRC, "Chose exit server '%s'", node_describe(node));
    return node;
  }
  if (options->ExitNodes) {
    log_warn(LD_CIRC,
             "No specified %sexit routers seem to be running: "
             "can't choose an exit.",
             options->_ExcludeExitNodesUnion ? "non-excluded " : "");
  }
  return NULL;
}

/** Return a pointer to a suitable router to be the exit node for the
 * circuit of purpose <b>purpose</b> that we're about to build (or NULL
 * if no router is suitable).
 *
 * For general-purpose circuits, pass it off to
 * choose_good_exit_server_general()
 *
 * For client-side rendezvous circuits, choose a random node, weighted
 * toward the preferences in 'options'.
 */
static const node_t *
choose_good_exit_server(uint8_t purpose,
                        int need_uptime, int need_capacity, int is_internal)
{
  const or_options_t *options = get_options();
  router_crn_flags_t flags = CRN_NEED_DESC;
  if (need_uptime)
    flags |= CRN_NEED_UPTIME;
  if (need_capacity)
    flags |= CRN_NEED_CAPACITY;

  switch (purpose) {
    case CIRCUIT_PURPOSE_C_GENERAL:
      if (options->_AllowInvalid & ALLOW_INVALID_MIDDLE)
        flags |= CRN_ALLOW_INVALID;
      if (is_internal) /* pick it like a middle hop */
        return router_choose_random_node(NULL, options->ExcludeNodes, flags);
      else
        return choose_good_exit_server_general(need_uptime,need_capacity);
    case CIRCUIT_PURPOSE_C_ESTABLISH_REND:
      if (options->_AllowInvalid & ALLOW_INVALID_RENDEZVOUS)
        flags |= CRN_ALLOW_INVALID;
      return router_choose_random_node(NULL, options->ExcludeNodes, flags);
  }
  log_warn(LD_BUG,"Unhandled purpose %d", purpose);
  tor_fragile_assert();
  return NULL;
}

/** Log a warning if the user specified an exit for the circuit that
 * has been excluded from use by ExcludeNodes or ExcludeExitNodes. */
static void
warn_if_last_router_excluded(origin_circuit_t *circ, const extend_info_t *exit)
{
  const or_options_t *options = get_options();
  routerset_t *rs = options->ExcludeNodes;
  const char *description;
  uint8_t purpose = circ->_base.purpose;

  if (circ->build_state->onehop_tunnel)
    return;

  switch (purpose)
    {
    default:
    case CIRCUIT_PURPOSE_OR:
    case CIRCUIT_PURPOSE_INTRO_POINT:
    case CIRCUIT_PURPOSE_REND_POINT_WAITING:
    case CIRCUIT_PURPOSE_REND_ESTABLISHED:
      log_warn(LD_BUG, "Called on non-origin circuit (purpose %d, %s)",
               (int)purpose,
               circuit_purpose_to_string(purpose));
      return;
    case CIRCUIT_PURPOSE_C_GENERAL:
      if (circ->build_state->is_internal)
        return;
      description = "requested exit node";
      rs = options->_ExcludeExitNodesUnion;
      break;
    case CIRCUIT_PURPOSE_C_INTRODUCING:
    case CIRCUIT_PURPOSE_C_INTRODUCE_ACK_WAIT:
    case CIRCUIT_PURPOSE_C_INTRODUCE_ACKED:
    case CIRCUIT_PURPOSE_S_ESTABLISH_INTRO:
    case CIRCUIT_PURPOSE_S_CONNECT_REND:
    case CIRCUIT_PURPOSE_S_REND_JOINED:
    case CIRCUIT_PURPOSE_TESTING:
      return;
    case CIRCUIT_PURPOSE_C_ESTABLISH_REND:
    case CIRCUIT_PURPOSE_C_REND_READY:
    case CIRCUIT_PURPOSE_C_REND_READY_INTRO_ACKED:
    case CIRCUIT_PURPOSE_C_REND_JOINED:
      description = "chosen rendezvous point";
      break;
    case CIRCUIT_PURPOSE_CONTROLLER:
      rs = options->_ExcludeExitNodesUnion;
      description = "controller-selected circuit target";
      break;
    }

  if (routerset_contains_extendinfo(rs, exit)) {
    /* We should never get here if StrictNodes is set to 1. */
    if (options->StrictNodes) {
      log_warn(LD_BUG, "Using %s '%s' which is listed in ExcludeNodes%s, "
               "even though StrictNodes is set. Please report. "
               "(Circuit purpose: %s)",
               description, extend_info_describe(exit),
               rs==options->ExcludeNodes?"":" or ExcludeExitNodes",
               circuit_purpose_to_string(purpose));
    } else {
      log_warn(LD_CIRC, "Using %s '%s' which is listed in "
               "ExcludeNodes%s, because no better options were available. To "
               "prevent this (and possibly break your Tor functionality), "
               "set the StrictNodes configuration option. "
               "(Circuit purpose: %s)",
               description, extend_info_describe(exit),
               rs==options->ExcludeNodes?"":" or ExcludeExitNodes",
               circuit_purpose_to_string(purpose));
    }
    circuit_log_path(LOG_WARN, LD_CIRC, circ);
  }

  return;
}

/** Decide a suitable length for circ's cpath, and pick an exit
 * router (or use <b>exit</b> if provided). Store these in the
 * cpath. Return 0 if ok, -1 if circuit should be closed. */
static int
onion_pick_cpath_exit(origin_circuit_t *circ, extend_info_t *exit)
{
  cpath_build_state_t *state = circ->build_state;

  if (state->onehop_tunnel) {
    log_debug(LD_CIRC, "Launching a one-hop circuit for dir tunnel.");
    state->desired_path_len = 1;
  } else {
    int r = new_route_len(circ->_base.purpose, exit, nodelist_get_list());
    if (r < 1) /* must be at least 1 */
      return -1;
    state->desired_path_len = r;
  }

  if (exit) { /* the circuit-builder pre-requested one */
    warn_if_last_router_excluded(circ, exit);
    log_info(LD_CIRC,"Using requested exit node '%s'",
             extend_info_describe(exit));
    exit = extend_info_dup(exit);
  } else { /* we have to decide one */
    const node_t *node =
      choose_good_exit_server(circ->_base.purpose, state->need_uptime,
                              state->need_capacity, state->is_internal);
    if (!node) {
      log_warn(LD_CIRC,"failed to choose an exit server");
      return -1;
    }
    exit = extend_info_from_node(node, 0);
    tor_assert(exit);
  }
  state->chosen_exit = exit;
  return 0;
}

/** Give <b>circ</b> a new exit destination to <b>exit</b>, and add a
 * hop to the cpath reflecting this. Don't send the next extend cell --
 * the caller will do this if it wants to.
 */
int
circuit_append_new_exit(origin_circuit_t *circ, extend_info_t *exit)
{
  cpath_build_state_t *state;
  tor_assert(exit);
  tor_assert(circ);

  state = circ->build_state;
  tor_assert(state);
  extend_info_free(state->chosen_exit);
  state->chosen_exit = extend_info_dup(exit);

  ++circ->build_state->desired_path_len;
  onion_append_hop(&circ->cpath, exit);
  return 0;
}

/** Take an open <b>circ</b>, and add a new hop at the end, based on
 * <b>info</b>. Set its state back to CIRCUIT_STATE_BUILDING, and then
 * send the next extend cell to begin connecting to that hop.
 */
int
circuit_extend_to_new_exit(origin_circuit_t *circ, extend_info_t *exit)
{
  int err_reason = 0;
  warn_if_last_router_excluded(circ, exit);
  circuit_append_new_exit(circ, exit);
  circuit_set_state(TO_CIRCUIT(circ), CIRCUIT_STATE_BUILDING);
  if ((err_reason = circuit_send_next_onion_skin(circ))<0) {
    log_warn(LD_CIRC, "Couldn't extend circuit to new point %s.",
             extend_info_describe(exit));
    circuit_mark_for_close(TO_CIRCUIT(circ), -err_reason);
    return -1;
  }
  return 0;
}

/** Return the number of routers in <b>routers</b> that are currently up
 * and available for building circuits through.
 */
static int
count_acceptable_nodes(smartlist_t *nodes)
{
  int num=0;

  SMARTLIST_FOREACH_BEGIN(nodes, const node_t *, node) {
    //    log_debug(LD_CIRC,
//              "Contemplating whether router %d (%s) is a new option.",
//              i, r->nickname);
    if (! node->is_running)
//      log_debug(LD_CIRC,"Nope, the directory says %d is not running.",i);
      continue;
    if (! node->is_valid)
//      log_debug(LD_CIRC,"Nope, the directory says %d is not valid.",i);
      continue;
    if (! node_has_descriptor(node))
      continue;
      /* XXX This clause makes us count incorrectly: if AllowInvalidRouters
       * allows this node in some places, then we're getting an inaccurate
       * count. For now, be conservative and don't count it. But later we
       * should try to be smarter. */
    ++num;
  } SMARTLIST_FOREACH_END(node);

//    log_debug(LD_CIRC,"I like %d. num_acceptable_routers now %d.",i, num);

  return num;
}

/** Add <b>new_hop</b> to the end of the doubly-linked-list <b>head_ptr</b>.
 * This function is used to extend cpath by another hop.
 */
void
onion_append_to_cpath(crypt_path_t **head_ptr, crypt_path_t *new_hop)
{
  if (*head_ptr) {
    new_hop->next = (*head_ptr);
    new_hop->prev = (*head_ptr)->prev;
    (*head_ptr)->prev->next = new_hop;
    (*head_ptr)->prev = new_hop;
  } else {
    *head_ptr = new_hop;
    new_hop->prev = new_hop->next = new_hop;
  }
}

/** A helper function used by onion_extend_cpath(). Use <b>purpose</b>
 * and <b>state</b> and the cpath <b>head</b> (currently populated only
 * to length <b>cur_len</b> to decide a suitable middle hop for a
 * circuit. In particular, make sure we don't pick the exit node or its
 * family, and make sure we don't duplicate any previous nodes or their
 * families. */
static const node_t *
choose_good_middle_server(uint8_t purpose,
                          cpath_build_state_t *state,
                          crypt_path_t *head,
                          int cur_len)
{
  int i;
  const node_t *r, *choice;
  crypt_path_t *cpath;
  smartlist_t *excluded;
  const or_options_t *options = get_options();
  router_crn_flags_t flags = CRN_NEED_DESC;
  tor_assert(_CIRCUIT_PURPOSE_MIN <= purpose &&
             purpose <= _CIRCUIT_PURPOSE_MAX);

  log_debug(LD_CIRC, "Contemplating intermediate hop: random choice.");
  excluded = smartlist_new();
  if ((r = build_state_get_exit_node(state))) {
    nodelist_add_node_and_family(excluded, r);
  }
  for (i = 0, cpath = head; i < cur_len; ++i, cpath=cpath->next) {
    if ((r = node_get_by_id(cpath->extend_info->identity_digest))) {
      nodelist_add_node_and_family(excluded, r);
    }
  }

  if (state->need_uptime)
    flags |= CRN_NEED_UPTIME;
  if (state->need_capacity)
    flags |= CRN_NEED_CAPACITY;
  if (options->_AllowInvalid & ALLOW_INVALID_MIDDLE)
    flags |= CRN_ALLOW_INVALID;
  choice = router_choose_random_node(excluded, options->ExcludeNodes, flags);
  smartlist_free(excluded);
  return choice;
}

/** Pick a good entry server for the circuit to be built according to
 * <b>state</b>.  Don't reuse a chosen exit (if any), don't use this
 * router (if we're an OR), and respect firewall settings; if we're
 * configured to use entry guards, return one.
 *
 * If <b>state</b> is NULL, we're choosing a router to serve as an entry
 * guard, not for any particular circuit.
 */
static const node_t *
choose_good_entry_server(uint8_t purpose, cpath_build_state_t *state)
{
  const node_t *choice;
  smartlist_t *excluded;
  const or_options_t *options = get_options();
  router_crn_flags_t flags = CRN_NEED_GUARD|CRN_NEED_DESC;
  const node_t *node;

  if (state && options->UseEntryGuards &&
      (purpose != CIRCUIT_PURPOSE_TESTING || options->BridgeRelay)) {
    /* This is request for an entry server to use for a regular circuit,
     * and we use entry guard nodes.  Just return one of the guard nodes.  */
    return choose_random_entry(state);
  }

  excluded = smartlist_new();

  if (state && (node = build_state_get_exit_node(state))) {
    /* Exclude the exit node from the state, if we have one.  Also exclude its
     * family. */
    nodelist_add_node_and_family(excluded, node);
  }
  if (firewall_is_fascist_or()) {
    /* Exclude all ORs that we can't reach through our firewall */
    smartlist_t *nodes = nodelist_get_list();
    SMARTLIST_FOREACH(nodes, const node_t *, node, {
      if (!fascist_firewall_allows_node(node))
        smartlist_add(excluded, (void*)node);
    });
  }
  /* and exclude current entry guards and their families, if applicable */
  if (options->UseEntryGuards && entry_guards) {
    SMARTLIST_FOREACH(entry_guards, entry_guard_t *, entry,
      {
        if ((node = node_get_by_id(entry->identity))) {
          nodelist_add_node_and_family(excluded, node);
        }
      });
  }

  if (state) {
    if (state->need_uptime)
      flags |= CRN_NEED_UPTIME;
    if (state->need_capacity)
      flags |= CRN_NEED_CAPACITY;
  }
  if (options->_AllowInvalid & ALLOW_INVALID_ENTRY)
    flags |= CRN_ALLOW_INVALID;

  choice = router_choose_random_node(excluded, options->ExcludeNodes, flags);
  smartlist_free(excluded);
  return choice;
}

/** Return the first non-open hop in cpath, or return NULL if all
 * hops are open. */
static crypt_path_t *
onion_next_hop_in_cpath(crypt_path_t *cpath)
{
  crypt_path_t *hop = cpath;
  do {
    if (hop->state != CPATH_STATE_OPEN)
      return hop;
    hop = hop->next;
  } while (hop != cpath);
  return NULL;
}

/** Choose a suitable next hop in the cpath <b>head_ptr</b>,
 * based on <b>state</b>. Append the hop info to head_ptr.
 */
static int
onion_extend_cpath(origin_circuit_t *circ)
{
  uint8_t purpose = circ->_base.purpose;
  cpath_build_state_t *state = circ->build_state;
  int cur_len = circuit_get_cpath_len(circ);
  extend_info_t *info = NULL;

  if (cur_len >= state->desired_path_len) {
    log_debug(LD_CIRC, "Path is complete: %d steps long",
              state->desired_path_len);
    return 1;
  }

  log_debug(LD_CIRC, "Path is %d long; we want %d", cur_len,
            state->desired_path_len);

  if (cur_len == state->desired_path_len - 1) { /* Picking last node */
    info = extend_info_dup(state->chosen_exit);
  } else if (cur_len == 0) { /* picking first node */
    const node_t *r = choose_good_entry_server(purpose, state);
    if (r) {
      /* If we're extending to a bridge, use the preferred address
         rather than the primary, for potentially extending to an IPv6
         bridge.  */
      int use_pref_addr = (r->ri != NULL &&
                           r->ri->purpose == ROUTER_PURPOSE_BRIDGE);
      info = extend_info_from_node(r, use_pref_addr);
      tor_assert(info);
    }
  } else {
    const node_t *r =
      choose_good_middle_server(purpose, state, circ->cpath, cur_len);
    if (r) {
      info = extend_info_from_node(r, 0);
      tor_assert(info);
    }
  }

  if (!info) {
    log_warn(LD_CIRC,"Failed to find node for hop %d of our path. Discarding "
             "this circuit.", cur_len);
    return -1;
  }

  log_debug(LD_CIRC,"Chose router %s for hop %d (exit is %s)",
            extend_info_describe(info),
            cur_len+1, build_state_get_exit_nickname(state));

  onion_append_hop(&circ->cpath, info);
  extend_info_free(info);
  return 0;
}

/** Create a new hop, annotate it with information about its
 * corresponding router <b>choice</b>, and append it to the
 * end of the cpath <b>head_ptr</b>. */
static int
onion_append_hop(crypt_path_t **head_ptr, extend_info_t *choice)
{
  crypt_path_t *hop = tor_malloc_zero(sizeof(crypt_path_t));

  /* link hop into the cpath, at the end. */
  onion_append_to_cpath(head_ptr, hop);

  hop->magic = CRYPT_PATH_MAGIC;
  hop->state = CPATH_STATE_CLOSED;

  hop->extend_info = extend_info_dup(choice);

  hop->package_window = circuit_initial_package_window();
  hop->deliver_window = CIRCWINDOW_START;

  return 0;
}

/** Allocate a new extend_info object based on the various arguments. */
extend_info_t *
extend_info_alloc(const char *nickname, const char *digest,
                  crypto_pk_t *onion_key,
                  const tor_addr_t *addr, uint16_t port)
{
  extend_info_t *info = tor_malloc_zero(sizeof(extend_info_t));
  memcpy(info->identity_digest, digest, DIGEST_LEN);
  if (nickname)
    strlcpy(info->nickname, nickname, sizeof(info->nickname));
  if (onion_key)
    info->onion_key = crypto_pk_dup_key(onion_key);
  tor_addr_copy(&info->addr, addr);
  info->port = port;
  return info;
}

/** Allocate and return a new extend_info_t that can be used to build
 * a circuit to or through the router <b>r</b>. Use the primary
 * address of the router unless <b>for_direct_connect</b> is true, in
 * which case the preferred address is used instead. */
extend_info_t *
extend_info_from_router(const routerinfo_t *r, int for_direct_connect)
{
  tor_addr_port_t ap;
  tor_assert(r);

  if (for_direct_connect)
    router_get_pref_orport(r, &ap);
  else
    router_get_prim_orport(r, &ap);
  return extend_info_alloc(r->nickname, r->cache_info.identity_digest,
                           r->onion_pkey, &ap.addr, ap.port);
}

/** Allocate and return a new extend_info that can be used to build a
 * circuit to or through the node <b>node</b>. Use the primary address
 * of the node unless <b>for_direct_connect</b> is true, in which case
 * the preferred address is used instead. May return NULL if there is
 * not enough info about <b>node</b> to extend to it--for example, if
 * there is no routerinfo_t or microdesc_t.
 **/
extend_info_t *
extend_info_from_node(const node_t *node, int for_direct_connect)
{
  if (node->ri) {
    return extend_info_from_router(node->ri, for_direct_connect);
  } else if (node->rs && node->md) {
    tor_addr_t addr;
    tor_addr_from_ipv4h(&addr, node->rs->addr);
    return extend_info_alloc(node->rs->nickname,
                             node->identity,
                             node->md->onion_pkey,
                             &addr,
                             node->rs->or_port);
  } else {
    return NULL;
  }
}

/** Release storage held by an extend_info_t struct. */
void
extend_info_free(extend_info_t *info)
{
  if (!info)
    return;
  crypto_pk_free(info->onion_key);
  tor_free(info);
}

/** Allocate and return a new extend_info_t with the same contents as
 * <b>info</b>. */
extend_info_t *
extend_info_dup(extend_info_t *info)
{
  extend_info_t *newinfo;
  tor_assert(info);
  newinfo = tor_malloc(sizeof(extend_info_t));
  memcpy(newinfo, info, sizeof(extend_info_t));
  if (info->onion_key)
    newinfo->onion_key = crypto_pk_dup_key(info->onion_key);
  else
    newinfo->onion_key = NULL;
  return newinfo;
}

/** Return the routerinfo_t for the chosen exit router in <b>state</b>.
 * If there is no chosen exit, or if we don't know the routerinfo_t for
 * the chosen exit, return NULL.
 */
const node_t *
build_state_get_exit_node(cpath_build_state_t *state)
{
  if (!state || !state->chosen_exit)
    return NULL;
  return node_get_by_id(state->chosen_exit->identity_digest);
}

/** Return the nickname for the chosen exit router in <b>state</b>. If
 * there is no chosen exit, or if we don't know the routerinfo_t for the
 * chosen exit, return NULL.
 */
const char *
build_state_get_exit_nickname(cpath_build_state_t *state)
{
  if (!state || !state->chosen_exit)
    return NULL;
  return state->chosen_exit->nickname;
}

/** Check whether the entry guard <b>e</b> is usable, given the directory
 * authorities' opinion about the router (stored in <b>ri</b>) and the user's
 * configuration (in <b>options</b>). Set <b>e</b>-&gt;bad_since
 * accordingly. Return true iff the entry guard's status changes.
 *
 * If it's not usable, set *<b>reason</b> to a static string explaining why.
 */
static int
entry_guard_set_status(entry_guard_t *e, const node_t *node,
                       time_t now, const or_options_t *options,
                       const char **reason)
{
  char buf[HEX_DIGEST_LEN+1];
  int changed = 0;

  *reason = NULL;

  /* Do we want to mark this guard as bad? */
  if (!node)
    *reason = "unlisted";
  else if (!node->is_running)
    *reason = "down";
  else if (options->UseBridges && (!node->ri ||
                                   node->ri->purpose != ROUTER_PURPOSE_BRIDGE))
    *reason = "not a bridge";
  else if (options->UseBridges && !node_is_a_configured_bridge(node))
    *reason = "not a configured bridge";
  else if (!options->UseBridges && !node->is_possible_guard &&
           !routerset_contains_node(options->EntryNodes,node))
    *reason = "not recommended as a guard";
  else if (routerset_contains_node(options->ExcludeNodes, node))
    *reason = "excluded";

  if (*reason && ! e->bad_since) {
    /* Router is newly bad. */
    base16_encode(buf, sizeof(buf), e->identity, DIGEST_LEN);
    log_info(LD_CIRC, "Entry guard %s (%s) is %s: marking as unusable.",
             e->nickname, buf, *reason);

    e->bad_since = now;
    control_event_guard(e->nickname, e->identity, "BAD");
    changed = 1;
  } else if (!*reason && e->bad_since) {
    /* There's nothing wrong with the router any more. */
    base16_encode(buf, sizeof(buf), e->identity, DIGEST_LEN);
    log_info(LD_CIRC, "Entry guard %s (%s) is no longer unusable: "
             "marking as ok.", e->nickname, buf);

    e->bad_since = 0;
    control_event_guard(e->nickname, e->identity, "GOOD");
    changed = 1;
  }
  return changed;
}

/** Return true iff enough time has passed since we last tried to connect
 * to the unreachable guard <b>e</b> that we're willing to try again. */
static int
entry_is_time_to_retry(entry_guard_t *e, time_t now)
{
  long diff;
  if (e->last_attempted < e->unreachable_since)
    return 1;
  diff = now - e->unreachable_since;
  if (diff < 6*60*60)
    return now > (e->last_attempted + 60*60);
  else if (diff < 3*24*60*60)
    return now > (e->last_attempted + 4*60*60);
  else if (diff < 7*24*60*60)
    return now > (e->last_attempted + 18*60*60);
  else
    return now > (e->last_attempted + 36*60*60);
}

/** Return the node corresponding to <b>e</b>, if <b>e</b> is
 * working well enough that we are willing to use it as an entry
 * right now. (Else return NULL.) In particular, it must be
 * - Listed as either up or never yet contacted;
 * - Present in the routerlist;
 * - Listed as 'stable' or 'fast' by the current dirserver consensus,
 *   if demanded by <b>need_uptime</b> or <b>need_capacity</b>
 *   (unless it's a configured EntryNode);
 * - Allowed by our current ReachableORAddresses config option; and
 * - Currently thought to be reachable by us (unless <b>assume_reachable</b>
 *   is true).
 *
 * If the answer is no, set *<b>msg</b> to an explanation of why.
 */
static INLINE const node_t *
entry_is_live(entry_guard_t *e, int need_uptime, int need_capacity,
              int assume_reachable, const char **msg)
{
  const node_t *node;
  const or_options_t *options = get_options();
  tor_assert(msg);

  if (e->bad_since) {
    *msg = "bad";
    return NULL;
  }
  /* no good if it's unreachable, unless assume_unreachable or can_retry. */
  if (!assume_reachable && !e->can_retry &&
      e->unreachable_since && !entry_is_time_to_retry(e, time(NULL))) {
    *msg = "unreachable";
    return NULL;
  }
  node = node_get_by_id(e->identity);
  if (!node || !node_has_descriptor(node)) {
    *msg = "no descriptor";
    return NULL;
  }
  if (get_options()->UseBridges) {
    if (node_get_purpose(node) != ROUTER_PURPOSE_BRIDGE) {
      *msg = "not a bridge";
      return NULL;
    }
    if (!node_is_a_configured_bridge(node)) {
      *msg = "not a configured bridge";
      return NULL;
    }
  } else { /* !get_options()->UseBridges */
    if (node_get_purpose(node) != ROUTER_PURPOSE_GENERAL) {
      *msg = "not general-purpose";
      return NULL;
    }
  }
  if (routerset_contains_node(options->EntryNodes, node)) {
    /* they asked for it, they get it */
    need_uptime = need_capacity = 0;
  }
  if (node_is_unreliable(node, need_uptime, need_capacity, 0)) {
    *msg = "not fast/stable";
    return NULL;
  }
  if (!fascist_firewall_allows_node(node)) {
    *msg = "unreachable by config";
    return NULL;
  }
  return node;
}

/** Return the number of entry guards that we think are usable. */
static int
num_live_entry_guards(void)
{
  int n = 0;
  const char *msg;
  if (! entry_guards)
    return 0;
  SMARTLIST_FOREACH(entry_guards, entry_guard_t *, entry,
    {
      if (entry_is_live(entry, 0, 1, 0, &msg))
        ++n;
    });
  return n;
}

/** If <b>digest</b> matches the identity of any node in the
 * entry_guards list, return that node. Else return NULL. */
static INLINE entry_guard_t *
is_an_entry_guard(const char *digest)
{
  SMARTLIST_FOREACH(entry_guards, entry_guard_t *, entry,
                    if (tor_memeq(digest, entry->identity, DIGEST_LEN))
                      return entry;
                   );
  return NULL;
}

/** Dump a description of our list of entry guards to the log at level
 * <b>severity</b>. */
static void
log_entry_guards(int severity)
{
  smartlist_t *elements = smartlist_new();
  char *s;

  SMARTLIST_FOREACH_BEGIN(entry_guards, entry_guard_t *, e)
    {
      const char *msg = NULL;
      if (entry_is_live(e, 0, 1, 0, &msg))
        smartlist_add_asprintf(elements, "%s [%s] (up %s)",
                     e->nickname,
                     hex_str(e->identity, DIGEST_LEN),
                     e->made_contact ? "made-contact" : "never-contacted");
      else
        smartlist_add_asprintf(elements, "%s [%s] (%s, %s)",
                     e->nickname,
                     hex_str(e->identity, DIGEST_LEN),
                     msg,
                     e->made_contact ? "made-contact" : "never-contacted");
    }
  SMARTLIST_FOREACH_END(e);

  s = smartlist_join_strings(elements, ",", 0, NULL);
  SMARTLIST_FOREACH(elements, char*, cp, tor_free(cp));
  smartlist_free(elements);
  log_fn(severity,LD_CIRC,"%s",s);
  tor_free(s);
}

/** Called when one or more guards that we would previously have used for some
 * purpose are no longer in use because a higher-priority guard has become
 * usable again. */
static void
control_event_guard_deferred(void)
{
  /* XXXX We don't actually have a good way to figure out _how many_ entries
   * are live for some purpose.  We need an entry_is_even_slightly_live()
   * function for this to work right.  NumEntryGuards isn't reliable: if we
   * need guards with weird properties, we can have more than that number
   * live.
   **/
#if 0
  int n = 0;
  const char *msg;
  const or_options_t *options = get_options();
  if (!entry_guards)
    return;
  SMARTLIST_FOREACH(entry_guards, entry_guard_t *, entry,
    {
      if (entry_is_live(entry, 0, 1, 0, &msg)) {
        if (n++ == options->NumEntryGuards) {
          control_event_guard(entry->nickname, entry->identity, "DEFERRED");
          return;
        }
      }
    });
#endif
}

/** Add a new (preferably stable and fast) router to our
 * entry_guards list. Return a pointer to the router if we succeed,
 * or NULL if we can't find any more suitable entries.
 *
 * If <b>chosen</b> is defined, use that one, and if it's not
 * already in our entry_guards list, put it at the *beginning*.
 * Else, put the one we pick at the end of the list. */
static const node_t *
add_an_entry_guard(const node_t *chosen, int reset_status, int prepend)
{
  const node_t *node;
  entry_guard_t *entry;

  if (chosen) {
    node = chosen;
    entry = is_an_entry_guard(node->identity);
    if (entry) {
      if (reset_status) {
        entry->bad_since = 0;
        entry->can_retry = 1;
      }
      return NULL;
    }
  } else {
    node = choose_good_entry_server(CIRCUIT_PURPOSE_C_GENERAL, NULL);
    if (!node)
      return NULL;
  }
  entry = tor_malloc_zero(sizeof(entry_guard_t));
  log_info(LD_CIRC, "Chose %s as new entry guard.",
           node_describe(node));
  strlcpy(entry->nickname, node_get_nickname(node), sizeof(entry->nickname));
  memcpy(entry->identity, node->identity, DIGEST_LEN);
  /* Choose expiry time smudged over the past month. The goal here
   * is to a) spread out when Tor clients rotate their guards, so they
   * don't all select them on the same day, and b) avoid leaving a
   * precise timestamp in the state file about when we first picked
   * this guard. For details, see the Jan 2010 or-dev thread. */
  entry->chosen_on_date = time(NULL) - crypto_rand_int(3600*24*30);
  entry->chosen_by_version = tor_strdup(VERSION);
  if (prepend)
    smartlist_insert(entry_guards, 0, entry);
  else
    smartlist_add(entry_guards, entry);
  control_event_guard(entry->nickname, entry->identity, "NEW");
  control_event_guard_deferred();
  log_entry_guards(LOG_INFO);
  return node;
}

/** If the use of entry guards is configured, choose more entry guards
 * until we have enough in the list. */
static void
pick_entry_guards(const or_options_t *options)
{
  int changed = 0;

  tor_assert(entry_guards);

  while (num_live_entry_guards() < options->NumEntryGuards) {
    if (!add_an_entry_guard(NULL, 0, 0))
      break;
    changed = 1;
  }
  if (changed)
    entry_guards_changed();
}

/** How long (in seconds) do we allow an entry guard to be nonfunctional,
 * unlisted, excluded, or otherwise nonusable before we give up on it? */
#define ENTRY_GUARD_REMOVE_AFTER (30*24*60*60)

/** Release all storage held by <b>e</b>. */
static void
entry_guard_free(entry_guard_t *e)
{
  if (!e)
    return;
  tor_free(e->chosen_by_version);
  tor_free(e);
}

/** Remove any entry guard which was selected by an unknown version of Tor,
 * or which was selected by a version of Tor that's known to select
 * entry guards badly. */
static int
remove_obsolete_entry_guards(time_t now)
{
  int changed = 0, i;

  for (i = 0; i < smartlist_len(entry_guards); ++i) {
    entry_guard_t *entry = smartlist_get(entry_guards, i);
    const char *ver = entry->chosen_by_version;
    const char *msg = NULL;
    tor_version_t v;
    int version_is_bad = 0, date_is_bad = 0;
    if (!ver) {
      msg = "does not say what version of Tor it was selected by";
      version_is_bad = 1;
    } else if (tor_version_parse(ver, &v)) {
      msg = "does not seem to be from any recognized version of Tor";
      version_is_bad = 1;
    } else {
      char *tor_ver = NULL;
      tor_asprintf(&tor_ver, "Tor %s", ver);
      if ((tor_version_as_new_as(tor_ver, "0.1.0.10-alpha") &&
           !tor_version_as_new_as(tor_ver, "0.1.2.16-dev")) ||
          (tor_version_as_new_as(tor_ver, "0.2.0.0-alpha") &&
           !tor_version_as_new_as(tor_ver, "0.2.0.6-alpha")) ||
          /* above are bug 440; below are bug 1217 */
          (tor_version_as_new_as(tor_ver, "0.2.1.3-alpha") &&
           !tor_version_as_new_as(tor_ver, "0.2.1.23")) ||
          (tor_version_as_new_as(tor_ver, "0.2.2.0-alpha") &&
           !tor_version_as_new_as(tor_ver, "0.2.2.7-alpha"))) {
        msg = "was selected without regard for guard bandwidth";
        version_is_bad = 1;
      }
      tor_free(tor_ver);
    }
    if (!version_is_bad && entry->chosen_on_date + 3600*24*60 < now) {
      /* It's been 2 months since the date listed in our state file. */
      msg = "was selected several months ago";
      date_is_bad = 1;
    }

    if (version_is_bad || date_is_bad) { /* we need to drop it */
      char dbuf[HEX_DIGEST_LEN+1];
      tor_assert(msg);
      base16_encode(dbuf, sizeof(dbuf), entry->identity, DIGEST_LEN);
      log_fn(version_is_bad ? LOG_NOTICE : LOG_INFO, LD_CIRC,
             "Entry guard '%s' (%s) %s. (Version=%s.) Replacing it.",
             entry->nickname, dbuf, msg, ver?escaped(ver):"none");
      control_event_guard(entry->nickname, entry->identity, "DROPPED");
      entry_guard_free(entry);
      smartlist_del_keeporder(entry_guards, i--);
      log_entry_guards(LOG_INFO);
      changed = 1;
    }
  }

  return changed ? 1 : 0;
}

/** Remove all entry guards that have been down or unlisted for so
 * long that we don't think they'll come up again. Return 1 if we
 * removed any, or 0 if we did nothing. */
static int
remove_dead_entry_guards(time_t now)
{
  char dbuf[HEX_DIGEST_LEN+1];
  char tbuf[ISO_TIME_LEN+1];
  int i;
  int changed = 0;

  for (i = 0; i < smartlist_len(entry_guards); ) {
    entry_guard_t *entry = smartlist_get(entry_guards, i);
    if (entry->bad_since &&
        entry->bad_since + ENTRY_GUARD_REMOVE_AFTER < now) {

      base16_encode(dbuf, sizeof(dbuf), entry->identity, DIGEST_LEN);
      format_local_iso_time(tbuf, entry->bad_since);
      log_info(LD_CIRC, "Entry guard '%s' (%s) has been down or unlisted "
               "since %s local time; removing.",
               entry->nickname, dbuf, tbuf);
      control_event_guard(entry->nickname, entry->identity, "DROPPED");
      entry_guard_free(entry);
      smartlist_del_keeporder(entry_guards, i);
      log_entry_guards(LOG_INFO);
      changed = 1;
    } else
      ++i;
  }
  return changed ? 1 : 0;
}

/** A new directory or router-status has arrived; update the down/listed
 * status of the entry guards.
 *
 * An entry is 'down' if the directory lists it as nonrunning.
 * An entry is 'unlisted' if the directory doesn't include it.
 *
 * Don't call this on startup; only on a fresh download. Otherwise we'll
 * think that things are unlisted.
 */
void
entry_guards_compute_status(const or_options_t *options, time_t now)
{
  int changed = 0;
  digestmap_t *reasons;

  if (! entry_guards)
    return;

  if (options->EntryNodes) /* reshuffle the entry guard list if needed */
    entry_nodes_should_be_added();

  reasons = digestmap_new();
  SMARTLIST_FOREACH_BEGIN(entry_guards, entry_guard_t *, entry)
    {
      const node_t *r = node_get_by_id(entry->identity);
      const char *reason = NULL;
      if (entry_guard_set_status(entry, r, now, options, &reason))
        changed = 1;

      if (entry->bad_since)
        tor_assert(reason);
      if (reason)
        digestmap_set(reasons, entry->identity, (char*)reason);
    }
  SMARTLIST_FOREACH_END(entry);

  if (remove_dead_entry_guards(now))
    changed = 1;

  if (changed) {
    SMARTLIST_FOREACH_BEGIN(entry_guards, entry_guard_t *, entry) {
      const char *reason = digestmap_get(reasons, entry->identity);
      const char *live_msg = "";
      const node_t *r = entry_is_live(entry, 0, 1, 0, &live_msg);
      log_info(LD_CIRC, "Summary: Entry %s [%s] is %s, %s%s%s, and %s%s.",
               entry->nickname,
               hex_str(entry->identity, DIGEST_LEN),
               entry->unreachable_since ? "unreachable" : "reachable",
               entry->bad_since ? "unusable" : "usable",
               reason ? ", ": "",
               reason ? reason : "",
               r ? "live" : "not live / ",
               r ? "" : live_msg);
    } SMARTLIST_FOREACH_END(entry);
    log_info(LD_CIRC, "    (%d/%d entry guards are usable/new)",
             num_live_entry_guards(), smartlist_len(entry_guards));
    log_entry_guards(LOG_INFO);
    entry_guards_changed();
  }

  digestmap_free(reasons, NULL);
}

/** Called when a connection to an OR with the identity digest <b>digest</b>
 * is established (<b>succeeded</b>==1) or has failed (<b>succeeded</b>==0).
 * If the OR is an entry, change that entry's up/down status.
 * Return 0 normally, or -1 if we want to tear down the new connection.
 *
 * If <b>mark_relay_status</b>, also call router_set_status() on this
 * relay.
 *
 * XXX023 change succeeded and mark_relay_status into 'int flags'.
 */
int
entry_guard_register_connect_status(const char *digest, int succeeded,
                                    int mark_relay_status, time_t now)
{
  int changed = 0;
  int refuse_conn = 0;
  int first_contact = 0;
  entry_guard_t *entry = NULL;
  int idx = -1;
  char buf[HEX_DIGEST_LEN+1];

  if (! entry_guards)
    return 0;

  SMARTLIST_FOREACH_BEGIN(entry_guards, entry_guard_t *, e) {
    tor_assert(e);
    if (tor_memeq(e->identity, digest, DIGEST_LEN)) {
      entry = e;
      idx = e_sl_idx;
      break;
    }
  } SMARTLIST_FOREACH_END(e);

  if (!entry)
    return 0;

  base16_encode(buf, sizeof(buf), entry->identity, DIGEST_LEN);

  if (succeeded) {
    if (entry->unreachable_since) {
      log_info(LD_CIRC, "Entry guard '%s' (%s) is now reachable again. Good.",
               entry->nickname, buf);
      entry->can_retry = 0;
      entry->unreachable_since = 0;
      entry->last_attempted = now;
      control_event_guard(entry->nickname, entry->identity, "UP");
      changed = 1;
    }
    if (!entry->made_contact) {
      entry->made_contact = 1;
      first_contact = changed = 1;
    }
  } else { /* ! succeeded */
    if (!entry->made_contact) {
      /* We've never connected to this one. */
      log_info(LD_CIRC,
               "Connection to never-contacted entry guard '%s' (%s) failed. "
               "Removing from the list. %d/%d entry guards usable/new.",
               entry->nickname, buf,
               num_live_entry_guards()-1, smartlist_len(entry_guards)-1);
      control_event_guard(entry->nickname, entry->identity, "DROPPED");
      entry_guard_free(entry);
      smartlist_del_keeporder(entry_guards, idx);
      log_entry_guards(LOG_INFO);
      changed = 1;
    } else if (!entry->unreachable_since) {
      log_info(LD_CIRC, "Unable to connect to entry guard '%s' (%s). "
               "Marking as unreachable.", entry->nickname, buf);
      entry->unreachable_since = entry->last_attempted = now;
      control_event_guard(entry->nickname, entry->identity, "DOWN");
      changed = 1;
      entry->can_retry = 0; /* We gave it an early chance; no good. */
    } else {
      char tbuf[ISO_TIME_LEN+1];
      format_iso_time(tbuf, entry->unreachable_since);
      log_debug(LD_CIRC, "Failed to connect to unreachable entry guard "
                "'%s' (%s).  It has been unreachable since %s.",
                entry->nickname, buf, tbuf);
      entry->last_attempted = now;
      entry->can_retry = 0; /* We gave it an early chance; no good. */
    }
  }

  /* if the caller asked us to, also update the is_running flags for this
   * relay */
  if (mark_relay_status)
    router_set_status(digest, succeeded);

  if (first_contact) {
    /* We've just added a new long-term entry guard. Perhaps the network just
     * came back? We should give our earlier entries another try too,
     * and close this connection so we don't use it before we've given
     * the others a shot. */
    SMARTLIST_FOREACH(entry_guards, entry_guard_t *, e, {
        if (e == entry)
          break;
        if (e->made_contact) {
          const char *msg;
          const node_t *r = entry_is_live(e, 0, 1, 1, &msg);
          if (r && e->unreachable_since) {
            refuse_conn = 1;
            e->can_retry = 1;
          }
        }
      });
    if (refuse_conn) {
      log_info(LD_CIRC,
               "Connected to new entry guard '%s' (%s). Marking earlier "
               "entry guards up. %d/%d entry guards usable/new.",
               entry->nickname, buf,
               num_live_entry_guards(), smartlist_len(entry_guards));
      log_entry_guards(LOG_INFO);
      changed = 1;
    }
  }

  if (changed)
    entry_guards_changed();
  return refuse_conn ? -1 : 0;
}

/** When we try to choose an entry guard, should we parse and add
 * config's EntryNodes first? */
static int should_add_entry_nodes = 0;

/** Called when the value of EntryNodes changes in our configuration. */
void
entry_nodes_should_be_added(void)
{
  log_info(LD_CIRC, "EntryNodes config option set. Putting configured "
           "relays at the front of the entry guard list.");
  should_add_entry_nodes = 1;
}

/** Adjust the entry guards list so that it only contains entries from
 * EntryNodes, adding new entries from EntryNodes to the list as needed. */
static void
entry_guards_set_from_config(const or_options_t *options)
{
  smartlist_t *entry_nodes, *worse_entry_nodes, *entry_fps;
  smartlist_t *old_entry_guards_on_list, *old_entry_guards_not_on_list;
  tor_assert(entry_guards);

  should_add_entry_nodes = 0;

  if (!options->EntryNodes) {
    /* It's possible that a controller set EntryNodes, thus making
     * should_add_entry_nodes set, then cleared it again, all before the
     * call to choose_random_entry() that triggered us. If so, just return.
     */
    return;
  }

  {
    char *string = routerset_to_string(options->EntryNodes);
    log_info(LD_CIRC,"Adding configured EntryNodes '%s'.", string);
    tor_free(string);
  }

  entry_nodes = smartlist_new();
  worse_entry_nodes = smartlist_new();
  entry_fps = smartlist_new();
  old_entry_guards_on_list = smartlist_new();
  old_entry_guards_not_on_list = smartlist_new();

  /* Split entry guards into those on the list and those not. */

  routerset_get_all_nodes(entry_nodes, options->EntryNodes,
                          options->ExcludeNodes, 0);
  SMARTLIST_FOREACH(entry_nodes, const node_t *,node,
                    smartlist_add(entry_fps, (void*)node->identity));

  SMARTLIST_FOREACH(entry_guards, entry_guard_t *, e, {
    if (smartlist_digest_isin(entry_fps, e->identity))
      smartlist_add(old_entry_guards_on_list, e);
    else
      smartlist_add(old_entry_guards_not_on_list, e);
  });

  /* Remove all currently configured guard nodes, excluded nodes, unreachable
   * nodes, or non-Guard nodes from entry_nodes. */
  SMARTLIST_FOREACH_BEGIN(entry_nodes, const node_t *, node) {
    if (is_an_entry_guard(node->identity)) {
      SMARTLIST_DEL_CURRENT(entry_nodes, node);
      continue;
    } else if (routerset_contains_node(options->ExcludeNodes, node)) {
      SMARTLIST_DEL_CURRENT(entry_nodes, node);
      continue;
    } else if (!fascist_firewall_allows_node(node)) {
      SMARTLIST_DEL_CURRENT(entry_nodes, node);
      continue;
    } else if (! node->is_possible_guard) {
      smartlist_add(worse_entry_nodes, (node_t*)node);
      SMARTLIST_DEL_CURRENT(entry_nodes, node);
    }
  } SMARTLIST_FOREACH_END(node);

  /* Now build the new entry_guards list. */
  smartlist_clear(entry_guards);
  /* First, the previously configured guards that are in EntryNodes. */
  smartlist_add_all(entry_guards, old_entry_guards_on_list);
  /* Next, scramble the rest of EntryNodes, putting the guards first. */
  smartlist_shuffle(entry_nodes);
  smartlist_shuffle(worse_entry_nodes);
  smartlist_add_all(entry_nodes, worse_entry_nodes);

  /* Next, the rest of EntryNodes */
  SMARTLIST_FOREACH_BEGIN(entry_nodes, const node_t *, node) {
    add_an_entry_guard(node, 0, 0);
    if (smartlist_len(entry_guards) > options->NumEntryGuards * 10)
      break;
  } SMARTLIST_FOREACH_END(node);
  log_notice(LD_GENERAL, "%d entries in guards", smartlist_len(entry_guards));
  /* Finally, free the remaining previously configured guards that are not in
   * EntryNodes. */
  SMARTLIST_FOREACH(old_entry_guards_not_on_list, entry_guard_t *, e,
                    entry_guard_free(e));

  smartlist_free(entry_nodes);
  smartlist_free(worse_entry_nodes);
  smartlist_free(entry_fps);
  smartlist_free(old_entry_guards_on_list);
  smartlist_free(old_entry_guards_not_on_list);
  entry_guards_changed();
}

/** Return 0 if we're fine adding arbitrary routers out of the
 * directory to our entry guard list, or return 1 if we have a
 * list already and we must stick to it.
 */
int
entry_list_is_constrained(const or_options_t *options)
{
  if (options->EntryNodes)
    return 1;
  if (options->UseBridges)
    return 1;
  return 0;
}

/** Pick a live (up and listed) entry guard from entry_guards. If
 * <b>state</b> is non-NULL, this is for a specific circuit --
 * make sure not to pick this circuit's exit or any node in the
 * exit's family. If <b>state</b> is NULL, we're looking for a random
 * guard (likely a bridge). */
const node_t *
choose_random_entry(cpath_build_state_t *state)
{
  const or_options_t *options = get_options();
  smartlist_t *live_entry_guards = smartlist_new();
  smartlist_t *exit_family = smartlist_new();
  const node_t *chosen_exit =
    state?build_state_get_exit_node(state) : NULL;
  const node_t *node = NULL;
  int need_uptime = state ? state->need_uptime : 0;
  int need_capacity = state ? state->need_capacity : 0;
  int preferred_min, consider_exit_family = 0;

  if (chosen_exit) {
    nodelist_add_node_and_family(exit_family, chosen_exit);
    consider_exit_family = 1;
  }

  if (!entry_guards)
    entry_guards = smartlist_new();

  if (should_add_entry_nodes)
    entry_guards_set_from_config(options);

  if (!entry_list_is_constrained(options) &&
      smartlist_len(entry_guards) < options->NumEntryGuards)
    pick_entry_guards(options);

 retry:
  smartlist_clear(live_entry_guards);
  SMARTLIST_FOREACH_BEGIN(entry_guards, entry_guard_t *, entry) {
      const char *msg;
      node = entry_is_live(entry, need_uptime, need_capacity, 0, &msg);
      if (!node)
        continue; /* down, no point */
      if (node == chosen_exit)
        continue; /* don't pick the same node for entry and exit */
      if (consider_exit_family && smartlist_isin(exit_family, node))
        continue; /* avoid relays that are family members of our exit */
#if 0 /* since EntryNodes is always strict now, this clause is moot */
      if (options->EntryNodes &&
          !routerset_contains_node(options->EntryNodes, node)) {
        /* We've come to the end of our preferred entry nodes. */
        if (smartlist_len(live_entry_guards))
          goto choose_and_finish; /* only choose from the ones we like */
        if (options->StrictNodes) {
          /* in theory this case should never happen, since
           * entry_guards_set_from_config() drops unwanted relays */
          tor_fragile_assert();
        } else {
          log_info(LD_CIRC,
                   "No relays from EntryNodes available. Using others.");
        }
      }
#endif
      smartlist_add(live_entry_guards, (void*)node);
      if (!entry->made_contact) {
        /* Always start with the first not-yet-contacted entry
         * guard. Otherwise we might add several new ones, pick
         * the second new one, and now we've expanded our entry
         * guard list without needing to. */
        goto choose_and_finish;
      }
      if (smartlist_len(live_entry_guards) >= options->NumEntryGuards)
        goto choose_and_finish; /* we have enough */
  } SMARTLIST_FOREACH_END(entry);

  if (entry_list_is_constrained(options)) {
    /* If we prefer the entry nodes we've got, and we have at least
     * one choice, that's great. Use it. */
    preferred_min = 1;
  } else {
    /* Try to have at least 2 choices available. This way we don't
     * get stuck with a single live-but-crummy entry and just keep
     * using him.
     * (We might get 2 live-but-crummy entry guards, but so be it.) */
    preferred_min = 2;
  }

  if (smartlist_len(live_entry_guards) < preferred_min) {
    if (!entry_list_is_constrained(options)) {
      /* still no? try adding a new entry then */
      /* XXX if guard doesn't imply fast and stable, then we need
       * to tell add_an_entry_guard below what we want, or it might
       * be a long time til we get it. -RD */
      node = add_an_entry_guard(NULL, 0, 0);
      if (node) {
        entry_guards_changed();
        /* XXX we start over here in case the new node we added shares
         * a family with our exit node. There's a chance that we'll just
         * load up on entry guards here, if the network we're using is
         * one big family. Perhaps we should teach add_an_entry_guard()
         * to understand nodes-to-avoid-if-possible? -RD */
        goto retry;
      }
    }
    if (!node && need_uptime) {
      need_uptime = 0; /* try without that requirement */
      goto retry;
    }
    if (!node && need_capacity) {
      /* still no? last attempt, try without requiring capacity */
      need_capacity = 0;
      goto retry;
    }
#if 0
    /* Removing this retry logic: if we only allow one exit, and it is in the
       same family as all our entries, then we are just plain not going to win
       here. */
    if (!node && entry_list_is_constrained(options) && consider_exit_family) {
      /* still no? if we're using bridges or have strictentrynodes
       * set, and our chosen exit is in the same family as all our
       * bridges/entry guards, then be flexible about families. */
      consider_exit_family = 0;
      goto retry;
    }
#endif
    /* live_entry_guards may be empty below. Oh well, we tried. */
  }

 choose_and_finish:
  if (entry_list_is_constrained(options)) {
    /* We need to weight by bandwidth, because our bridges or entryguards
     * were not already selected proportional to their bandwidth. */
    node = node_sl_choose_by_bandwidth(live_entry_guards, WEIGHT_FOR_GUARD);
  } else {
    /* We choose uniformly at random here, because choose_good_entry_server()
     * already weights its choices by bandwidth, so we don't want to
     * *double*-weight our guard selection. */
    node = smartlist_choose(live_entry_guards);
  }
  smartlist_free(live_entry_guards);
  smartlist_free(exit_family);
  return node;
}

/** Parse <b>state</b> and learn about the entry guards it describes.
 * If <b>set</b> is true, and there are no errors, replace the global
 * entry_list with what we find.
 * On success, return 0. On failure, alloc into *<b>msg</b> a string
 * describing the error, and return -1.
 */
int
entry_guards_parse_state(or_state_t *state, int set, char **msg)
{
  entry_guard_t *node = NULL;
  smartlist_t *new_entry_guards = smartlist_new();
  config_line_t *line;
  time_t now = time(NULL);
  const char *state_version = state->TorVersion;
  digestmap_t *added_by = digestmap_new();

  *msg = NULL;
  for (line = state->EntryGuards; line; line = line->next) {
    if (!strcasecmp(line->key, "EntryGuard")) {
      smartlist_t *args = smartlist_new();
      node = tor_malloc_zero(sizeof(entry_guard_t));
      /* all entry guards on disk have been contacted */
      node->made_contact = 1;
      smartlist_add(new_entry_guards, node);
      smartlist_split_string(args, line->value, " ",
                             SPLIT_SKIP_SPACE|SPLIT_IGNORE_BLANK, 0);
      if (smartlist_len(args)<2) {
        *msg = tor_strdup("Unable to parse entry nodes: "
                          "Too few arguments to EntryGuard");
      } else if (!is_legal_nickname(smartlist_get(args,0))) {
        *msg = tor_strdup("Unable to parse entry nodes: "
                          "Bad nickname for EntryGuard");
      } else {
        strlcpy(node->nickname, smartlist_get(args,0), MAX_NICKNAME_LEN+1);
        if (base16_decode(node->identity, DIGEST_LEN, smartlist_get(args,1),
                          strlen(smartlist_get(args,1)))<0) {
          *msg = tor_strdup("Unable to parse entry nodes: "
                            "Bad hex digest for EntryGuard");
        }
      }
      SMARTLIST_FOREACH(args, char*, cp, tor_free(cp));
      smartlist_free(args);
      if (*msg)
        break;
    } else if (!strcasecmp(line->key, "EntryGuardDownSince") ||
               !strcasecmp(line->key, "EntryGuardUnlistedSince")) {
      time_t when;
      time_t last_try = 0;
      if (!node) {
        *msg = tor_strdup("Unable to parse entry nodes: "
               "EntryGuardDownSince/UnlistedSince without EntryGuard");
        break;
      }
      if (parse_iso_time(line->value, &when)<0) {
        *msg = tor_strdup("Unable to parse entry nodes: "
                          "Bad time in EntryGuardDownSince/UnlistedSince");
        break;
      }
      if (when > now) {
        /* It's a bad idea to believe info in the future: you can wind
         * up with timeouts that aren't allowed to happen for years. */
        continue;
      }
      if (strlen(line->value) >= ISO_TIME_LEN+ISO_TIME_LEN+1) {
        /* ignore failure */
        (void) parse_iso_time(line->value+ISO_TIME_LEN+1, &last_try);
      }
      if (!strcasecmp(line->key, "EntryGuardDownSince")) {
        node->unreachable_since = when;
        node->last_attempted = last_try;
      } else {
        node->bad_since = when;
      }
    } else if (!strcasecmp(line->key, "EntryGuardAddedBy")) {
      char d[DIGEST_LEN];
      /* format is digest version date */
      if (strlen(line->value) < HEX_DIGEST_LEN+1+1+1+ISO_TIME_LEN) {
        log_warn(LD_BUG, "EntryGuardAddedBy line is not long enough.");
        continue;
      }
      if (base16_decode(d, sizeof(d), line->value, HEX_DIGEST_LEN)<0 ||
          line->value[HEX_DIGEST_LEN] != ' ') {
        log_warn(LD_BUG, "EntryGuardAddedBy line %s does not begin with "
                 "hex digest", escaped(line->value));
        continue;
      }
      digestmap_set(added_by, d, tor_strdup(line->value+HEX_DIGEST_LEN+1));
    } else {
      log_warn(LD_BUG, "Unexpected key %s", line->key);
    }
  }

  SMARTLIST_FOREACH(new_entry_guards, entry_guard_t *, e,
   {
     char *sp;
     char *val = digestmap_get(added_by, e->identity);
     if (val && (sp = strchr(val, ' '))) {
       time_t when;
       *sp++ = '\0';
       if (parse_iso_time(sp, &when)<0) {
         log_warn(LD_BUG, "Can't read time %s in EntryGuardAddedBy", sp);
       } else {
         e->chosen_by_version = tor_strdup(val);
         e->chosen_on_date = when;
       }
     } else {
       if (state_version) {
         e->chosen_by_version = tor_strdup(state_version);
         e->chosen_on_date = time(NULL) - crypto_rand_int(3600*24*30);
       }
     }
   });

  if (*msg || !set) {
    SMARTLIST_FOREACH(new_entry_guards, entry_guard_t *, e,
                      entry_guard_free(e));
    smartlist_free(new_entry_guards);
  } else { /* !err && set */
    if (entry_guards) {
      SMARTLIST_FOREACH(entry_guards, entry_guard_t *, e,
                        entry_guard_free(e));
      smartlist_free(entry_guards);
    }
    entry_guards = new_entry_guards;
    entry_guards_dirty = 0;
    /* XXX023 hand new_entry_guards to this func, and move it up a
     * few lines, so we don't have to re-dirty it */
    if (remove_obsolete_entry_guards(now))
      entry_guards_dirty = 1;
  }
  digestmap_free(added_by, _tor_free);
  return *msg ? -1 : 0;
}

/** Our list of entry guards has changed, or some element of one
 * of our entry guards has changed. Write the changes to disk within
 * the next few minutes.
 */
static void
entry_guards_changed(void)
{
  time_t when;
  entry_guards_dirty = 1;

  /* or_state_save() will call entry_guards_update_state(). */
  when = get_options()->AvoidDiskWrites ? time(NULL) + 3600 : time(NULL)+600;
  or_state_mark_dirty(get_or_state(), when);
}

/** If the entry guard info has not changed, do nothing and return.
 * Otherwise, free the EntryGuards piece of <b>state</b> and create
 * a new one out of the global entry_guards list, and then mark
 * <b>state</b> dirty so it will get saved to disk.
 */
void
entry_guards_update_state(or_state_t *state)
{
  config_line_t **next, *line;
  if (! entry_guards_dirty)
    return;

  config_free_lines(state->EntryGuards);
  next = &state->EntryGuards;
  *next = NULL;
  if (!entry_guards)
    entry_guards = smartlist_new();
  SMARTLIST_FOREACH(entry_guards, entry_guard_t *, e,
    {
      char dbuf[HEX_DIGEST_LEN+1];
      if (!e->made_contact)
        continue; /* don't write this one to disk */
      *next = line = tor_malloc_zero(sizeof(config_line_t));
      line->key = tor_strdup("EntryGuard");
      base16_encode(dbuf, sizeof(dbuf), e->identity, DIGEST_LEN);
      tor_asprintf(&line->value, "%s %s", e->nickname, dbuf);
      next = &(line->next);
      if (e->unreachable_since) {
        *next = line = tor_malloc_zero(sizeof(config_line_t));
        line->key = tor_strdup("EntryGuardDownSince");
        line->value = tor_malloc(ISO_TIME_LEN+1+ISO_TIME_LEN+1);
        format_iso_time(line->value, e->unreachable_since);
        if (e->last_attempted) {
          line->value[ISO_TIME_LEN] = ' ';
          format_iso_time(line->value+ISO_TIME_LEN+1, e->last_attempted);
        }
        next = &(line->next);
      }
      if (e->bad_since) {
        *next = line = tor_malloc_zero(sizeof(config_line_t));
        line->key = tor_strdup("EntryGuardUnlistedSince");
        line->value = tor_malloc(ISO_TIME_LEN+1);
        format_iso_time(line->value, e->bad_since);
        next = &(line->next);
      }
      if (e->chosen_on_date && e->chosen_by_version &&
          !strchr(e->chosen_by_version, ' ')) {
        char d[HEX_DIGEST_LEN+1];
        char t[ISO_TIME_LEN+1];
        *next = line = tor_malloc_zero(sizeof(config_line_t));
        line->key = tor_strdup("EntryGuardAddedBy");
        base16_encode(d, sizeof(d), e->identity, DIGEST_LEN);
        format_iso_time(t, e->chosen_on_date);
        tor_asprintf(&line->value, "%s %s %s",
                     d, e->chosen_by_version, t);
        next = &(line->next);
      }
    });
  if (!get_options()->AvoidDiskWrites)
    or_state_mark_dirty(get_or_state(), 0);
  entry_guards_dirty = 0;
}

/** If <b>question</b> is the string "entry-guards", then dump
 * to *<b>answer</b> a newly allocated string describing all of
 * the nodes in the global entry_guards list. See control-spec.txt
 * for details.
 * For backward compatibility, we also handle the string "helper-nodes".
 * */
int
getinfo_helper_entry_guards(control_connection_t *conn,
                            const char *question, char **answer,
                            const char **errmsg)
{
  (void) conn;
  (void) errmsg;

  if (!strcmp(question,"entry-guards") ||
      !strcmp(question,"helper-nodes")) {
    smartlist_t *sl = smartlist_new();
    char tbuf[ISO_TIME_LEN+1];
    char nbuf[MAX_VERBOSE_NICKNAME_LEN+1];
    if (!entry_guards)
      entry_guards = smartlist_new();
    SMARTLIST_FOREACH_BEGIN(entry_guards, entry_guard_t *, e) {
        const char *status = NULL;
        time_t when = 0;
        const node_t *node;

        if (!e->made_contact) {
          status = "never-connected";
        } else if (e->bad_since) {
          when = e->bad_since;
          status = "unusable";
        } else {
          status = "up";
        }

        node = node_get_by_id(e->identity);
        if (node) {
          node_get_verbose_nickname(node, nbuf);
        } else {
          nbuf[0] = '$';
          base16_encode(nbuf+1, sizeof(nbuf)-1, e->identity, DIGEST_LEN);
          /* e->nickname field is not very reliable if we don't know about
           * this router any longer; don't include it. */
        }

        if (when) {
          format_iso_time(tbuf, when);
          smartlist_add_asprintf(sl, "%s %s %s\n", nbuf, status, tbuf);
        } else {
          smartlist_add_asprintf(sl, "%s %s\n", nbuf, status);
        }
    } SMARTLIST_FOREACH_END(e);
    *answer = smartlist_join_strings(sl, "", 0, NULL);
    SMARTLIST_FOREACH(sl, char *, c, tor_free(c));
    smartlist_free(sl);
  }
  return 0;
}

/** A list of configured bridges. Whenever we actually get a descriptor
 * for one, we add it as an entry guard.  Note that the order of bridges
 * in this list does not necessarily correspond to the order of bridges
 * in the torrc. */
static smartlist_t *bridge_list = NULL;

/** Mark every entry of the bridge list to be removed on our next call to
 * sweep_bridge_list unless it has first been un-marked. */
void
mark_bridge_list(void)
{
  if (!bridge_list)
    bridge_list = smartlist_new();
  SMARTLIST_FOREACH(bridge_list, bridge_info_t *, b,
                    b->marked_for_removal = 1);
}

/** Remove every entry of the bridge list that was marked with
 * mark_bridge_list if it has not subsequently been un-marked. */
void
sweep_bridge_list(void)
{
  if (!bridge_list)
    bridge_list = smartlist_new();
  SMARTLIST_FOREACH_BEGIN(bridge_list, bridge_info_t *, b) {
    if (b->marked_for_removal) {
      SMARTLIST_DEL_CURRENT(bridge_list, b);
      bridge_free(b);
    }
  } SMARTLIST_FOREACH_END(b);
}

/** Initialize the bridge list to empty, creating it if needed. */
static void
clear_bridge_list(void)
{
  if (!bridge_list)
    bridge_list = smartlist_new();
  SMARTLIST_FOREACH(bridge_list, bridge_info_t *, b, bridge_free(b));
  smartlist_clear(bridge_list);
}

/** Free the bridge <b>bridge</b>. */
static void
bridge_free(bridge_info_t *bridge)
{
  if (!bridge)
    return;

  tor_free(bridge->transport_name);
  tor_free(bridge);
}

/** A list of pluggable transports found in torrc. */
static smartlist_t *transport_list = NULL;

/** Mark every entry of the transport list to be removed on our next call to
 * sweep_transport_list unless it has first been un-marked. */
void
mark_transport_list(void)
{
  if (!transport_list)
    transport_list = smartlist_new();
  SMARTLIST_FOREACH(transport_list, transport_t *, t,
                    t->marked_for_removal = 1);
}

/** Remove every entry of the transport list that was marked with
 * mark_transport_list if it has not subsequently been un-marked. */
void
sweep_transport_list(void)
{
  if (!transport_list)
    transport_list = smartlist_new();
  SMARTLIST_FOREACH_BEGIN(transport_list, transport_t *, t) {
    if (t->marked_for_removal) {
      SMARTLIST_DEL_CURRENT(transport_list, t);
      transport_free(t);
    }
  } SMARTLIST_FOREACH_END(t);
}

/** Initialize the pluggable transports list to empty, creating it if
 *  needed. */
void
clear_transport_list(void)
{
  if (!transport_list)
    transport_list = smartlist_new();
  SMARTLIST_FOREACH(transport_list, transport_t *, t, transport_free(t));
  smartlist_clear(transport_list);
}

/** Free the pluggable transport struct <b>transport</b>. */
void
transport_free(transport_t *transport)
{
  if (!transport)
    return;

  tor_free(transport->name);
  tor_free(transport);
}

/** Returns the transport in our transport list that has the name <b>name</b>.
 *  Else returns NULL. */
transport_t *
transport_get_by_name(const char *name)
{
  tor_assert(name);

  if (!transport_list)
    return NULL;

  SMARTLIST_FOREACH_BEGIN(transport_list, transport_t *, transport) {
    if (!strcmp(transport->name, name))
      return transport;
  } SMARTLIST_FOREACH_END(transport);

  return NULL;
}

/** Returns a transport_t struct for a transport proxy supporting the
    protocol <b>name</b> listening at <b>addr</b>:<b>port</b> using
    SOCKS version <b>socks_ver</b>. */
transport_t *
transport_new(const tor_addr_t *addr, uint16_t port,
                 const char *name, int socks_ver)
{
  transport_t *t = tor_malloc_zero(sizeof(transport_t));

  tor_addr_copy(&t->addr, addr);
  t->port = port;
  t->name = tor_strdup(name);
  t->socks_version = socks_ver;

  return t;
}

/** Resolve any conflicts that the insertion of transport <b>t</b>
 *  might cause.
 *  Return 0 if <b>t</b> is OK and should be registered, 1 if there is
 *  a transport identical to <b>t</b> already registered and -1 if
 *  <b>t</b> cannot be added due to conflicts. */
static int
transport_resolve_conflicts(transport_t *t)
{
  /* This is how we resolve transport conflicts:

     If there is already a transport with the same name and addrport,
     we either have duplicate torrc lines OR we are here post-HUP and
     this transport was here pre-HUP as well. In any case, mark the
     old transport so that it doesn't get removed and ignore the new
     one. Our caller has to free the new transport so we return '1' to
     signify this.

     If there is already a transport with the same name but different
     addrport:
     * if it's marked for removal, it means that it either has a lower
     priority than 't' in torrc (otherwise the mark would have been
     cleared by the paragraph above), or it doesn't exist at all in
     the post-HUP torrc. We destroy the old transport and register 't'.
     * if it's *not* marked for removal, it means that it was newly
     added in the post-HUP torrc or that it's of higher priority, in
     this case we ignore 't'. */
  transport_t *t_tmp = transport_get_by_name(t->name);
  if (t_tmp) { /* same name */
    if (tor_addr_eq(&t->addr, &t_tmp->addr) && (t->port == t_tmp->port)) {
      /* same name *and* addrport */
      t_tmp->marked_for_removal = 0;
      return 1;
    } else { /* same name but different addrport */
      if (t_tmp->marked_for_removal) { /* marked for removal */
        log_notice(LD_GENERAL, "You tried to add transport '%s' at '%s:%u' "
                   "but there was already a transport marked for deletion at "
                   "'%s:%u'. We deleted the old transport and registered the "
                   "new one.", t->name, fmt_addr(&t->addr), t->port,
                   fmt_addr(&t_tmp->addr), t_tmp->port);
        smartlist_remove(transport_list, t_tmp);
        transport_free(t_tmp);
      } else { /* *not* marked for removal */
        log_notice(LD_GENERAL, "You tried to add transport '%s' at '%s:%u' "
                   "but the same transport already exists at '%s:%u'. "
                   "Skipping.", t->name, fmt_addr(&t->addr), t->port,
                   fmt_addr(&t_tmp->addr), t_tmp->port);
        return -1;
      }
    }
  }

  return 0;
}

/** Add transport <b>t</b> to the internal list of pluggable
 *  transports.
 *  Returns 0 if the transport was added correctly, 1 if the same
 *  transport was already registered (in this case the caller must
 *  free the transport) and -1 if there was an error.  */
int
transport_add(transport_t *t)
{
  int r;
  tor_assert(t);

  r = transport_resolve_conflicts(t);

  switch (r) {
  case 0: /* should register transport */
    if (!transport_list)
      transport_list = smartlist_new();
    smartlist_add(transport_list, t);
    return 0;
  default: /* let our caller know the return code */
    return r;
  }
}

/** Remember a new pluggable transport proxy at <b>addr</b>:<b>port</b>.
 *  <b>name</b> is set to the name of the protocol this proxy uses.
 *  <b>socks_ver</b> is set to the SOCKS version of the proxy. */
int
transport_add_from_config(const tor_addr_t *addr, uint16_t port,
                          const char *name, int socks_ver)
{
  transport_t *t = transport_new(addr, port, name, socks_ver);

  int r = transport_add(t);

  switch (r) {
  case -1:
  default:
    log_notice(LD_GENERAL, "Could not add transport %s at %s:%u. Skipping.",
               t->name, fmt_addr(&t->addr), t->port);
    transport_free(t);
    return -1;
  case 1:
    log_info(LD_GENERAL, "Succesfully registered transport %s at %s:%u.",
             t->name, fmt_addr(&t->addr), t->port);
     transport_free(t); /* falling */
     return 0;
  case 0:
    log_info(LD_GENERAL, "Succesfully registered transport %s at %s:%u.",
             t->name, fmt_addr(&t->addr), t->port);
    return 0;
  }
}

/** Warn the user of possible pluggable transport misconfiguration.
 *  Return 0 if the validation happened, -1 if we should postpone the
 *  validation. */
int
validate_pluggable_transports_config(void)
{
  /* Don't validate if managed proxies are not yet fully configured. */
  if (bridge_list && !pt_proxies_configuration_pending()) {
    SMARTLIST_FOREACH_BEGIN(bridge_list, bridge_info_t *, b) {
      /* Skip bridges without transports. */
      if (!b->transport_name)
        continue;
      /* See if the user has Bridges that specify nonexistent
         pluggable transports. We should warn the user in such case,
         since it's probably misconfiguration. */
      if (!transport_get_by_name(b->transport_name))
        log_warn(LD_CONFIG, "You have a Bridge line using the %s "
                 "pluggable transport, but there doesn't seem to be a "
                 "corresponding ClientTransportPlugin line.",
                 b->transport_name);
    } SMARTLIST_FOREACH_END(b);

    return 0;
  } else {
    return -1;
  }
}

/** Return a bridge pointer if <b>ri</b> is one of our known bridges
 * (either by comparing keys if possible, else by comparing addr/port).
 * Else return NULL. */
static bridge_info_t *
get_configured_bridge_by_addr_port_digest(const tor_addr_t *addr,
                                          uint16_t port,
                                          const char *digest)
{
  if (!bridge_list)
    return NULL;
  SMARTLIST_FOREACH_BEGIN(bridge_list, bridge_info_t *, bridge)
    {
      if (tor_digest_is_zero(bridge->identity) &&
          !tor_addr_compare(&bridge->addr, addr, CMP_EXACT) &&
          bridge->port == port)
        return bridge;
      if (digest && tor_memeq(bridge->identity, digest, DIGEST_LEN))
        return bridge;
    }
  SMARTLIST_FOREACH_END(bridge);
  return NULL;
}

/** Wrapper around get_configured_bridge_by_addr_port_digest() to look
 * it up via router descriptor <b>ri</b>. */
static bridge_info_t *
get_configured_bridge_by_routerinfo(const routerinfo_t *ri)
{
  tor_addr_port_t ap;

  router_get_pref_orport(ri, &ap);
  return get_configured_bridge_by_addr_port_digest(&ap.addr, ap.port,
                                               ri->cache_info.identity_digest);
}

/** Return 1 if <b>ri</b> is one of our known bridges, else 0. */
int
routerinfo_is_a_configured_bridge(const routerinfo_t *ri)
{
  return get_configured_bridge_by_routerinfo(ri) ? 1 : 0;
}

/** Return 1 if <b>node</b> is one of our configured bridges, else 0. */
int
node_is_a_configured_bridge(const node_t *node)
{
  int retval = 0;               /* Negative.  */
  smartlist_t *orports = NULL;

  if (!node)
    goto out;

  orports = node_get_all_orports(node);
  if (orports == NULL)
    goto out;

  SMARTLIST_FOREACH_BEGIN(orports, tor_addr_port_t *, orport) {
    if (get_configured_bridge_by_addr_port_digest(&orport->addr, orport->port,
                                                  node->identity) != NULL) {
      retval = 1;
      goto out;
    }
  } SMARTLIST_FOREACH_END(orport);

 out:
  if (orports != NULL) {
    SMARTLIST_FOREACH(orports, tor_addr_port_t *, p, tor_free(p));
    smartlist_free(orports);
    orports = NULL;
  }
  return retval;
}

/** We made a connection to a router at <b>addr</b>:<b>port</b>
 * without knowing its digest. Its digest turned out to be <b>digest</b>.
 * If it was a bridge, and we still don't know its digest, record it.
 */
void
learned_router_identity(const tor_addr_t *addr, uint16_t port,
                        const char *digest)
{
  bridge_info_t *bridge =
    get_configured_bridge_by_addr_port_digest(addr, port, digest);
  if (bridge && tor_digest_is_zero(bridge->identity)) {
    memcpy(bridge->identity, digest, DIGEST_LEN);
    log_notice(LD_DIR, "Learned fingerprint %s for bridge %s:%d",
               hex_str(digest, DIGEST_LEN), fmt_addr(addr), port);
  }
}

/** Remember a new bridge at <b>addr</b>:<b>port</b>. If <b>digest</b>
 * is set, it tells us the identity key too.  If we already had the
 * bridge in our list, unmark it, and don't actually add anything new.
 * If <b>transport_name</b> is non-NULL - the bridge is associated with a
 * pluggable transport - we assign the transport to the bridge. */
void
bridge_add_from_config(const tor_addr_t *addr, uint16_t port,
                       const char *digest, const char *transport_name)
{
  bridge_info_t *b;

  if ((b = get_configured_bridge_by_addr_port_digest(addr, port, digest))) {
    b->marked_for_removal = 0;
    return;
  }

  b = tor_malloc_zero(sizeof(bridge_info_t));
  tor_addr_copy(&b->addr, addr);
  b->port = port;
  if (digest)
    memcpy(b->identity, digest, DIGEST_LEN);
  if (transport_name)
    b->transport_name = tor_strdup(transport_name);
  b->fetch_status.schedule = DL_SCHED_BRIDGE;
  if (!bridge_list)
    bridge_list = smartlist_new();

  smartlist_add(bridge_list, b);
}

/** Return true iff <b>routerset</b> contains the bridge <b>bridge</b>. */
static int
routerset_contains_bridge(const routerset_t *routerset,
                          const bridge_info_t *bridge)
{
  int result;
  extend_info_t *extinfo;
  tor_assert(bridge);
  if (!routerset)
    return 0;

  extinfo = extend_info_alloc(
         NULL, bridge->identity, NULL, &bridge->addr, bridge->port);
  result = routerset_contains_extendinfo(routerset, extinfo);
  extend_info_free(extinfo);
  return result;
}

/** If <b>digest</b> is one of our known bridges, return it. */
static bridge_info_t *
find_bridge_by_digest(const char *digest)
{
  SMARTLIST_FOREACH(bridge_list, bridge_info_t *, bridge,
    {
      if (tor_memeq(bridge->identity, digest, DIGEST_LEN))
        return bridge;
    });
  return NULL;
}

/** If <b>addr</b> and <b>port</b> match the address and port of a
 * bridge of ours that uses pluggable transports, place its transport
 * in <b>transport</b>.
 *
 * Return 0 on success (found a transport, or found a bridge with no
 * transport, or found no bridge); return -1 if we should be using a
 * transport, but the transport could not be found.
 */
int
find_transport_by_bridge_addrport(const tor_addr_t *addr, uint16_t port,
                                  const transport_t **transport)
{
  *transport = NULL;
  if (!bridge_list)
    return 0;

  SMARTLIST_FOREACH_BEGIN(bridge_list, const bridge_info_t *, bridge) {
    if (tor_addr_eq(&bridge->addr, addr) &&
        (bridge->port == port)) { /* bridge matched */
      if (bridge->transport_name) { /* it also uses pluggable transports */
        *transport = transport_get_by_name(bridge->transport_name);
        if (*transport == NULL) { /* it uses pluggable transports, but
                                     the transport could not be found! */
          return -1;
        }
        return 0;
      } else { /* bridge matched, but it doesn't use transports. */
        break;
      }
    }
  } SMARTLIST_FOREACH_END(bridge);

  *transport = NULL;
  return 0;
}

/** We need to ask <b>bridge</b> for its server descriptor. */
static void
launch_direct_bridge_descriptor_fetch(bridge_info_t *bridge)
{
  char *address;
  const or_options_t *options = get_options();

  if (connection_get_by_type_addr_port_purpose(
      CONN_TYPE_DIR, &bridge->addr, bridge->port,
      DIR_PURPOSE_FETCH_SERVERDESC))
    return; /* it's already on the way */

  if (routerset_contains_bridge(options->ExcludeNodes, bridge)) {
    download_status_mark_impossible(&bridge->fetch_status);
    log_warn(LD_APP, "Not using bridge at %s: it is in ExcludeNodes.",
             safe_str_client(fmt_addr(&bridge->addr)));
    return;
  }

  address = tor_dup_addr(&bridge->addr);

  directory_initiate_command(address, &bridge->addr,
                             bridge->port, 0,
                             0, /* does not matter */
                             1, bridge->identity,
                             DIR_PURPOSE_FETCH_SERVERDESC,
                             ROUTER_PURPOSE_BRIDGE,
                             0, "authority.z", NULL, 0, 0);
  tor_free(address);
}

/** Fetching the bridge descriptor from the bridge authority returned a
 * "not found". Fall back to trying a direct fetch. */
void
retry_bridge_descriptor_fetch_directly(const char *digest)
{
  bridge_info_t *bridge = find_bridge_by_digest(digest);
  if (!bridge)
    return; /* not found? oh well. */

  launch_direct_bridge_descriptor_fetch(bridge);
}

/** For each bridge in our list for which we don't currently have a
 * descriptor, fetch a new copy of its descriptor -- either directly
 * from the bridge or via a bridge authority. */
void
fetch_bridge_descriptors(const or_options_t *options, time_t now)
{
  int num_bridge_auths = get_n_authorities(BRIDGE_DIRINFO);
  int ask_bridge_directly;
  int can_use_bridge_authority;

  if (!bridge_list)
    return;

  /* If we still have unconfigured managed proxies, don't go and
     connect to a bridge. */
  if (pt_proxies_configuration_pending())
    return;

  SMARTLIST_FOREACH_BEGIN(bridge_list, bridge_info_t *, bridge)
    {
      if (!download_status_is_ready(&bridge->fetch_status, now,
                                    IMPOSSIBLE_TO_DOWNLOAD))
        continue; /* don't bother, no need to retry yet */
      if (routerset_contains_bridge(options->ExcludeNodes, bridge)) {
        download_status_mark_impossible(&bridge->fetch_status);
        log_warn(LD_APP, "Not using bridge at %s: it is in ExcludeNodes.",
                 safe_str_client(fmt_addr(&bridge->addr)));
        continue;
      }

      /* schedule another fetch as if this one will fail, in case it does */
      download_status_failed(&bridge->fetch_status, 0);

      can_use_bridge_authority = !tor_digest_is_zero(bridge->identity) &&
                                 num_bridge_auths;
      ask_bridge_directly = !can_use_bridge_authority ||
                            !options->UpdateBridgesFromAuthority;
      log_debug(LD_DIR, "ask_bridge_directly=%d (%d, %d, %d)",
                ask_bridge_directly, tor_digest_is_zero(bridge->identity),
                !options->UpdateBridgesFromAuthority, !num_bridge_auths);

      if (ask_bridge_directly &&
          !fascist_firewall_allows_address_or(&bridge->addr, bridge->port)) {
        log_notice(LD_DIR, "Bridge at '%s:%d' isn't reachable by our "
                   "firewall policy. %s.", fmt_addr(&bridge->addr),
                   bridge->port,
                   can_use_bridge_authority ?
                     "Asking bridge authority instead" : "Skipping");
        if (can_use_bridge_authority)
          ask_bridge_directly = 0;
        else
          continue;
      }

      if (ask_bridge_directly) {
        /* we need to ask the bridge itself for its descriptor. */
        launch_direct_bridge_descriptor_fetch(bridge);
      } else {
        /* We have a digest and we want to ask an authority. We could
         * combine all the requests into one, but that may give more
         * hints to the bridge authority than we want to give. */
        char resource[10 + HEX_DIGEST_LEN];
        memcpy(resource, "fp/", 3);
        base16_encode(resource+3, HEX_DIGEST_LEN+1,
                      bridge->identity, DIGEST_LEN);
        memcpy(resource+3+HEX_DIGEST_LEN, ".z", 3);
        log_info(LD_DIR, "Fetching bridge info '%s' from bridge authority.",
                 resource);
        directory_get_from_dirserver(DIR_PURPOSE_FETCH_SERVERDESC,
                ROUTER_PURPOSE_BRIDGE, resource, 0);
      }
    }
  SMARTLIST_FOREACH_END(bridge);
}

/** If our <b>bridge</b> is configured to be a different address than
 * the bridge gives in <b>node</b>, rewrite the routerinfo
 * we received to use the address we meant to use. Now we handle
 * multihomed bridges better.
 */
static void
rewrite_node_address_for_bridge(const bridge_info_t *bridge, node_t *node)
{
  /* XXXX move this function. */
  /* XXXX overridden addresses should really live in the node_t, so that the
   *   routerinfo_t and the microdesc_t can be immutable.  But we can only
   *   do that safely if we know that no function that connects to an OR
   *   does so through an address from any source other than node_get_addr().
   */
  tor_addr_t addr;

  if (node->ri) {
    routerinfo_t *ri = node->ri;
    tor_addr_from_ipv4h(&addr, ri->addr);

    if ((!tor_addr_compare(&bridge->addr, &addr, CMP_EXACT) &&
         bridge->port == ri->or_port) ||
        (!tor_addr_compare(&bridge->addr, &ri->ipv6_addr, CMP_EXACT) &&
         bridge->port == ri->ipv6_orport)) {
      /* they match, so no need to do anything */
    } else {
      if (tor_addr_family(&bridge->addr) == AF_INET) {
        ri->addr = tor_addr_to_ipv4h(&bridge->addr);
        tor_free(ri->address);
        ri->address = tor_dup_ip(ri->addr);
        ri->or_port = bridge->port;
        log_info(LD_DIR,
                 "Adjusted bridge routerinfo for '%s' to match configured "
                 "address %s:%d.",
                 ri->nickname, ri->address, ri->or_port);
      } else if (tor_addr_family(&bridge->addr) == AF_INET6) {
        tor_addr_copy(&ri->ipv6_addr, &bridge->addr);
        ri->ipv6_orport = bridge->port;
        log_info(LD_DIR,
                 "Adjusted bridge routerinfo for '%s' to match configured "
                 "address %s:%d.",
                 ri->nickname, fmt_addr(&ri->ipv6_addr), ri->ipv6_orport);
      } else {
        log_err(LD_BUG, "Address family not supported: %d.",
                tor_addr_family(&bridge->addr));
        return;
      }
    }

    /* Indicate that we prefer connecting to this bridge over the
       protocol that the bridge address indicates.  Last bridge
       descriptor handled wins.  */
    ri->ipv6_preferred = tor_addr_family(&bridge->addr) == AF_INET6;

    /* XXXipv6 we lack support for falling back to another address for
       the same relay, warn the user */
    if (!tor_addr_is_null(&ri->ipv6_addr))
    {
      tor_addr_port_t ap;
      router_get_pref_orport(ri, &ap);
      log_notice(LD_CONFIG,
                 "Bridge '%s' has both an IPv4 and an IPv6 address.  "
                 "Will prefer using its %s address (%s:%d).",
                 ri->nickname,
                 ri->ipv6_preferred ? "IPv6" : "IPv4",
                 fmt_addr(&ap.addr), ap.port);
    }
  }
  if (node->rs) {
    routerstatus_t *rs = node->rs;
    tor_addr_from_ipv4h(&addr, rs->addr);

    if (!tor_addr_compare(&bridge->addr, &addr, CMP_EXACT) &&
        bridge->port == rs->or_port) {
      /* they match, so no need to do anything */
    } else {
      rs->addr = tor_addr_to_ipv4h(&bridge->addr);
      rs->or_port = bridge->port;
      log_info(LD_DIR,
               "Adjusted bridge routerstatus for '%s' to match "
               "configured address %s:%d.",
               rs->nickname, fmt_addr(&bridge->addr), rs->or_port);
    }
  }
}

/** We just learned a descriptor for a bridge. See if that
 * digest is in our entry guard list, and add it if not. */
void
learned_bridge_descriptor(routerinfo_t *ri, int from_cache)
{
  tor_assert(ri);
  tor_assert(ri->purpose == ROUTER_PURPOSE_BRIDGE);
  if (get_options()->UseBridges) {
    int first = !any_bridge_descriptors_known();
    bridge_info_t *bridge = get_configured_bridge_by_routerinfo(ri);
    time_t now = time(NULL);
    router_set_status(ri->cache_info.identity_digest, 1);

    if (bridge) { /* if we actually want to use this one */
      node_t *node;
      /* it's here; schedule its re-fetch for a long time from now. */
      if (!from_cache)
        download_status_reset(&bridge->fetch_status);

      node = node_get_mutable_by_id(ri->cache_info.identity_digest);
      tor_assert(node);
      rewrite_node_address_for_bridge(bridge, node);
      add_an_entry_guard(node, 1, 1);

      log_notice(LD_DIR, "new bridge descriptor '%s' (%s): %s", ri->nickname,
                 from_cache ? "cached" : "fresh", router_describe(ri));
      /* set entry->made_contact so if it goes down we don't drop it from
       * our entry node list */
      entry_guard_register_connect_status(ri->cache_info.identity_digest,
                                          1, 0, now);
      if (first)
        routerlist_retry_directory_downloads(now);
    }
  }
}

/** Return 1 if any of our entry guards have descriptors that
 * are marked with purpose 'bridge' and are running. Else return 0.
 *
 * We use this function to decide if we're ready to start building
 * circuits through our bridges, or if we need to wait until the
 * directory "server/authority" requests finish. */
int
any_bridge_descriptors_known(void)
{
  tor_assert(get_options()->UseBridges);
  return choose_random_entry(NULL)!=NULL ? 1 : 0;
}

/** Return 1 if there are any directory conns fetching bridge descriptors
 * that aren't marked for close. We use this to guess if we should tell
 * the controller that we have a problem. */
int
any_pending_bridge_descriptor_fetches(void)
{
  smartlist_t *conns = get_connection_array();
  SMARTLIST_FOREACH(conns, connection_t *, conn,
  {
    if (conn->type == CONN_TYPE_DIR &&
        conn->purpose == DIR_PURPOSE_FETCH_SERVERDESC &&
        TO_DIR_CONN(conn)->router_purpose == ROUTER_PURPOSE_BRIDGE &&
        !conn->marked_for_close &&
        conn->linked &&
        conn->linked_conn && !conn->linked_conn->marked_for_close) {
      log_debug(LD_DIR, "found one: %s", conn->address);
      return 1;
    }
  });
  return 0;
}

/** Return 1 if we have at least one descriptor for an entry guard
 * (bridge or member of EntryNodes) and all descriptors we know are
 * down. Else return 0. If <b>act</b> is 1, then mark the down guards
 * up; else just observe and report. */
static int
entries_retry_helper(const or_options_t *options, int act)
{
  const node_t *node;
  int any_known = 0;
  int any_running = 0;
  int need_bridges = options->UseBridges != 0;
  if (!entry_guards)
    entry_guards = smartlist_new();
  SMARTLIST_FOREACH_BEGIN(entry_guards, entry_guard_t *, e) {
      node = node_get_by_id(e->identity);
      if (node && node_has_descriptor(node) &&
          node_is_bridge(node) == need_bridges) {
        any_known = 1;
        if (node->is_running)
          any_running = 1; /* some entry is both known and running */
        else if (act) {
          /* Mark all current connections to this OR as unhealthy, since
           * otherwise there could be one that started 30 seconds
           * ago, and in 30 seconds it will time out, causing us to mark
           * the node down and undermine the retry attempt. We mark even
           * the established conns, since if the network just came back
           * we'll want to attach circuits to fresh conns. */
          connection_or_set_bad_connections(node->identity, 1);

          /* mark this entry node for retry */
          router_set_status(node->identity, 1);
          e->can_retry = 1;
          e->bad_since = 0;
        }
      }
  } SMARTLIST_FOREACH_END(e);
  log_debug(LD_DIR, "%d: any_known %d, any_running %d",
            act, any_known, any_running);
  return any_known && !any_running;
}

/** Do we know any descriptors for our bridges / entrynodes, and are
 * all the ones we have descriptors for down? */
int
entries_known_but_down(const or_options_t *options)
{
  tor_assert(entry_list_is_constrained(options));
  return entries_retry_helper(options, 0);
}

/** Mark all down known bridges / entrynodes up. */
void
entries_retry_all(const or_options_t *options)
{
  tor_assert(entry_list_is_constrained(options));
  entries_retry_helper(options, 1);
}

/** Return true if we've ever had a bridge running a Tor version that can't
 * provide microdescriptors to us. In that case fall back to asking for
 * full descriptors. Eventually all bridges will support microdescriptors
 * and we can take this check out; see bug 4013. */
int
any_bridges_dont_support_microdescriptors(void)
{
  const node_t *node;
  static int ever_answered_yes = 0;
  if (!get_options()->UseBridges || !entry_guards)
    return 0;
  if (ever_answered_yes)
    return 1; /* if we ever answer 'yes', always answer 'yes' */
  SMARTLIST_FOREACH_BEGIN(entry_guards, entry_guard_t *, e) {
    node = node_get_by_id(e->identity);
    if (node && node->ri &&
        node_is_bridge(node) && node_is_a_configured_bridge(node) &&
        !tor_version_supports_microdescriptors(node->ri->platform)) {
      /* This is one of our current bridges, and we know enough about
       * it to know that it won't be able to answer our microdescriptor
       * questions. */
      ever_answered_yes = 1;
      return 1;
    }
  } SMARTLIST_FOREACH_END(e);
  return 0;
}

/** Release all storage held by the list of entry guards and related
 * memory structs. */
void
entry_guards_free_all(void)
{
  if (entry_guards) {
    SMARTLIST_FOREACH(entry_guards, entry_guard_t *, e,
                      entry_guard_free(e));
    smartlist_free(entry_guards);
    entry_guards = NULL;
  }
  clear_bridge_list();
  clear_transport_list();
  smartlist_free(bridge_list);
  smartlist_free(transport_list);
  bridge_list = NULL;
  transport_list = NULL;
}
<|MERGE_RESOLUTION|>--- conflicted
+++ resolved
@@ -2719,17 +2719,12 @@
       n_supported[i] = -1;
       continue; /* skip routers that are known to be down or bad exits */
     }
-<<<<<<< HEAD
-    if (routerset_contains_node(options->_ExcludeExitNodesUnion, node)) {
-=======
-    if (router->purpose != ROUTER_PURPOSE_GENERAL) {
+    if (node_get_purpose(node) != ROUTER_PURPOSE_GENERAL) {
       /* never pick a non-general node as a random exit. */
       n_supported[i] = -1;
       continue;
     }
-    if (options->_ExcludeExitNodesUnion &&
-        routerset_contains_router(options->_ExcludeExitNodesUnion, router)) {
->>>>>>> 99bd5400
+    if (routerset_contains_node(options->_ExcludeExitNodesUnion, node)) {
       n_supported[i] = -1;
       continue; /* user asked us not to use it, no matter what */
     }
