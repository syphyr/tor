/* Copyright 2001 Matej Pfajfar.
 * Copyright (c) 2001-2004, Roger Dingledine.
 * Copyright (c) 2004-2006, Roger Dingledine, Nick Mathewson.
 * Copyright (c) 2007-2013, The Tor Project, Inc. */
/* See LICENSE for licensing information */

/**
 * \file circuitlist.c
 * \brief Manage the global circuit list.
 **/
#define CIRCUITLIST_PRIVATE
#include "or.h"
#include "channel.h"
#include "circpathbias.h"
#include "circuitbuild.h"
#include "circuitlist.h"
#include "circuituse.h"
#include "circuitstats.h"
#include "connection.h"
#include "config.h"
#include "connection_edge.h"
#include "connection_or.h"
#include "control.h"
#include "networkstatus.h"
#include "nodelist.h"
#include "onion.h"
#include "onion_fast.h"
#include "policies.h"
#include "relay.h"
#include "rendclient.h"
#include "rendcommon.h"
#include "rephist.h"
#include "routerlist.h"
#include "routerset.h"

#include "ht.h"

/********* START VARIABLES **********/

/** A global list of all circuits at this hop. */
struct global_circuitlist_s global_circuitlist =
  TOR_LIST_HEAD_INITIALIZER(global_circuitlist);

/** A list of all the circuits in CIRCUIT_STATE_CHAN_WAIT. */
static smartlist_t *circuits_pending_chans = NULL;

static void circuit_free_cpath_node(crypt_path_t *victim);
static void cpath_ref_decref(crypt_path_reference_t *cpath_ref);
//static void circuit_set_rend_token(or_circuit_t *circ, int is_rend_circ,
//                                   const uint8_t *token);
static void circuit_clear_rend_token(or_circuit_t *circ);

/********* END VARIABLES ************/

/** A map from channel and circuit ID to circuit.  (Lookup performance is
 * very important here, since we need to do it every time a cell arrives.) */
typedef struct chan_circid_circuit_map_t {
  HT_ENTRY(chan_circid_circuit_map_t) node;
  channel_t *chan;
  circid_t circ_id;
  circuit_t *circuit;
} chan_circid_circuit_map_t;

/** Helper for hash tables: compare the channel and circuit ID for a and
 * b, and return less than, equal to, or greater than zero appropriately.
 */
static INLINE int
chan_circid_entries_eq_(chan_circid_circuit_map_t *a,
                        chan_circid_circuit_map_t *b)
{
  return a->chan == b->chan && a->circ_id == b->circ_id;
}

/** Helper: return a hash based on circuit ID and the pointer value of
 * chan in <b>a</b>. */
static INLINE unsigned int
chan_circid_entry_hash_(chan_circid_circuit_map_t *a)
{
  return ((unsigned)a->circ_id) ^ (unsigned)(uintptr_t)(a->chan);
}

/** Map from [chan,circid] to circuit. */
static HT_HEAD(chan_circid_map, chan_circid_circuit_map_t)
     chan_circid_map = HT_INITIALIZER();
HT_PROTOTYPE(chan_circid_map, chan_circid_circuit_map_t, node,
             chan_circid_entry_hash_, chan_circid_entries_eq_)
HT_GENERATE(chan_circid_map, chan_circid_circuit_map_t, node,
            chan_circid_entry_hash_, chan_circid_entries_eq_, 0.6,
            malloc, realloc, free)

/** The most recently returned entry from circuit_get_by_circid_chan;
 * used to improve performance when many cells arrive in a row from the
 * same circuit.
 */
chan_circid_circuit_map_t *_last_circid_chan_ent = NULL;

/** Implementation helper for circuit_set_{p,n}_circid_channel: A circuit ID
 * and/or channel for circ has just changed from <b>old_chan, old_id</b>
 * to <b>chan, id</b>.  Adjust the chan,circid map as appropriate, removing
 * the old entry (if any) and adding a new one. */
static void
circuit_set_circid_chan_helper(circuit_t *circ, int direction,
                               circid_t id,
                               channel_t *chan)
{
  chan_circid_circuit_map_t search;
  chan_circid_circuit_map_t *found;
  channel_t *old_chan, **chan_ptr;
  circid_t old_id, *circid_ptr;
  int make_active, attached = 0;

  if (direction == CELL_DIRECTION_OUT) {
    chan_ptr = &circ->n_chan;
    circid_ptr = &circ->n_circ_id;
    make_active = circ->n_chan_cells.n > 0;
  } else {
    or_circuit_t *c = TO_OR_CIRCUIT(circ);
    chan_ptr = &c->p_chan;
    circid_ptr = &c->p_circ_id;
    make_active = c->p_chan_cells.n > 0;
  }
  old_chan = *chan_ptr;
  old_id = *circid_ptr;

  if (id == old_id && chan == old_chan)
    return;

  if (_last_circid_chan_ent &&
      ((old_id == _last_circid_chan_ent->circ_id &&
        old_chan == _last_circid_chan_ent->chan) ||
       (id == _last_circid_chan_ent->circ_id &&
        chan == _last_circid_chan_ent->chan))) {
    _last_circid_chan_ent = NULL;
  }

  if (old_chan) {
    /*
     * If we're changing channels or ID and had an old channel and a non
     * zero old ID and weren't marked for close (i.e., we should have been
     * attached), detach the circuit. ID changes require this because
     * circuitmux hashes on (channel_id, circuit_id).
     */
    if (old_id != 0 && (old_chan != chan || old_id != id) &&
        !(circ->marked_for_close)) {
      tor_assert(old_chan->cmux);
      circuitmux_detach_circuit(old_chan->cmux, circ);
    }

    /* we may need to remove it from the conn-circid map */
    search.circ_id = old_id;
    search.chan = old_chan;
    found = HT_REMOVE(chan_circid_map, &chan_circid_map, &search);
    if (found) {
      tor_free(found);
      if (direction == CELL_DIRECTION_OUT) {
        /* One fewer circuits use old_chan as n_chan */
        --(old_chan->num_n_circuits);
      } else {
        /* One fewer circuits use old_chan as p_chan */
        --(old_chan->num_p_circuits);
      }
    }
  }

  /* Change the values only after we have possibly made the circuit inactive
   * on the previous chan. */
  *chan_ptr = chan;
  *circid_ptr = id;

  if (chan == NULL)
    return;

  /* now add the new one to the conn-circid map */
  search.circ_id = id;
  search.chan = chan;
  found = HT_FIND(chan_circid_map, &chan_circid_map, &search);
  if (found) {
    found->circuit = circ;
  } else {
    found = tor_malloc_zero(sizeof(chan_circid_circuit_map_t));
    found->circ_id = id;
    found->chan = chan;
    found->circuit = circ;
    HT_INSERT(chan_circid_map, &chan_circid_map, found);
  }

  /*
   * Attach to the circuitmux if we're changing channels or IDs and
   * have a new channel and ID to use and the circuit is not marked for
   * close.
   */
  if (chan && id != 0 && (old_chan != chan || old_id != id) &&
      !(circ->marked_for_close)) {
    tor_assert(chan->cmux);
    circuitmux_attach_circuit(chan->cmux, circ, direction);
    attached = 1;
  }

  /*
   * This is a no-op if we have no cells, but if we do it marks us active to
   * the circuitmux
   */
  if (make_active && attached)
    update_circuit_on_cmux(circ, direction);

  /* Adjust circuit counts on new channel */
  if (direction == CELL_DIRECTION_OUT) {
    ++chan->num_n_circuits;
  } else {
    ++chan->num_p_circuits;
  }
}

/** Mark that circuit id <b>id</b> shouldn't be used on channel <b>chan</b>,
 * even if there is no circuit on the channel. We use this to keep the
 * circuit id from getting re-used while we have queued but not yet sent
 * a destroy cell. */
void
channel_mark_circid_unusable(channel_t *chan, circid_t id)
{
  chan_circid_circuit_map_t search;
  chan_circid_circuit_map_t *ent;

  /* See if there's an entry there. That wouldn't be good. */
  memset(&search, 0, sizeof(search));
  search.chan = chan;
  search.circ_id = id;
  ent = HT_FIND(chan_circid_map, &chan_circid_map, &search);

  if (ent && ent->circuit) {
    /* we have a problem. */
    log_warn(LD_BUG, "Tried to mark %u unusable on %p, but there was already "
             "a circuit there.", (unsigned)id, chan);
  } else if (ent) {
    /* It's already marked. */
  } else {
    ent = tor_malloc_zero(sizeof(chan_circid_circuit_map_t));
    ent->chan = chan;
    ent->circ_id = id;
    /* leave circuit at NULL */
    HT_INSERT(chan_circid_map, &chan_circid_map, ent);
  }
}

/** Mark that a circuit id <b>id</b> can be used again on <b>chan</b>.
 * We use this to re-enable the circuit ID after we've sent a destroy cell.
 */
void
channel_mark_circid_usable(channel_t *chan, circid_t id)
{
  chan_circid_circuit_map_t search;
  chan_circid_circuit_map_t *ent;

  /* See if there's an entry there. That wouldn't be good. */
  memset(&search, 0, sizeof(search));
  search.chan = chan;
  search.circ_id = id;
  ent = HT_REMOVE(chan_circid_map, &chan_circid_map, &search);
  if (ent && ent->circuit) {
    log_warn(LD_BUG, "Tried to mark %u usable on %p, but there was already "
             "a circuit there.", (unsigned)id, chan);
    return;
  }
  if (_last_circid_chan_ent == ent)
    _last_circid_chan_ent = NULL;
  tor_free(ent);
}

/** Called to indicate that a DESTROY is pending on <b>chan</b> with
 * circuit ID <b>id</b>, but hasn't been sent yet. */
void
channel_note_destroy_pending(channel_t *chan, circid_t id)
{
  circuit_t *circ = circuit_get_by_circid_channel_even_if_marked(id,chan);
  if (circ) {
    if (circ->n_chan == chan && circ->n_circ_id == id) {
      circ->n_delete_pending = 1;
    } else {
      or_circuit_t *orcirc = TO_OR_CIRCUIT(circ);
      if (orcirc->p_chan == chan && orcirc->p_circ_id == id) {
        circ->p_delete_pending = 1;
      }
    }
    return;
  }
  channel_mark_circid_unusable(chan, id);
}

/** Called to indicate that a DESTROY is no longer pending on <b>chan</b> with
 * circuit ID <b>id</b> -- typically, because it has been sent. */
void
channel_note_destroy_not_pending(channel_t *chan, circid_t id)
{
  circuit_t *circ = circuit_get_by_circid_channel_even_if_marked(id,chan);
  if (circ) {
    if (circ->n_chan == chan && circ->n_circ_id == id) {
      circ->n_delete_pending = 0;
    } else {
      or_circuit_t *orcirc = TO_OR_CIRCUIT(circ);
      if (orcirc->p_chan == chan && orcirc->p_circ_id == id) {
        circ->p_delete_pending = 0;
      }
    }
    /* XXXX this shouldn't happen; log a bug here. */
    return;
  }
  channel_mark_circid_usable(chan, id);
}

/** Set the p_conn field of a circuit <b>circ</b>, along
 * with the corresponding circuit ID, and add the circuit as appropriate
 * to the (chan,id)-\>circuit map. */
void
circuit_set_p_circid_chan(or_circuit_t *or_circ, circid_t id,
                          channel_t *chan)
{
  circuit_t *circ = TO_CIRCUIT(or_circ);
  channel_t *old_chan = or_circ->p_chan;
  circid_t old_id = or_circ->p_circ_id;

  circuit_set_circid_chan_helper(circ, CELL_DIRECTION_IN, id, chan);

  if (chan)
    tor_assert(bool_eq(or_circ->p_chan_cells.n,
                       or_circ->next_active_on_p_chan));

  if (circ->p_delete_pending && old_chan) {
    channel_mark_circid_unusable(old_chan, old_id);
    circ->p_delete_pending = 0;
  }
}

/** Set the n_conn field of a circuit <b>circ</b>, along
 * with the corresponding circuit ID, and add the circuit as appropriate
 * to the (chan,id)-\>circuit map. */
void
circuit_set_n_circid_chan(circuit_t *circ, circid_t id,
                          channel_t *chan)
{
  channel_t *old_chan = circ->n_chan;
  circid_t old_id = circ->n_circ_id;

  circuit_set_circid_chan_helper(circ, CELL_DIRECTION_OUT, id, chan);

  if (chan)
    tor_assert(bool_eq(circ->n_chan_cells.n, circ->next_active_on_n_chan));

  if (circ->n_delete_pending && old_chan) {
    channel_mark_circid_unusable(old_chan, old_id);
    circ->n_delete_pending = 0;
  }
}

/** Change the state of <b>circ</b> to <b>state</b>, adding it to or removing
 * it from lists as appropriate. */
void
circuit_set_state(circuit_t *circ, uint8_t state)
{
  tor_assert(circ);
  if (state == circ->state)
    return;
  if (!circuits_pending_chans)
    circuits_pending_chans = smartlist_new();
  if (circ->state == CIRCUIT_STATE_CHAN_WAIT) {
    /* remove from waiting-circuit list. */
    smartlist_remove(circuits_pending_chans, circ);
  }
  if (state == CIRCUIT_STATE_CHAN_WAIT) {
    /* add to waiting-circuit list. */
    smartlist_add(circuits_pending_chans, circ);
  }
  if (state == CIRCUIT_STATE_OPEN)
    tor_assert(!circ->n_chan_create_cell);
  circ->state = state;
}

/** Append to <b>out</b> all circuits in state CHAN_WAIT waiting for
 * the given connection. */
void
circuit_get_all_pending_on_channel(smartlist_t *out, channel_t *chan)
{
  tor_assert(out);
  tor_assert(chan);

  if (!circuits_pending_chans)
    return;

  SMARTLIST_FOREACH_BEGIN(circuits_pending_chans, circuit_t *, circ) {
    if (circ->marked_for_close)
      continue;
    if (!circ->n_hop)
      continue;
    tor_assert(circ->state == CIRCUIT_STATE_CHAN_WAIT);
    if (tor_digest_is_zero(circ->n_hop->identity_digest)) {
      /* Look at addr/port. This is an unkeyed connection. */
      if (!channel_matches_extend_info(chan, circ->n_hop))
        continue;
    } else {
      /* We expected a key. See if it's the right one. */
      if (tor_memneq(chan->identity_digest,
                     circ->n_hop->identity_digest, DIGEST_LEN))
        continue;
    }
    smartlist_add(out, circ);
  } SMARTLIST_FOREACH_END(circ);
}

/** Return the number of circuits in state CHAN_WAIT, waiting for the given
 * channel. */
int
circuit_count_pending_on_channel(channel_t *chan)
{
  int cnt;
  smartlist_t *sl = smartlist_new();

  tor_assert(chan);

  circuit_get_all_pending_on_channel(sl, chan);
  cnt = smartlist_len(sl);
  smartlist_free(sl);
  log_debug(LD_CIRC,"or_conn to %s at %s, %d pending circs",
            chan->nickname ? chan->nickname : "NULL",
            channel_get_canonical_remote_descr(chan),
            cnt);
  return cnt;
}

/** Detach from the global circuit list, and deallocate, all
 * circuits that have been marked for close.
 */
void
circuit_close_all_marked(void)
{
  circuit_t *circ, *tmp;
  TOR_LIST_FOREACH_SAFE(circ, &global_circuitlist, head, tmp)
    if (circ->marked_for_close)
      circuit_free(circ);
}

/** Return the head of the global linked list of circuits. */
struct global_circuitlist_s *
circuit_get_global_list(void)
{
  return &global_circuitlist;
}

/** Function to make circ-\>state human-readable */
const char *
circuit_state_to_string(int state)
{
  static char buf[64];
  switch (state) {
    case CIRCUIT_STATE_BUILDING: return "doing handshakes";
    case CIRCUIT_STATE_ONIONSKIN_PENDING: return "processing the onion";
    case CIRCUIT_STATE_CHAN_WAIT: return "connecting to server";
    case CIRCUIT_STATE_OPEN: return "open";
    default:
      log_warn(LD_BUG, "Unknown circuit state %d", state);
      tor_snprintf(buf, sizeof(buf), "unknown state [%d]", state);
      return buf;
  }
}

/** Map a circuit purpose to a string suitable to be displayed to a
 * controller. */
const char *
circuit_purpose_to_controller_string(uint8_t purpose)
{
  static char buf[32];
  switch (purpose) {
    case CIRCUIT_PURPOSE_OR:
    case CIRCUIT_PURPOSE_INTRO_POINT:
    case CIRCUIT_PURPOSE_REND_POINT_WAITING:
    case CIRCUIT_PURPOSE_REND_ESTABLISHED:
      return "SERVER"; /* A controller should never see these, actually. */

    case CIRCUIT_PURPOSE_C_GENERAL:
      return "GENERAL";
    case CIRCUIT_PURPOSE_C_INTRODUCING:
    case CIRCUIT_PURPOSE_C_INTRODUCE_ACK_WAIT:
    case CIRCUIT_PURPOSE_C_INTRODUCE_ACKED:
      return "HS_CLIENT_INTRO";

    case CIRCUIT_PURPOSE_C_ESTABLISH_REND:
    case CIRCUIT_PURPOSE_C_REND_READY:
    case CIRCUIT_PURPOSE_C_REND_READY_INTRO_ACKED:
    case CIRCUIT_PURPOSE_C_REND_JOINED:
      return "HS_CLIENT_REND";

    case CIRCUIT_PURPOSE_S_ESTABLISH_INTRO:
    case CIRCUIT_PURPOSE_S_INTRO:
      return "HS_SERVICE_INTRO";

    case CIRCUIT_PURPOSE_S_CONNECT_REND:
    case CIRCUIT_PURPOSE_S_REND_JOINED:
      return "HS_SERVICE_REND";

    case CIRCUIT_PURPOSE_TESTING:
      return "TESTING";
    case CIRCUIT_PURPOSE_C_MEASURE_TIMEOUT:
      return "MEASURE_TIMEOUT";
    case CIRCUIT_PURPOSE_CONTROLLER:
      return "CONTROLLER";
    case CIRCUIT_PURPOSE_PATH_BIAS_TESTING:
      return "PATH_BIAS_TESTING";

    default:
      tor_snprintf(buf, sizeof(buf), "UNKNOWN_%d", (int)purpose);
      return buf;
  }
}

/** Return a string specifying the state of the hidden-service circuit
 * purpose <b>purpose</b>, or NULL if <b>purpose</b> is not a
 * hidden-service-related circuit purpose. */
const char *
circuit_purpose_to_controller_hs_state_string(uint8_t purpose)
{
  switch (purpose)
    {
    default:
      log_fn(LOG_WARN, LD_BUG,
             "Unrecognized circuit purpose: %d",
             (int)purpose);
      tor_fragile_assert();
      /* fall through */

    case CIRCUIT_PURPOSE_OR:
    case CIRCUIT_PURPOSE_C_GENERAL:
    case CIRCUIT_PURPOSE_C_MEASURE_TIMEOUT:
    case CIRCUIT_PURPOSE_TESTING:
    case CIRCUIT_PURPOSE_CONTROLLER:
    case CIRCUIT_PURPOSE_PATH_BIAS_TESTING:
      return NULL;

    case CIRCUIT_PURPOSE_INTRO_POINT:
      return "OR_HSSI_ESTABLISHED";
    case CIRCUIT_PURPOSE_REND_POINT_WAITING:
      return "OR_HSCR_ESTABLISHED";
    case CIRCUIT_PURPOSE_REND_ESTABLISHED:
      return "OR_HS_R_JOINED";

    case CIRCUIT_PURPOSE_C_INTRODUCING:
      return "HSCI_CONNECTING";
    case CIRCUIT_PURPOSE_C_INTRODUCE_ACK_WAIT:
      return "HSCI_INTRO_SENT";
    case CIRCUIT_PURPOSE_C_INTRODUCE_ACKED:
      return "HSCI_DONE";

    case CIRCUIT_PURPOSE_C_ESTABLISH_REND:
      return "HSCR_CONNECTING";
    case CIRCUIT_PURPOSE_C_REND_READY:
      return "HSCR_ESTABLISHED_IDLE";
    case CIRCUIT_PURPOSE_C_REND_READY_INTRO_ACKED:
      return "HSCR_ESTABLISHED_WAITING";
    case CIRCUIT_PURPOSE_C_REND_JOINED:
      return "HSCR_JOINED";

    case CIRCUIT_PURPOSE_S_ESTABLISH_INTRO:
      return "HSSI_CONNECTING";
    case CIRCUIT_PURPOSE_S_INTRO:
      return "HSSI_ESTABLISHED";

    case CIRCUIT_PURPOSE_S_CONNECT_REND:
      return "HSSR_CONNECTING";
    case CIRCUIT_PURPOSE_S_REND_JOINED:
      return "HSSR_JOINED";
    }
}

/** Return a human-readable string for the circuit purpose <b>purpose</b>. */
const char *
circuit_purpose_to_string(uint8_t purpose)
{
  static char buf[32];

  switch (purpose)
    {
    case CIRCUIT_PURPOSE_OR:
      return "Circuit at relay";
    case CIRCUIT_PURPOSE_INTRO_POINT:
      return "Acting as intro point";
    case CIRCUIT_PURPOSE_REND_POINT_WAITING:
      return "Acting as rendevous (pending)";
    case CIRCUIT_PURPOSE_REND_ESTABLISHED:
      return "Acting as rendevous (established)";
    case CIRCUIT_PURPOSE_C_GENERAL:
      return "General-purpose client";
    case CIRCUIT_PURPOSE_C_INTRODUCING:
      return "Hidden service client: Connecting to intro point";
    case CIRCUIT_PURPOSE_C_INTRODUCE_ACK_WAIT:
      return "Hidden service client: Waiting for ack from intro point";
    case CIRCUIT_PURPOSE_C_INTRODUCE_ACKED:
      return "Hidden service client: Received ack from intro point";
    case CIRCUIT_PURPOSE_C_ESTABLISH_REND:
      return "Hidden service client: Establishing rendezvous point";
    case CIRCUIT_PURPOSE_C_REND_READY:
      return "Hidden service client: Pending rendezvous point";
    case CIRCUIT_PURPOSE_C_REND_READY_INTRO_ACKED:
      return "Hidden service client: Pending rendezvous point (ack received)";
    case CIRCUIT_PURPOSE_C_REND_JOINED:
      return "Hidden service client: Active rendezvous point";
    case CIRCUIT_PURPOSE_C_MEASURE_TIMEOUT:
      return "Measuring circuit timeout";

    case CIRCUIT_PURPOSE_S_ESTABLISH_INTRO:
      return "Hidden service: Establishing introduction point";
    case CIRCUIT_PURPOSE_S_INTRO:
      return "Hidden service: Introduction point";
    case CIRCUIT_PURPOSE_S_CONNECT_REND:
      return "Hidden service: Connecting to rendezvous point";
    case CIRCUIT_PURPOSE_S_REND_JOINED:
      return "Hidden service: Active rendezvous point";

    case CIRCUIT_PURPOSE_TESTING:
      return "Testing circuit";

    case CIRCUIT_PURPOSE_CONTROLLER:
      return "Circuit made by controller";

    case CIRCUIT_PURPOSE_PATH_BIAS_TESTING:
      return "Path-bias testing circuit";

    default:
      tor_snprintf(buf, sizeof(buf), "UNKNOWN_%d", (int)purpose);
      return buf;
  }
}

/** Pick a reasonable package_window to start out for our circuits.
 * Originally this was hard-coded at 1000, but now the consensus votes
 * on the answer. See proposal 168. */
int32_t
circuit_initial_package_window(void)
{
  int32_t num = networkstatus_get_param(NULL, "circwindow", CIRCWINDOW_START,
                                        CIRCWINDOW_START_MIN,
                                        CIRCWINDOW_START_MAX);
  /* If the consensus tells us a negative number, we'd assert. */
  if (num < 0)
    num = CIRCWINDOW_START;
  return num;
}

/** Initialize the common elements in a circuit_t, and add it to the global
 * list. */
static void
init_circuit_base(circuit_t *circ)
{
  tor_gettimeofday(&circ->timestamp_created);

  // Gets reset when we send CREATE_FAST.
  // circuit_expire_building() expects these to be equal
  // until the orconn is built.
  circ->timestamp_began = circ->timestamp_created;

  circ->package_window = circuit_initial_package_window();
  circ->deliver_window = CIRCWINDOW_START;
  cell_queue_init(&circ->n_chan_cells);

  TOR_LIST_INSERT_HEAD(&global_circuitlist, circ, head);
}

/** Allocate space for a new circuit, initializing with <b>p_circ_id</b>
 * and <b>p_conn</b>. Add it to the global circuit list.
 */
origin_circuit_t *
origin_circuit_new(void)
{
  origin_circuit_t *circ;
  /* never zero, since a global ID of 0 is treated specially by the
   * controller */
  static uint32_t n_circuits_allocated = 1;

  circ = tor_malloc_zero(sizeof(origin_circuit_t));
  circ->base_.magic = ORIGIN_CIRCUIT_MAGIC;

  circ->next_stream_id = crypto_rand_int(1<<16);
  circ->global_identifier = n_circuits_allocated++;
  circ->remaining_relay_early_cells = MAX_RELAY_EARLY_CELLS_PER_CIRCUIT;
  circ->remaining_relay_early_cells -= crypto_rand_int(2);

  init_circuit_base(TO_CIRCUIT(circ));

  circuit_build_times_update_last_circ(get_circuit_build_times_mutable());

  return circ;
}

/** Allocate a new or_circuit_t, connected to <b>p_conn</b> as
 * <b>p_circ_id</b>.  If <b>p_conn</b> is NULL, the circuit is unattached. */
or_circuit_t *
or_circuit_new(circid_t p_circ_id, channel_t *p_chan)
{
  /* CircIDs */
  or_circuit_t *circ;

  circ = tor_malloc_zero(sizeof(or_circuit_t));
  circ->base_.magic = OR_CIRCUIT_MAGIC;

  if (p_chan)
    circuit_set_p_circid_chan(circ, p_circ_id, p_chan);

  circ->remaining_relay_early_cells = MAX_RELAY_EARLY_CELLS_PER_CIRCUIT;
  cell_queue_init(&circ->p_chan_cells);

  init_circuit_base(TO_CIRCUIT(circ));

  return circ;
}

/** Deallocate space associated with circ.
 */
STATIC void
circuit_free(circuit_t *circ)
{
  void *mem;
  size_t memlen;
  if (!circ)
    return;

  if (CIRCUIT_IS_ORIGIN(circ)) {
    origin_circuit_t *ocirc = TO_ORIGIN_CIRCUIT(circ);
    mem = ocirc;
    memlen = sizeof(origin_circuit_t);
    tor_assert(circ->magic == ORIGIN_CIRCUIT_MAGIC);
    if (ocirc->build_state) {
        extend_info_free(ocirc->build_state->chosen_exit);
        circuit_free_cpath_node(ocirc->build_state->pending_final_cpath);
        cpath_ref_decref(ocirc->build_state->service_pending_final_cpath_ref);
    }
    tor_free(ocirc->build_state);

    circuit_clear_cpath(ocirc);

    crypto_pk_free(ocirc->intro_key);
    rend_data_free(ocirc->rend_data);

    tor_free(ocirc->dest_address);
    if (ocirc->socks_username) {
      memwipe(ocirc->socks_username, 0x12, ocirc->socks_username_len);
      tor_free(ocirc->socks_username);
    }
    if (ocirc->socks_password) {
      memwipe(ocirc->socks_password, 0x06, ocirc->socks_password_len);
      tor_free(ocirc->socks_password);
    }
    addr_policy_list_free(ocirc->prepend_policy);
  } else {
    or_circuit_t *ocirc = TO_OR_CIRCUIT(circ);
    /* Remember cell statistics for this circuit before deallocating. */
    if (get_options()->CellStatistics)
      rep_hist_buffer_stats_add_circ(circ, time(NULL));
    mem = ocirc;
    memlen = sizeof(or_circuit_t);
    tor_assert(circ->magic == OR_CIRCUIT_MAGIC);

    crypto_cipher_free(ocirc->p_crypto);
    crypto_digest_free(ocirc->p_digest);
    crypto_cipher_free(ocirc->n_crypto);
    crypto_digest_free(ocirc->n_digest);

    circuit_clear_rend_token(ocirc);

    if (ocirc->rend_splice) {
      or_circuit_t *other = ocirc->rend_splice;
      tor_assert(other->base_.magic == OR_CIRCUIT_MAGIC);
      other->rend_splice = NULL;
    }

    /* remove from map. */
    circuit_set_p_circid_chan(ocirc, 0, NULL);

    /* Clear cell queue _after_ removing it from the map.  Otherwise our
     * "active" checks will be violated. */
    cell_queue_clear(&ocirc->p_chan_cells);
  }

  extend_info_free(circ->n_hop);
  tor_free(circ->n_chan_create_cell);

  TOR_LIST_REMOVE(circ, head);

  /* Remove from map. */
  circuit_set_n_circid_chan(circ, 0, NULL);

  /* Clear cell queue _after_ removing it from the map.  Otherwise our
   * "active" checks will be violated. */
  cell_queue_clear(&circ->n_chan_cells);

  memwipe(mem, 0xAA, memlen); /* poison memory */
  tor_free(mem);
}

/** Deallocate the linked list circ-><b>cpath</b>, and remove the cpath from
 * <b>circ</b>. */
void
circuit_clear_cpath(origin_circuit_t *circ)
{
  crypt_path_t *victim, *head, *cpath;

  head = cpath = circ->cpath;

  if (!cpath)
    return;

  /* it's a circular list, so we have to notice when we've
   * gone through it once. */
  while (cpath->next && cpath->next != head) {
    victim = cpath;
    cpath = victim->next;
    circuit_free_cpath_node(victim);
  }

  circuit_free_cpath_node(cpath);

  circ->cpath = NULL;
}

/** Release all storage held by circuits. */
void
circuit_free_all(void)
{
  circuit_t *tmp, *tmp2;

  TOR_LIST_FOREACH_SAFE(tmp, &global_circuitlist, head, tmp2) {
    if (! CIRCUIT_IS_ORIGIN(tmp)) {
      or_circuit_t *or_circ = TO_OR_CIRCUIT(tmp);
      while (or_circ->resolving_streams) {
        edge_connection_t *next_conn;
        next_conn = or_circ->resolving_streams->next_stream;
        connection_free(TO_CONN(or_circ->resolving_streams));
        or_circ->resolving_streams = next_conn;
      }
    }
    circuit_free(tmp);
  }

  smartlist_free(circuits_pending_chans);
  circuits_pending_chans = NULL;

  HT_CLEAR(chan_circid_map, &chan_circid_map);
}

/** Deallocate space associated with the cpath node <b>victim</b>. */
static void
circuit_free_cpath_node(crypt_path_t *victim)
{
  if (!victim)
    return;

  crypto_cipher_free(victim->f_crypto);
  crypto_cipher_free(victim->b_crypto);
  crypto_digest_free(victim->f_digest);
  crypto_digest_free(victim->b_digest);
  onion_handshake_state_release(&victim->handshake_state);
  crypto_dh_free(victim->rend_dh_handshake_state);
  extend_info_free(victim->extend_info);

  memwipe(victim, 0xBB, sizeof(crypt_path_t)); /* poison memory */
  tor_free(victim);
}

/** Release a crypt_path_reference_t*, which may be NULL. */
static void
cpath_ref_decref(crypt_path_reference_t *cpath_ref)
{
  if (cpath_ref != NULL) {
    if (--(cpath_ref->refcount) == 0) {
      circuit_free_cpath_node(cpath_ref->cpath);
      tor_free(cpath_ref);
    }
  }
}

/** A helper function for circuit_dump_by_conn() below. Log a bunch
 * of information about circuit <b>circ</b>.
 */
static void
circuit_dump_conn_details(int severity,
                          circuit_t *circ,
                          int conn_array_index,
                          const char *type,
                          circid_t this_circid,
                          circid_t other_circid)
{
  tor_log(severity, LD_CIRC, "Conn %d has %s circuit: circID %u "
      "(other side %u), state %d (%s), born %ld:",
      conn_array_index, type, (unsigned)this_circid, (unsigned)other_circid,
      circ->state, circuit_state_to_string(circ->state),
      (long)circ->timestamp_began.tv_sec);
  if (CIRCUIT_IS_ORIGIN(circ)) { /* circ starts at this node */
    circuit_log_path(severity, LD_CIRC, TO_ORIGIN_CIRCUIT(circ));
  }
}

/** Log, at severity <b>severity</b>, information about each circuit
 * that is connected to <b>conn</b>.
 */
void
circuit_dump_by_conn(connection_t *conn, int severity)
{
  circuit_t *circ;
  edge_connection_t *tmpconn;

  TOR_LIST_FOREACH(circ, &global_circuitlist, head) {
    circid_t n_circ_id = circ->n_circ_id, p_circ_id = 0;

    if (circ->marked_for_close) {
      continue;
    }

    if (!CIRCUIT_IS_ORIGIN(circ)) {
      p_circ_id = TO_OR_CIRCUIT(circ)->p_circ_id;
    }

    if (CIRCUIT_IS_ORIGIN(circ)) {
      for (tmpconn=TO_ORIGIN_CIRCUIT(circ)->p_streams; tmpconn;
           tmpconn=tmpconn->next_stream) {
        if (TO_CONN(tmpconn) == conn) {
          circuit_dump_conn_details(severity, circ, conn->conn_array_index,
                                    "App-ward", p_circ_id, n_circ_id);
        }
      }
    }

    if (! CIRCUIT_IS_ORIGIN(circ)) {
      for (tmpconn=TO_OR_CIRCUIT(circ)->n_streams; tmpconn;
           tmpconn=tmpconn->next_stream) {
        if (TO_CONN(tmpconn) == conn) {
          circuit_dump_conn_details(severity, circ, conn->conn_array_index,
                                    "Exit-ward", n_circ_id, p_circ_id);
        }
      }
    }
  }
}

/** A helper function for circuit_dump_by_chan() below. Log a bunch
 * of information about circuit <b>circ</b>.
 */
static void
circuit_dump_chan_details(int severity,
                          circuit_t *circ,
                          channel_t *chan,
                          const char *type,
                          circid_t this_circid,
                          circid_t other_circid)
{
  tor_log(severity, LD_CIRC, "Conn %p has %s circuit: circID %u "
      "(other side %u), state %d (%s), born %ld:",
      chan, type, (unsigned)this_circid, (unsigned)other_circid, circ->state,
      circuit_state_to_string(circ->state),
      (long)circ->timestamp_began.tv_sec);
  if (CIRCUIT_IS_ORIGIN(circ)) { /* circ starts at this node */
    circuit_log_path(severity, LD_CIRC, TO_ORIGIN_CIRCUIT(circ));
  }
}

/** Log, at severity <b>severity</b>, information about each circuit
 * that is connected to <b>chan</b>.
 */
void
circuit_dump_by_chan(channel_t *chan, int severity)
{
  circuit_t *circ;

  tor_assert(chan);

  TOR_LIST_FOREACH(circ, &global_circuitlist, head) {
    circid_t n_circ_id = circ->n_circ_id, p_circ_id = 0;

    if (circ->marked_for_close) {
      continue;
    }

    if (!CIRCUIT_IS_ORIGIN(circ)) {
      p_circ_id = TO_OR_CIRCUIT(circ)->p_circ_id;
    }

    if (! CIRCUIT_IS_ORIGIN(circ) && TO_OR_CIRCUIT(circ)->p_chan &&
        TO_OR_CIRCUIT(circ)->p_chan == chan) {
      circuit_dump_chan_details(severity, circ, chan, "App-ward",
                                p_circ_id, n_circ_id);
    }

    if (circ->n_chan && circ->n_chan == chan) {
      circuit_dump_chan_details(severity, circ, chan, "Exit-ward",
                                n_circ_id, p_circ_id);
    }

    if (!circ->n_chan && circ->n_hop &&
        channel_matches_extend_info(chan, circ->n_hop) &&
        tor_memeq(chan->identity_digest,
                  circ->n_hop->identity_digest, DIGEST_LEN)) {
      circuit_dump_chan_details(severity, circ, chan,
                                (circ->state == CIRCUIT_STATE_OPEN &&
                                 !CIRCUIT_IS_ORIGIN(circ)) ?
                                "Endpoint" : "Pending",
                                n_circ_id, p_circ_id);
    }
  }
}

/** Return the circuit whose global ID is <b>id</b>, or NULL if no
 * such circuit exists. */
origin_circuit_t *
circuit_get_by_global_id(uint32_t id)
{
  circuit_t *circ;
  TOR_LIST_FOREACH(circ, &global_circuitlist, head) {
    if (CIRCUIT_IS_ORIGIN(circ) &&
        TO_ORIGIN_CIRCUIT(circ)->global_identifier == id) {
      if (circ->marked_for_close)
        return NULL;
      else
        return TO_ORIGIN_CIRCUIT(circ);
    }
  }
  return NULL;
}

/** Return a circ such that:
 *  - circ-\>n_circ_id or circ-\>p_circ_id is equal to <b>circ_id</b>, and
 *  - circ is attached to <b>chan</b>, either as p_chan or n_chan.
 * Return NULL if no such circuit exists.
 *
 * If <b>found_entry_out</b> is provided, set it to true if we have a
 * placeholder entry for circid/chan, and leave it unset otherwise.
 */
static INLINE circuit_t *
circuit_get_by_circid_channel_impl(circid_t circ_id, channel_t *chan,
                                   int *found_entry_out)
{
  chan_circid_circuit_map_t search;
  chan_circid_circuit_map_t *found;

  if (_last_circid_chan_ent &&
      circ_id == _last_circid_chan_ent->circ_id &&
      chan == _last_circid_chan_ent->chan) {
    found = _last_circid_chan_ent;
  } else {
    search.circ_id = circ_id;
    search.chan = chan;
    found = HT_FIND(chan_circid_map, &chan_circid_map, &search);
    _last_circid_chan_ent = found;
  }
  if (found && found->circuit) {
    log_debug(LD_CIRC,
              "circuit_get_by_circid_channel_impl() returning circuit %p for"
              " circ_id %u, channel ID " U64_FORMAT " (%p)",
              found->circuit, (unsigned)circ_id,
              U64_PRINTF_ARG(chan->global_identifier), chan);
    if (found_entry_out)
      *found_entry_out = 1;
    return found->circuit;
  }

  log_debug(LD_CIRC,
            "circuit_get_by_circid_channel_impl() found %s for"
            " circ_id %u, channel ID " U64_FORMAT " (%p)",
            found ? "placeholder" : "nothing",
            (unsigned)circ_id,
            U64_PRINTF_ARG(chan->global_identifier), chan);

  if (found_entry_out)
    *found_entry_out = found ? 1 : 0;

  return NULL;
  /* The rest of this checks for bugs. Disabled by default. */
  /* We comment it out because coverity complains otherwise.
  {
    circuit_t *circ;
    TOR_LIST_FOREACH(circ, &global_circuitlist, head) {
      if (! CIRCUIT_IS_ORIGIN(circ)) {
        or_circuit_t *or_circ = TO_OR_CIRCUIT(circ);
        if (or_circ->p_chan == chan && or_circ->p_circ_id == circ_id) {
          log_warn(LD_BUG,
                   "circuit matches p_chan, but not in hash table (Bug!)");
          return circ;
        }
      }
      if (circ->n_chan == chan && circ->n_circ_id == circ_id) {
        log_warn(LD_BUG,
                 "circuit matches n_chan, but not in hash table (Bug!)");
        return circ;
      }
    }
    return NULL;
  } */
}

/** Return a circ such that:
 *  - circ-\>n_circ_id or circ-\>p_circ_id is equal to <b>circ_id</b>, and
 *  - circ is attached to <b>chan</b>, either as p_chan or n_chan.
 *  - circ is not marked for close.
 * Return NULL if no such circuit exists.
 */
circuit_t *
circuit_get_by_circid_channel(circid_t circ_id, channel_t *chan)
{
  circuit_t *circ = circuit_get_by_circid_channel_impl(circ_id, chan, NULL);
  if (!circ || circ->marked_for_close)
    return NULL;
  else
    return circ;
}

/** Return a circ such that:
 *  - circ-\>n_circ_id or circ-\>p_circ_id is equal to <b>circ_id</b>, and
 *  - circ is attached to <b>chan</b>, either as p_chan or n_chan.
 * Return NULL if no such circuit exists.
 */
circuit_t *
circuit_get_by_circid_channel_even_if_marked(circid_t circ_id,
                                             channel_t *chan)
{
  return circuit_get_by_circid_channel_impl(circ_id, chan, NULL);
}

/** Return true iff the circuit ID <b>circ_id</b> is currently used by a
 * circuit, marked or not, on <b>chan</b>. */
int
circuit_id_in_use_on_channel(circid_t circ_id, channel_t *chan)
{
  int found = 0;
  return circuit_get_by_circid_channel_impl(circ_id, chan, &found) != NULL
    || found;
}

/** Return the circuit that a given edge connection is using. */
circuit_t *
circuit_get_by_edge_conn(edge_connection_t *conn)
{
  circuit_t *circ;

  circ = conn->on_circuit;
  tor_assert(!circ ||
             (CIRCUIT_IS_ORIGIN(circ) ? circ->magic == ORIGIN_CIRCUIT_MAGIC
                                      : circ->magic == OR_CIRCUIT_MAGIC));

  return circ;
}

/** For each circuit that has <b>chan</b> as n_chan or p_chan, unlink the
 * circuit from the chan,circid map, and mark it for close if it hasn't
 * been marked already.
 */
void
circuit_unlink_all_from_channel(channel_t *chan, int reason)
{
  circuit_t *circ;

  channel_unlink_all_circuits(chan);

  TOR_LIST_FOREACH(circ, &global_circuitlist, head) {
    int mark = 0;
    if (circ->n_chan == chan) {
      circuit_set_n_circid_chan(circ, 0, NULL);
      mark = 1;

      /* If we didn't request this closure, pass the remote
       * bit to mark_for_close. */
      if (chan->reason_for_closing != CHANNEL_CLOSE_REQUESTED)
        reason |= END_CIRC_REASON_FLAG_REMOTE;
    }
    if (! CIRCUIT_IS_ORIGIN(circ)) {
      or_circuit_t *or_circ = TO_OR_CIRCUIT(circ);
      if (or_circ->p_chan == chan) {
        circuit_set_p_circid_chan(or_circ, 0, NULL);
        mark = 1;
      }
    }
    if (mark && !circ->marked_for_close)
      circuit_mark_for_close(circ, reason);
  }
}

/** Return a circ such that
 *  - circ-\>rend_data-\>onion_address is equal to
 *    <b>rend_data</b>-\>onion_address,
 *  - circ-\>rend_data-\>rend_cookie is equal to
 *    <b>rend_data</b>-\>rend_cookie, and
 *  - circ-\>purpose is equal to CIRCUIT_PURPOSE_C_REND_READY.
 *
 * Return NULL if no such circuit exists.
 */
origin_circuit_t *
circuit_get_ready_rend_circ_by_rend_data(const rend_data_t *rend_data)
{
  circuit_t *circ;
  TOR_LIST_FOREACH(circ, &global_circuitlist, head) {
    if (!circ->marked_for_close &&
        circ->purpose == CIRCUIT_PURPOSE_C_REND_READY) {
      origin_circuit_t *ocirc = TO_ORIGIN_CIRCUIT(circ);
      if (ocirc->rend_data &&
          !rend_cmp_service_ids(rend_data->onion_address,
                                ocirc->rend_data->onion_address) &&
          tor_memeq(ocirc->rend_data->rend_cookie,
                    rend_data->rend_cookie,
                    REND_COOKIE_LEN))
        return ocirc;
    }
  }
  return NULL;
}

/** Return the first circuit originating here in global_circuitlist after
 * <b>start</b> whose purpose is <b>purpose</b>, and where
 * <b>digest</b> (if set) matches the rend_pk_digest field. Return NULL if no
 * circuit is found.  If <b>start</b> is NULL, begin at the start of the list.
 */
origin_circuit_t *
circuit_get_next_by_pk_and_purpose(origin_circuit_t *start,
                                   const char *digest, uint8_t purpose)
{
  circuit_t *circ;
  tor_assert(CIRCUIT_PURPOSE_IS_ORIGIN(purpose));
  if (start == NULL)
    circ = TOR_LIST_FIRST(&global_circuitlist);
  else
    circ = TOR_LIST_NEXT(TO_CIRCUIT(start), head);

  for ( ; circ; circ = TOR_LIST_NEXT(circ, head)) {
    if (circ->marked_for_close)
      continue;
    if (circ->purpose != purpose)
      continue;
    if (!digest)
      return TO_ORIGIN_CIRCUIT(circ);
    else if (TO_ORIGIN_CIRCUIT(circ)->rend_data &&
             tor_memeq(TO_ORIGIN_CIRCUIT(circ)->rend_data->rend_pk_digest,
                     digest, DIGEST_LEN))
      return TO_ORIGIN_CIRCUIT(circ);
  }
  return NULL;
}

/** Map from rendezvous cookie to or_circuit_t */
static digestmap_t *rend_cookie_map = NULL;

/** Map from introduction point digest to or_circuit_t */
static digestmap_t *intro_digest_map = NULL;

/** Return the OR circuit whose purpose is <b>purpose</b>, and whose
 * rend_token is the REND_TOKEN_LEN-byte <b>token</b>. If <b>is_rend_circ</b>,
 * look for rendezvous point circuits; otherwise look for introduction point
 * circuits. */
static or_circuit_t *
circuit_get_by_rend_token_and_purpose(uint8_t purpose, int is_rend_circ,
                                      const char *token)
{
<<<<<<< HEAD
  circuit_t *circ;
  TOR_LIST_FOREACH(circ, &global_circuitlist, head) {
    if (! circ->marked_for_close &&
        circ->purpose == purpose &&
        tor_memeq(TO_OR_CIRCUIT(circ)->rend_token, token, len))
      return TO_OR_CIRCUIT(circ);
=======
  or_circuit_t *circ;
  digestmap_t *map = is_rend_circ ? rend_cookie_map : intro_digest_map;

  if (!map)
    return NULL;

  circ = digestmap_get(map, token);
  if (!circ ||
      circ->base_.purpose != purpose ||
      circ->base_.marked_for_close)
    return NULL;

  if (!circ->rendinfo ||
      ! bool_eq(circ->rendinfo->is_rend_circ, is_rend_circ) ||
      tor_memneq(circ->rendinfo->rend_token, token, REND_TOKEN_LEN)) {
    char *t = tor_strdup(hex_str(token, REND_TOKEN_LEN));
    log_warn(LD_BUG, "Wanted a circuit with %s:%d, but lookup returned %s:%d",
             safe_str(t), is_rend_circ,
             safe_str(hex_str(circ->rendinfo->rend_token, REND_TOKEN_LEN)),
             (int)circ->rendinfo->is_rend_circ);
    tor_free(t);
    return NULL;
>>>>>>> 8b9a2cb6
  }

  return circ;
}

/** Clear the rendezvous cookie or introduction point key digest that's
 * configured on <b>circ</b>, if any, and remove it from any such maps. */
static void
circuit_clear_rend_token(or_circuit_t *circ)
{
  or_circuit_t *found_circ;
  digestmap_t *map;

  if (!circ || !circ->rendinfo)
    return;

  map = circ->rendinfo->is_rend_circ ? rend_cookie_map : intro_digest_map;

  if (!map) {
    log_warn(LD_BUG, "Tried to clear rend token on circuit, but found no map");
    return;
  }

  found_circ = digestmap_get(map, circ->rendinfo->rend_token);
  if (found_circ == circ) {
    /* Great, this is the right one. */
    digestmap_remove(map, circ->rendinfo->rend_token);
  } else if (found_circ) {
    log_warn(LD_BUG, "Tried to clear rend token on circuit, but "
             "it was already replaced in the map.");
  } else {
    log_warn(LD_BUG, "Tried to clear rend token on circuit, but "
             "it not in the map at all.");
  }

  tor_free(circ->rendinfo); /* Sets it to NULL too */
}

/** Set the rendezvous cookie (if is_rend_circ), or the introduction point
 * digest (if ! is_rend_circ) of <b>circ</b> to the REND_TOKEN_LEN-byte value
 * in <b>token</b>, and add it to the appropriate map.  If it previously had a
 * token, clear it.  If another circuit previously had the same
 * cookie/intro-digest, mark that circuit and remove it from the map. */
static void
circuit_set_rend_token(or_circuit_t *circ, int is_rend_circ,
                       const uint8_t *token)
{
  digestmap_t **map_p, *map;
  or_circuit_t *found_circ;

  /* Find the right map, creating it as needed */
  map_p = is_rend_circ ? &rend_cookie_map : &intro_digest_map;

  if (!*map_p)
    *map_p = digestmap_new();

  map = *map_p;

  /* If this circuit already has a token, we need to remove that. */
  if (circ->rendinfo)
    circuit_clear_rend_token(circ);

  found_circ = digestmap_get(map, (const char *)token);
  if (found_circ) {
    tor_assert(found_circ != circ);
    circuit_clear_rend_token(found_circ);
    if (! found_circ->base_.marked_for_close)
      circuit_mark_for_close(TO_CIRCUIT(found_circ), END_CIRC_REASON_FINISHED);
  }

  /* Now set up the rendinfo */
  circ->rendinfo = tor_malloc(sizeof(*circ->rendinfo));
  memcpy(circ->rendinfo->rend_token, token, REND_TOKEN_LEN);
  circ->rendinfo->is_rend_circ = is_rend_circ ? 1 : 0;

  digestmap_set(map, (const char *)token, circ);
}

/** Return the circuit waiting for a rendezvous with the provided cookie.
 * Return NULL if no such circuit is found.
 */
or_circuit_t *
circuit_get_rendezvous(const char *cookie)
{
  return circuit_get_by_rend_token_and_purpose(
                                     CIRCUIT_PURPOSE_REND_POINT_WAITING,
                                     1, cookie);
}

/** Return the circuit waiting for intro cells of the given digest.
 * Return NULL if no such circuit is found.
 */
or_circuit_t *
circuit_get_intro_point(const char *digest)
{
  return circuit_get_by_rend_token_and_purpose(
                                     CIRCUIT_PURPOSE_INTRO_POINT, 0, digest);
}

/** Set the rendezvous cookie of <b>circ</b> to <b>cookie</b>.  If another
 * circuit previously had that cookie, mark it. */
void
circuit_set_rendezvous_cookie(or_circuit_t *circ, const uint8_t *cookie)
{
  circuit_set_rend_token(circ, 1, cookie);
}

/** Set the intro point key digest of <b>circ</b> to <b>cookie</b>.  If another
 * circuit previously had that intro point digest, mark it. */
void
circuit_set_intro_point_digest(or_circuit_t *circ, const uint8_t *digest)
{
  circuit_set_rend_token(circ, 0, digest);
}

/** Return a circuit that is open, is CIRCUIT_PURPOSE_C_GENERAL,
 * has a timestamp_dirty value of 0, has flags matching the CIRCLAUNCH_*
 * flags in <b>flags</b>, and if info is defined, does not already use info
 * as any of its hops; or NULL if no circuit fits this description.
 *
 * The <b>purpose</b> argument (currently ignored) refers to the purpose of
 * the circuit we want to create, not the purpose of the circuit we want to
 * cannibalize.
 *
 * If !CIRCLAUNCH_NEED_UPTIME, prefer returning non-uptime circuits.
 */
origin_circuit_t *
circuit_find_to_cannibalize(uint8_t purpose, extend_info_t *info,
                            int flags)
{
  circuit_t *circ_;
  origin_circuit_t *best=NULL;
  int need_uptime = (flags & CIRCLAUNCH_NEED_UPTIME) != 0;
  int need_capacity = (flags & CIRCLAUNCH_NEED_CAPACITY) != 0;
  int internal = (flags & CIRCLAUNCH_IS_INTERNAL) != 0;
  const or_options_t *options = get_options();

  /* Make sure we're not trying to create a onehop circ by
   * cannibalization. */
  tor_assert(!(flags & CIRCLAUNCH_ONEHOP_TUNNEL));

  log_debug(LD_CIRC,
            "Hunting for a circ to cannibalize: purpose %d, uptime %d, "
            "capacity %d, internal %d",
            purpose, need_uptime, need_capacity, internal);

  TOR_LIST_FOREACH(circ_, &global_circuitlist, head) {
    if (CIRCUIT_IS_ORIGIN(circ_) &&
        circ_->state == CIRCUIT_STATE_OPEN &&
        !circ_->marked_for_close &&
        circ_->purpose == CIRCUIT_PURPOSE_C_GENERAL &&
        !circ_->timestamp_dirty) {
      origin_circuit_t *circ = TO_ORIGIN_CIRCUIT(circ_);
      if ((!need_uptime || circ->build_state->need_uptime) &&
          (!need_capacity || circ->build_state->need_capacity) &&
          (internal == circ->build_state->is_internal) &&
          !circ->unusable_for_new_conns &&
          circ->remaining_relay_early_cells &&
          circ->build_state->desired_path_len == DEFAULT_ROUTE_LEN &&
          !circ->build_state->onehop_tunnel &&
          !circ->isolation_values_set) {
        if (info) {
          /* need to make sure we don't duplicate hops */
          crypt_path_t *hop = circ->cpath;
          const node_t *ri1 = node_get_by_id(info->identity_digest);
          do {
            const node_t *ri2;
            if (tor_memeq(hop->extend_info->identity_digest,
                        info->identity_digest, DIGEST_LEN))
              goto next;
            if (ri1 &&
                (ri2 = node_get_by_id(hop->extend_info->identity_digest))
                && nodes_in_same_family(ri1, ri2))
              goto next;
            hop=hop->next;
          } while (hop!=circ->cpath);
        }
        if (options->ExcludeNodes) {
          /* Make sure no existing nodes in the circuit are excluded for
           * general use.  (This may be possible if StrictNodes is 0, and we
           * thought we needed to use an otherwise excluded node for, say, a
           * directory operation.) */
          crypt_path_t *hop = circ->cpath;
          do {
            if (routerset_contains_extendinfo(options->ExcludeNodes,
                                              hop->extend_info))
              goto next;
            hop = hop->next;
          } while (hop != circ->cpath);
        }
        if (!best || (best->build_state->need_uptime && !need_uptime))
          best = circ;
      next: ;
      }
    }
  }
  return best;
}

/** Return the number of hops in circuit's path. */
int
circuit_get_cpath_len(origin_circuit_t *circ)
{
  int n = 0;
  if (circ && circ->cpath) {
    crypt_path_t *cpath, *cpath_next = NULL;
    for (cpath = circ->cpath; cpath_next != circ->cpath; cpath = cpath_next) {
      cpath_next = cpath->next;
      ++n;
    }
  }
  return n;
}

/** Return the <b>hopnum</b>th hop in <b>circ</b>->cpath, or NULL if there
 * aren't that many hops in the list. */
crypt_path_t *
circuit_get_cpath_hop(origin_circuit_t *circ, int hopnum)
{
  if (circ && circ->cpath && hopnum > 0) {
    crypt_path_t *cpath, *cpath_next = NULL;
    for (cpath = circ->cpath; cpath_next != circ->cpath; cpath = cpath_next) {
      cpath_next = cpath->next;
      if (--hopnum <= 0)
        return cpath;
    }
  }
  return NULL;
}

/** Go through the circuitlist; mark-for-close each circuit that starts
 *  at us but has not yet been used. */
void
circuit_mark_all_unused_circs(void)
{
  circuit_t *circ;
  TOR_LIST_FOREACH(circ, &global_circuitlist, head) {
    if (CIRCUIT_IS_ORIGIN(circ) &&
        !circ->marked_for_close &&
        !circ->timestamp_dirty)
      circuit_mark_for_close(circ, END_CIRC_REASON_FINISHED);
  }
}

/** Go through the circuitlist; for each circuit that starts at us
 * and is dirty, frob its timestamp_dirty so we won't use it for any
 * new streams.
 *
 * This is useful for letting the user change pseudonyms, so new
 * streams will not be linkable to old streams.
 */
void
circuit_mark_all_dirty_circs_as_unusable(void)
{
  circuit_t *circ;
  TOR_LIST_FOREACH(circ, &global_circuitlist, head) {
    if (CIRCUIT_IS_ORIGIN(circ) &&
        !circ->marked_for_close &&
        circ->timestamp_dirty) {
      mark_circuit_unusable_for_new_conns(TO_ORIGIN_CIRCUIT(circ));
    }
  }
}

/** Mark <b>circ</b> to be closed next time we call
 * circuit_close_all_marked(). Do any cleanup needed:
 *   - If state is onionskin_pending, remove circ from the onion_pending
 *     list.
 *   - If circ isn't open yet: call circuit_build_failed() if we're
 *     the origin, and in either case call circuit_rep_hist_note_result()
 *     to note stats.
 *   - If purpose is C_INTRODUCE_ACK_WAIT, report the intro point
 *     failure we just had to the hidden service client module.
 *   - If purpose is C_INTRODUCING and <b>reason</b> isn't TIMEOUT,
 *     report to the hidden service client module that the intro point
 *     we just tried may be unreachable.
 *   - Send appropriate destroys and edge_destroys for conns and
 *     streams attached to circ.
 *   - If circ->rend_splice is set (we are the midpoint of a joined
 *     rendezvous stream), then mark the other circuit to close as well.
 */
void
circuit_mark_for_close_(circuit_t *circ, int reason, int line,
                        const char *file)
{
  int orig_reason = reason; /* Passed to the controller */
  assert_circuit_ok(circ);
  tor_assert(line);
  tor_assert(file);

  if (circ->marked_for_close) {
    log_warn(LD_BUG,
        "Duplicate call to circuit_mark_for_close at %s:%d"
        " (first at %s:%d)", file, line,
        circ->marked_for_close_file, circ->marked_for_close);
    return;
  }
  if (reason == END_CIRC_AT_ORIGIN) {
    if (!CIRCUIT_IS_ORIGIN(circ)) {
      log_warn(LD_BUG, "Specified 'at-origin' non-reason for ending circuit, "
               "but circuit was not at origin. (called %s:%d, purpose=%d)",
               file, line, circ->purpose);
    }
    reason = END_CIRC_REASON_NONE;
  }

  if (CIRCUIT_IS_ORIGIN(circ)) {
    if (pathbias_check_close(TO_ORIGIN_CIRCUIT(circ), reason) == -1) {
      /* Don't close it yet, we need to test it first */
      return;
    }

    /* We don't send reasons when closing circuits at the origin. */
    reason = END_CIRC_REASON_NONE;
  }

  if (reason & END_CIRC_REASON_FLAG_REMOTE)
    reason &= ~END_CIRC_REASON_FLAG_REMOTE;

  if (reason < END_CIRC_REASON_MIN_ || reason > END_CIRC_REASON_MAX_) {
    if (!(orig_reason & END_CIRC_REASON_FLAG_REMOTE))
      log_warn(LD_BUG, "Reason %d out of range at %s:%d", reason, file, line);
    reason = END_CIRC_REASON_NONE;
  }

  if (circ->state == CIRCUIT_STATE_ONIONSKIN_PENDING) {
    onion_pending_remove(TO_OR_CIRCUIT(circ));
  }
  /* If the circuit ever became OPEN, we sent it to the reputation history
   * module then.  If it isn't OPEN, we send it there now to remember which
   * links worked and which didn't.
   */
  if (circ->state != CIRCUIT_STATE_OPEN) {
    if (CIRCUIT_IS_ORIGIN(circ)) {
      origin_circuit_t *ocirc = TO_ORIGIN_CIRCUIT(circ);
      circuit_build_failed(ocirc); /* take actions if necessary */
      circuit_rep_hist_note_result(ocirc);
    }
  }
  if (circ->state == CIRCUIT_STATE_CHAN_WAIT) {
    if (circuits_pending_chans)
      smartlist_remove(circuits_pending_chans, circ);
  }
  if (CIRCUIT_IS_ORIGIN(circ)) {
    control_event_circuit_status(TO_ORIGIN_CIRCUIT(circ),
     (circ->state == CIRCUIT_STATE_OPEN)?CIRC_EVENT_CLOSED:CIRC_EVENT_FAILED,
     orig_reason);
  }
  if (circ->purpose == CIRCUIT_PURPOSE_C_INTRODUCE_ACK_WAIT) {
    origin_circuit_t *ocirc = TO_ORIGIN_CIRCUIT(circ);
    int timed_out = (reason == END_CIRC_REASON_TIMEOUT);
    tor_assert(circ->state == CIRCUIT_STATE_OPEN);
    tor_assert(ocirc->build_state->chosen_exit);
    tor_assert(ocirc->rend_data);
    /* treat this like getting a nack from it */
    log_info(LD_REND, "Failed intro circ %s to %s (awaiting ack). %s",
           safe_str_client(ocirc->rend_data->onion_address),
           safe_str_client(build_state_get_exit_nickname(ocirc->build_state)),
           timed_out ? "Recording timeout." : "Removing from descriptor.");
    rend_client_report_intro_point_failure(ocirc->build_state->chosen_exit,
                                           ocirc->rend_data,
                                           timed_out ?
                                           INTRO_POINT_FAILURE_TIMEOUT :
                                           INTRO_POINT_FAILURE_GENERIC);
  } else if (circ->purpose == CIRCUIT_PURPOSE_C_INTRODUCING &&
             reason != END_CIRC_REASON_TIMEOUT) {
    origin_circuit_t *ocirc = TO_ORIGIN_CIRCUIT(circ);
    if (ocirc->build_state->chosen_exit && ocirc->rend_data) {
      log_info(LD_REND, "Failed intro circ %s to %s "
               "(building circuit to intro point). "
               "Marking intro point as possibly unreachable.",
               safe_str_client(ocirc->rend_data->onion_address),
           safe_str_client(build_state_get_exit_nickname(ocirc->build_state)));
      rend_client_report_intro_point_failure(ocirc->build_state->chosen_exit,
                                             ocirc->rend_data,
                                             INTRO_POINT_FAILURE_UNREACHABLE);
    }
  }
  if (circ->n_chan) {
    circuit_clear_cell_queue(circ, circ->n_chan);
    /* Only send destroy if the channel isn't closing anyway */
    if (!(circ->n_chan->state == CHANNEL_STATE_CLOSING ||
          circ->n_chan->state == CHANNEL_STATE_CLOSED ||
          circ->n_chan->state == CHANNEL_STATE_ERROR)) {
      channel_send_destroy(circ->n_circ_id, circ->n_chan, reason);
    }
    circuitmux_detach_circuit(circ->n_chan->cmux, circ);
  }

  if (! CIRCUIT_IS_ORIGIN(circ)) {
    or_circuit_t *or_circ = TO_OR_CIRCUIT(circ);
    edge_connection_t *conn;
    for (conn=or_circ->n_streams; conn; conn=conn->next_stream)
      connection_edge_destroy(or_circ->p_circ_id, conn);
    or_circ->n_streams = NULL;

    while (or_circ->resolving_streams) {
      conn = or_circ->resolving_streams;
      or_circ->resolving_streams = conn->next_stream;
      if (!conn->base_.marked_for_close) {
        /* The client will see a DESTROY, and infer that the connections
         * are closing because the circuit is getting torn down.  No need
         * to send an end cell. */
        conn->edge_has_sent_end = 1;
        conn->end_reason = END_STREAM_REASON_DESTROY;
        conn->end_reason |= END_STREAM_REASON_FLAG_ALREADY_SENT_CLOSED;
        connection_mark_for_close(TO_CONN(conn));
      }
      conn->on_circuit = NULL;
    }

    if (or_circ->p_chan) {
      circuit_clear_cell_queue(circ, or_circ->p_chan);
      /* Only send destroy if the channel isn't closing anyway */
      if (!(or_circ->p_chan->state == CHANNEL_STATE_CLOSING ||
            or_circ->p_chan->state == CHANNEL_STATE_CLOSED ||
            or_circ->p_chan->state == CHANNEL_STATE_ERROR)) {
        channel_send_destroy(or_circ->p_circ_id, or_circ->p_chan, reason);
      }
      circuitmux_detach_circuit(or_circ->p_chan->cmux, circ);
    }
  } else {
    origin_circuit_t *ocirc = TO_ORIGIN_CIRCUIT(circ);
    edge_connection_t *conn;
    for (conn=ocirc->p_streams; conn; conn=conn->next_stream)
      connection_edge_destroy(circ->n_circ_id, conn);
    ocirc->p_streams = NULL;
  }

  circ->marked_for_close = line;
  circ->marked_for_close_file = file;

  if (!CIRCUIT_IS_ORIGIN(circ)) {
    or_circuit_t *or_circ = TO_OR_CIRCUIT(circ);
    if (or_circ->rend_splice) {
      if (!or_circ->rend_splice->base_.marked_for_close) {
        /* do this after marking this circuit, to avoid infinite recursion. */
        circuit_mark_for_close(TO_CIRCUIT(or_circ->rend_splice), reason);
      }
      or_circ->rend_splice = NULL;
    }
  }
}

/** Given a marked circuit <b>circ</b>, aggressively free its cell queues to
 * recover memory. */
static void
marked_circuit_free_cells(circuit_t *circ)
{
  if (!circ->marked_for_close) {
    log_warn(LD_BUG, "Called on non-marked circuit");
    return;
  }
  cell_queue_clear(&circ->n_chan_cells);
  if (! CIRCUIT_IS_ORIGIN(circ))
    cell_queue_clear(& TO_OR_CIRCUIT(circ)->p_chan_cells);
}

/** Return the number of cells used by the circuit <b>c</b>'s cell queues. */
STATIC size_t
n_cells_in_circ_queues(const circuit_t *c)
{
  size_t n = c->n_chan_cells.n;
  if (! CIRCUIT_IS_ORIGIN(c)) {
    circuit_t *cc = (circuit_t *) c;
    n += TO_OR_CIRCUIT(cc)->p_chan_cells.n;
  }
  return n;
}

/**
 * Return the age of the oldest cell queued on <b>c</b>, in milliseconds.
 * Return 0 if there are no cells queued on c.  Requires that <b>now</b> be
 * the current time in milliseconds since the epoch, truncated.
 *
 * This function will return incorrect results if the oldest cell queued on
 * the circuit is older than 2**32 msec (about 49 days) old.
 */
static uint32_t
circuit_max_queued_cell_age(const circuit_t *c, uint32_t now)
{
  uint32_t age = 0;
  packed_cell_t *cell;

  if (NULL != (cell = TOR_SIMPLEQ_FIRST(&c->n_chan_cells.head)))
    age = now - cell->inserted_time;

  if (! CIRCUIT_IS_ORIGIN(c)) {
    const or_circuit_t *orcirc = TO_OR_CIRCUIT((circuit_t*)c);
    if (NULL != (cell = TOR_SIMPLEQ_FIRST(&orcirc->p_chan_cells.head))) {
      uint32_t age2 = now - cell->inserted_time;
      if (age2 > age)
        return age2;
    }
  }
  return age;
}

/** Temporary variable for circuits_compare_by_oldest_queued_cell_ This is a
 * kludge to work around the fact that qsort doesn't provide a way for
 * comparison functions to take an extra argument. */
static uint32_t circcomp_now_tmp;

/** Helper to sort a list of circuit_t by age of oldest cell, in descending
 * order. Requires that circcomp_now_tmp is set correctly. */
static int
circuits_compare_by_oldest_queued_cell_(const void **a_, const void **b_)
{
  const circuit_t *a = *a_;
  const circuit_t *b = *b_;
  uint32_t age_a = circuit_max_queued_cell_age(a, circcomp_now_tmp);
  uint32_t age_b = circuit_max_queued_cell_age(b, circcomp_now_tmp);

  if (age_a < age_b)
    return 1;
  else if (age_a == age_b)
    return 0;
  else
    return -1;
}

#define FRACTION_OF_CELLS_TO_RETAIN_ON_OOM 0.90

/** We're out of memory for cells, having allocated <b>current_allocation</b>
 * bytes' worth.  Kill the 'worst' circuits until we're under
 * FRACTION_OF_CIRCS_TO_RETAIN_ON_OOM of our maximum usage. */
void
circuits_handle_oom(size_t current_allocation)
{
  /* Let's hope there's enough slack space for this allocation here... */
  smartlist_t *circlist = smartlist_new();
  circuit_t *circ;
  size_t n_cells_removed=0, n_cells_to_remove;
  int n_circuits_killed=0;
  struct timeval now;
  log_notice(LD_GENERAL, "We're low on memory.  Killing circuits with "
             "over-long queues. (This behavior is controlled by "
             "MaxMemInCellQueues.)");

  {
    size_t mem_target = (size_t)(get_options()->MaxMemInCellQueues *
                                 FRACTION_OF_CELLS_TO_RETAIN_ON_OOM);
    size_t mem_to_recover;
    if (current_allocation <= mem_target)
      return;
    mem_to_recover = current_allocation - mem_target;
    n_cells_to_remove = CEIL_DIV(mem_to_recover, packed_cell_mem_cost());
  }

  /* This algorithm itself assumes that you've got enough memory slack
   * to actually run it. */
  TOR_LIST_FOREACH(circ, &global_circuitlist, head)
    smartlist_add(circlist, circ);

  /* Set circcomp_now_tmp so that the sort can work. */
  tor_gettimeofday_cached(&now);
  circcomp_now_tmp = (uint32_t)tv_to_msec(&now);

  /* This is O(n log n); there are faster algorithms we could use instead.
   * Let's hope this doesn't happen enough to be in the critical path. */
  smartlist_sort(circlist, circuits_compare_by_oldest_queued_cell_);

  /* Okay, now the worst circuits are at the front of the list. Let's mark
   * them, and reclaim their storage aggressively. */
  SMARTLIST_FOREACH_BEGIN(circlist, circuit_t *, circ) {
    size_t n = n_cells_in_circ_queues(circ);
    if (! circ->marked_for_close) {
      circuit_mark_for_close(circ, END_CIRC_REASON_RESOURCELIMIT);
    }
    marked_circuit_free_cells(circ);

    ++n_circuits_killed;
    n_cells_removed += n;
    if (n_cells_removed >= n_cells_to_remove)
      break;
  } SMARTLIST_FOREACH_END(circ);

  clean_cell_pool(); /* In case this helps. */

  log_notice(LD_GENERAL, "Removed "U64_FORMAT" bytes by killing %d circuits.",
             U64_PRINTF_ARG(n_cells_removed * packed_cell_mem_cost()),
             n_circuits_killed);

  smartlist_free(circlist);
}

/** Verify that cpath layer <b>cp</b> has all of its invariants
 * correct. Trigger an assert if anything is invalid.
 */
void
assert_cpath_layer_ok(const crypt_path_t *cp)
{
//  tor_assert(cp->addr); /* these are zero for rendezvous extra-hops */
//  tor_assert(cp->port);
  tor_assert(cp);
  tor_assert(cp->magic == CRYPT_PATH_MAGIC);
  switch (cp->state)
    {
    case CPATH_STATE_OPEN:
      tor_assert(cp->f_crypto);
      tor_assert(cp->b_crypto);
      /* fall through */
    case CPATH_STATE_CLOSED:
      /*XXXX Assert that there's no handshake_state either. */
      tor_assert(!cp->rend_dh_handshake_state);
      break;
    case CPATH_STATE_AWAITING_KEYS:
      /* tor_assert(cp->dh_handshake_state); */
      break;
    default:
      log_fn(LOG_ERR, LD_BUG, "Unexpected state %d", cp->state);
      tor_assert(0);
    }
  tor_assert(cp->package_window >= 0);
  tor_assert(cp->deliver_window >= 0);
}

/** Verify that cpath <b>cp</b> has all of its invariants
 * correct. Trigger an assert if anything is invalid.
 */
static void
assert_cpath_ok(const crypt_path_t *cp)
{
  const crypt_path_t *start = cp;

  do {
    assert_cpath_layer_ok(cp);
    /* layers must be in sequence of: "open* awaiting? closed*" */
    if (cp != start) {
      if (cp->state == CPATH_STATE_AWAITING_KEYS) {
        tor_assert(cp->prev->state == CPATH_STATE_OPEN);
      } else if (cp->state == CPATH_STATE_OPEN) {
        tor_assert(cp->prev->state == CPATH_STATE_OPEN);
      }
    }
    cp = cp->next;
    tor_assert(cp);
  } while (cp != start);
}

/** Verify that circuit <b>c</b> has all of its invariants
 * correct. Trigger an assert if anything is invalid.
 */
void
assert_circuit_ok(const circuit_t *c)
{
  edge_connection_t *conn;
  const or_circuit_t *or_circ = NULL;
  const origin_circuit_t *origin_circ = NULL;

  tor_assert(c);
  tor_assert(c->magic == ORIGIN_CIRCUIT_MAGIC || c->magic == OR_CIRCUIT_MAGIC);
  tor_assert(c->purpose >= CIRCUIT_PURPOSE_MIN_ &&
             c->purpose <= CIRCUIT_PURPOSE_MAX_);

  {
    /* Having a separate variable for this pleases GCC 4.2 in ways I hope I
     * never understand. -NM. */
    circuit_t *nonconst_circ = (circuit_t*) c;
    if (CIRCUIT_IS_ORIGIN(c))
      origin_circ = TO_ORIGIN_CIRCUIT(nonconst_circ);
    else
      or_circ = TO_OR_CIRCUIT(nonconst_circ);
  }

  if (c->n_chan) {
    tor_assert(!c->n_hop);

    if (c->n_circ_id) {
      /* We use the _impl variant here to make sure we don't fail on marked
       * circuits, which would not be returned by the regular function. */
      circuit_t *c2 = circuit_get_by_circid_channel_impl(c->n_circ_id,
                                                         c->n_chan, NULL);
      tor_assert(c == c2);
    }
  }
  if (or_circ && or_circ->p_chan) {
    if (or_circ->p_circ_id) {
      /* ibid */
      circuit_t *c2 =
        circuit_get_by_circid_channel_impl(or_circ->p_circ_id,
                                           or_circ->p_chan, NULL);
      tor_assert(c == c2);
    }
  }
  if (or_circ)
    for (conn = or_circ->n_streams; conn; conn = conn->next_stream)
      tor_assert(conn->base_.type == CONN_TYPE_EXIT);

  tor_assert(c->deliver_window >= 0);
  tor_assert(c->package_window >= 0);
  if (c->state == CIRCUIT_STATE_OPEN) {
    tor_assert(!c->n_chan_create_cell);
    if (or_circ) {
      tor_assert(or_circ->n_crypto);
      tor_assert(or_circ->p_crypto);
      tor_assert(or_circ->n_digest);
      tor_assert(or_circ->p_digest);
    }
  }
  if (c->state == CIRCUIT_STATE_CHAN_WAIT && !c->marked_for_close) {
    tor_assert(circuits_pending_chans &&
               smartlist_contains(circuits_pending_chans, c));
  } else {
    tor_assert(!circuits_pending_chans ||
               !smartlist_contains(circuits_pending_chans, c));
  }
  if (origin_circ && origin_circ->cpath) {
    assert_cpath_ok(origin_circ->cpath);
  }
  if (c->purpose == CIRCUIT_PURPOSE_REND_ESTABLISHED) {
    tor_assert(or_circ);
    if (!c->marked_for_close) {
      tor_assert(or_circ->rend_splice);
      tor_assert(or_circ->rend_splice->rend_splice == or_circ);
    }
    tor_assert(or_circ->rend_splice != or_circ);
  } else {
    tor_assert(!or_circ || !or_circ->rend_splice);
  }
}
<|MERGE_RESOLUTION|>--- conflicted
+++ resolved
@@ -1250,14 +1250,6 @@
 circuit_get_by_rend_token_and_purpose(uint8_t purpose, int is_rend_circ,
                                       const char *token)
 {
-<<<<<<< HEAD
-  circuit_t *circ;
-  TOR_LIST_FOREACH(circ, &global_circuitlist, head) {
-    if (! circ->marked_for_close &&
-        circ->purpose == purpose &&
-        tor_memeq(TO_OR_CIRCUIT(circ)->rend_token, token, len))
-      return TO_OR_CIRCUIT(circ);
-=======
   or_circuit_t *circ;
   digestmap_t *map = is_rend_circ ? rend_cookie_map : intro_digest_map;
 
@@ -1280,7 +1272,6 @@
              (int)circ->rendinfo->is_rend_circ);
     tor_free(t);
     return NULL;
->>>>>>> 8b9a2cb6
   }
 
   return circ;
