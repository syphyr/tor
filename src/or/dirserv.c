--- conflicted
+++ resolved
@@ -3163,12 +3163,7 @@
         ri->last_reachable = now;
       }
     }
-<<<<<<< HEAD
-  });
-
-=======
   } SMARTLIST_FOREACH_END(ri);
->>>>>>> 0d78a16c
   /* FFFF Maybe we should reinstate the code that dumps routers with the same
    * addr/port but with nonmatching keys, but instead of dumping, we should
    * skip testing. */
