--- conflicted
+++ resolved
@@ -845,32 +845,11 @@
         && i == usable_consensus_flavor()) {
 
       /* Check if we're already downloading a usable consensus */
-<<<<<<< HEAD
-      int consens_conn_count =
-        connection_dir_count_by_purpose_and_resource(
-                                                   DIR_PURPOSE_FETCH_CONSENSUS,
-                                                   resource);
-      int connect_consens_conn_count =
-        connection_dir_count_by_purpose_resource_and_state(
-                                                   DIR_PURPOSE_FETCH_CONSENSUS,
-                                                   resource,
-                                                   DIR_CONN_STATE_CONNECTING);
-
-      /* If not all connections are "connecting", then some are
-       * downloading. We want to have at most one downloading at a time. */
-      if (connect_consens_conn_count < consens_conn_count) {
-=======
       if (networkstatus_consensus_is_already_downloading(resource))
->>>>>>> 9f217c83
         continue;
 
       /* Make multiple connections for a bootstrap consensus download. */
-<<<<<<< HEAD
-      update_consensus_bootstrap_multiple_downloads(now, options,
-                                                    we_are_bootstrapping);
-=======
       update_consensus_bootstrap_multiple_downloads(now, options);
->>>>>>> 9f217c83
     } else {
       /* Check if we failed downloading a consensus too recently */
       int max_dl_tries = options->TestingConsensusMaxDownloadTries;
@@ -959,15 +938,6 @@
     return;
   }
 
-<<<<<<< HEAD
-  /* If we've managed to validate a usable consensus, don't make additional
-   * connections. */
-  if (!we_are_bootstrapping) {
-    return;
-  }
-
-=======
->>>>>>> 9f217c83
   /* Launch concurrent consensus download attempt(s) based on the mirror and
    * authority schedules. Try the mirror first - this makes it slightly more
    * likely that we'll connect to the fallback first, and then end the
@@ -1264,20 +1234,12 @@
     return NULL;
 }
 
-<<<<<<< HEAD
-/** Check if we're bootstrapping a consensus download. This means that we are
- *  only using the authorities and fallback directory mirrors to download the
- * consensus flavour we'll use. */
-int
-networkstatus_consensus_is_bootstrapping(time_t now)
-=======
 /** Check if we need to download a consensus during tor's bootstrap phase.
  * If we have no consensus, or our consensus is unusably old, return 1.
  * As soon as we have received a consensus, return 0, even if we don't have
  * enough certificates to validate it. */
 MOCK_IMPL(int,
 networkstatus_consensus_is_bootstrapping,(time_t now))
->>>>>>> 9f217c83
 {
   /* If we have a validated, reasonably live consensus, we're not
    * bootstrapping a consensus at all. */
@@ -1327,46 +1289,8 @@
               > smartlist_len(router_get_trusted_dir_servers())));
 }
 
-<<<<<<< HEAD
-/* Check if there is more than 1 consensus connection retrieving the usable
- * consensus flavor. If so, return 1, if not, return 0.
- *
- * During normal operation, Tor only makes one consensus download
- * connection. But clients can make multiple simultaneous consensus
- * connections to improve bootstrap speed and reliability.
- *
- * If there is more than one connection, we must have connections left
- * over from bootstrapping. However, some of the connections may have
- * completed and been cleaned up, so it is not sufficient to check the
- * return value of this function to see if a client could make multiple
- * bootstrap connections. Use
- * networkstatus_consensus_can_use_multiple_directories()
- * and networkstatus_consensus_is_bootstrapping(). */
-int
-networkstatus_consensus_has_excess_connections(void)
-{
-  const char *usable_resource = networkstatus_get_flavor_name(
-                                                  usable_consensus_flavor());
-  const int consens_conn_usable_count =
-              connection_dir_count_by_purpose_and_resource(
-                                               DIR_PURPOSE_FETCH_CONSENSUS,
-                                               usable_resource);
-  /* The maximum number of connections we want downloading a usable consensus
-   * Always 1, whether bootstrapping or not. */
-  const int max_expected_consens_conn_usable_count = 1;
-
-  if (consens_conn_usable_count > max_expected_consens_conn_usable_count) {
-    return 1;
-  }
-
-  return 0;
-}
-
-/* Is tor currently downloading a consensus of the usable flavor? */
-=======
 /* Is there a consensus fetch for flavor <b>resource</b> that's far
  * enough along to be attached to a circuit? */
->>>>>>> 9f217c83
 int
 networkstatus_consensus_is_already_downloading(const char *resource)
 {
