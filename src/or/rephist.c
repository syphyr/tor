/* Copyright (c) 2004-2006, Roger Dingledine, Nick Mathewson.
 * Copyright (c) 2007-2011, The Tor Project, Inc. */
/* See LICENSE for licensing information */

/**
 * \file rephist.c
 * \brief Basic history and "reputation" functionality to remember
 *    which servers have worked in the past, how much bandwidth we've
 *    been using, which ports we tend to want, and so on; further,
 *    exit port statistics, cell statistics, and connection statistics.
 **/

#include "or.h"
#include "circuitlist.h"
#include "circuituse.h"
#include "config.h"
#include "networkstatus.h"
#include "nodelist.h"
#include "rephist.h"
#include "router.h"
#include "routerlist.h"
#include "ht.h"

static void bw_arrays_init(void);
static void predicted_ports_init(void);

/** Total number of bytes currently allocated in fields used by rephist.c. */
uint64_t rephist_total_alloc=0;
/** Number of or_history_t objects currently allocated. */
uint32_t rephist_total_num=0;

/** If the total weighted run count of all runs for a router ever falls
 * below this amount, the router can be treated as having 0 MTBF. */
#define STABILITY_EPSILON   0.0001
/** Value by which to discount all old intervals for MTBF purposes.  This
 * is compounded every STABILITY_INTERVAL. */
#define STABILITY_ALPHA     0.95
/** Interval at which to discount all old intervals for MTBF purposes. */
#define STABILITY_INTERVAL  (12*60*60)
/* (This combination of ALPHA, INTERVAL, and EPSILON makes it so that an
 * interval that just ended counts twice as much as one that ended a week ago,
 * 20X as much as one that ended a month ago, and routers that have had no
 * uptime data for about half a year will get forgotten.) */

/** History of an OR-\>OR link. */
typedef struct link_history_t {
  /** When did we start tracking this list? */
  time_t since;
  /** When did we most recently note a change to this link */
  time_t changed;
  /** How many times did extending from OR1 to OR2 succeed? */
  unsigned long n_extend_ok;
  /** How many times did extending from OR1 to OR2 fail? */
  unsigned long n_extend_fail;
} link_history_t;

/** History of an OR. */
typedef struct or_history_t {
  /** When did we start tracking this OR? */
  time_t since;
  /** When did we most recently note a change to this OR? */
  time_t changed;
  /** How many times did we successfully connect? */
  unsigned long n_conn_ok;
  /** How many times did we try to connect and fail?*/
  unsigned long n_conn_fail;
  /** How many seconds have we been connected to this OR before
   * 'up_since'? */
  unsigned long uptime;
  /** How many seconds have we been unable to connect to this OR before
   * 'down_since'? */
  unsigned long downtime;
  /** If nonzero, we have been connected since this time. */
  time_t up_since;
  /** If nonzero, we have been unable to connect since this time. */
  time_t down_since;

  /** The address at which we most recently connected to this OR
   * successfully. */
  tor_addr_t last_reached_addr;

  /** The port at which we most recently connected to this OR successfully */
  uint16_t last_reached_port;

  /* === For MTBF tracking: */
  /** Weighted sum total of all times that this router has been online.
   */
  unsigned long weighted_run_length;
  /** If the router is now online (according to stability-checking rules),
   * when did it come online? */
  time_t start_of_run;
  /** Sum of weights for runs in weighted_run_length. */
  double total_run_weights;
  /* === For fractional uptime tracking: */
  time_t start_of_downtime;
  unsigned long weighted_uptime;
  unsigned long total_weighted_time;

  /** Map from hex OR2 identity digest to a link_history_t for the link
   * from this OR to OR2. */
  digestmap_t *link_history_map;
} or_history_t;

/** When did we last multiply all routers' weighted_run_length and
 * total_run_weights by STABILITY_ALPHA? */
static time_t stability_last_downrated = 0;

/**  */
static time_t started_tracking_stability = 0;

/** Map from hex OR identity digest to or_history_t. */
static digestmap_t *history_map = NULL;

/** Return the or_history_t for the OR with identity digest <b>id</b>,
 * creating it if necessary. */
static or_history_t *
get_or_history(const char* id)
{
  or_history_t *hist;

  if (tor_mem_is_zero(id, DIGEST_LEN))
    return NULL;

  hist = digestmap_get(history_map, id);
  if (!hist) {
    hist = tor_malloc_zero(sizeof(or_history_t));
    rephist_total_alloc += sizeof(or_history_t);
    rephist_total_num++;
    hist->link_history_map = digestmap_new();
    hist->since = hist->changed = time(NULL);
    tor_addr_make_unspec(&hist->last_reached_addr);
    digestmap_set(history_map, id, hist);
  }
  return hist;
}

/** Return the link_history_t for the link from the first named OR to
 * the second, creating it if necessary. (ORs are identified by
 * identity digest.)
 */
static link_history_t *
get_link_history(const char *from_id, const char *to_id)
{
  or_history_t *orhist;
  link_history_t *lhist;
  orhist = get_or_history(from_id);
  if (!orhist)
    return NULL;
  if (tor_mem_is_zero(to_id, DIGEST_LEN))
    return NULL;
  lhist = (link_history_t*) digestmap_get(orhist->link_history_map, to_id);
  if (!lhist) {
    lhist = tor_malloc_zero(sizeof(link_history_t));
    rephist_total_alloc += sizeof(link_history_t);
    lhist->since = lhist->changed = time(NULL);
    digestmap_set(orhist->link_history_map, to_id, lhist);
  }
  return lhist;
}

/** Helper: free storage held by a single link history entry. */
static void
_free_link_history(void *val)
{
  rephist_total_alloc -= sizeof(link_history_t);
  tor_free(val);
}

/** Helper: free storage held by a single OR history entry. */
static void
free_or_history(void *_hist)
{
  or_history_t *hist = _hist;
  digestmap_free(hist->link_history_map, _free_link_history);
  rephist_total_alloc -= sizeof(or_history_t);
  rephist_total_num--;
  tor_free(hist);
}

/** Update an or_history_t object <b>hist</b> so that its uptime/downtime
 * count is up-to-date as of <b>when</b>.
 */
static void
update_or_history(or_history_t *hist, time_t when)
{
  tor_assert(hist);
  if (hist->up_since) {
    tor_assert(!hist->down_since);
    hist->uptime += (when - hist->up_since);
    hist->up_since = when;
  } else if (hist->down_since) {
    hist->downtime += (when - hist->down_since);
    hist->down_since = when;
  }
}

/** Initialize the static data structures for tracking history. */
void
rep_hist_init(void)
{
  history_map = digestmap_new();
  bw_arrays_init();
  predicted_ports_init();
}

/** Helper: note that we are no longer connected to the router with history
 * <b>hist</b>.  If <b>failed</b>, the connection failed; otherwise, it was
 * closed correctly. */
static void
mark_or_down(or_history_t *hist, time_t when, int failed)
{
  if (hist->up_since) {
    hist->uptime += (when - hist->up_since);
    hist->up_since = 0;
  }
  if (failed && !hist->down_since) {
    hist->down_since = when;
  }
}

/** Helper: note that we are connected to the router with history
 * <b>hist</b>. */
static void
mark_or_up(or_history_t *hist, time_t when)
{
  if (hist->down_since) {
    hist->downtime += (when - hist->down_since);
    hist->down_since = 0;
  }
  if (!hist->up_since) {
    hist->up_since = when;
  }
}

/** Remember that an attempt to connect to the OR with identity digest
 * <b>id</b> failed at <b>when</b>.
 */
void
rep_hist_note_connect_failed(const char* id, time_t when)
{
  or_history_t *hist;
  hist = get_or_history(id);
  if (!hist)
    return;
  ++hist->n_conn_fail;
  mark_or_down(hist, when, 1);
  hist->changed = when;
}

/** Remember that an attempt to connect to the OR with identity digest
 * <b>id</b> succeeded at <b>when</b>.
 */
void
rep_hist_note_connect_succeeded(const char* id, time_t when)
{
  or_history_t *hist;
  hist = get_or_history(id);
  if (!hist)
    return;
  ++hist->n_conn_ok;
  mark_or_up(hist, when);
  hist->changed = when;
}

/** Remember that we intentionally closed our connection to the OR
 * with identity digest <b>id</b> at <b>when</b>.
 */
void
rep_hist_note_disconnect(const char* id, time_t when)
{
  or_history_t *hist;
  hist = get_or_history(id);
  if (!hist)
    return;
  mark_or_down(hist, when, 0);
  hist->changed = when;
}

/** Remember that our connection to the OR with identity digest
 * <b>id</b> had an error and stopped working at <b>when</b>.
 */
void
rep_hist_note_connection_died(const char* id, time_t when)
{
  or_history_t *hist;
  if (!id) {
    /* If conn has no identity, it didn't complete its handshake, or something
     * went wrong.  Ignore it.
     */
    return;
  }
  hist = get_or_history(id);
  if (!hist)
    return;
  mark_or_down(hist, when, 1);
  hist->changed = when;
}

/** We have just decided that this router with identity digest <b>id</b> is
 * reachable, meaning we will give it a "Running" flag for the next while. */
void
rep_hist_note_router_reachable(const char *id, const tor_addr_t *at_addr,
                               const uint16_t at_port, time_t when)
{
  or_history_t *hist = get_or_history(id);
  int was_in_run = 1;
  char tbuf[ISO_TIME_LEN+1];
  int addr_changed, port_changed;

  tor_assert(hist);
  tor_assert((!at_addr && !at_port) || (at_addr && at_port));

  addr_changed = at_addr &&
    tor_addr_compare(at_addr, &hist->last_reached_addr, CMP_EXACT) != 0;
  port_changed = at_port && at_port != hist->last_reached_port;

  if (!started_tracking_stability)
    started_tracking_stability = time(NULL);
  if (!hist->start_of_run) {
    hist->start_of_run = when;
    was_in_run = 0;
  }
  if (hist->start_of_downtime) {
    long down_length;

    format_local_iso_time(tbuf, hist->start_of_downtime);
    log_info(LD_HIST, "Router %s is now Running; it had been down since %s.",
             hex_str(id, DIGEST_LEN), tbuf);
    if (was_in_run)
      log_info(LD_HIST, "  (Paradoxically, it was already Running too.)");

    down_length = when - hist->start_of_downtime;
    hist->total_weighted_time += down_length;
    hist->start_of_downtime = 0;
  } else if (addr_changed || port_changed) {
    /* If we're reachable, but the address changed, treat this as some
     * downtime. */
    int penalty = get_options()->TestingTorNetwork ? 240 : 3600;
    networkstatus_t *ns;

    if ((ns = networkstatus_get_latest_consensus())) {
      int fresh_interval = (int)(ns->fresh_until - ns->valid_after);
      int live_interval = (int)(ns->valid_until - ns->valid_after);
      /* on average, a descriptor addr change takes .5 intervals to make it
       * into a consensus, and half a liveness period to make it to
       * clients. */
      penalty = (int)(fresh_interval + live_interval) / 2;
    }
    format_local_iso_time(tbuf, hist->start_of_run);
    log_info(LD_HIST,"Router %s still seems Running, but its address appears "
             "to have changed since the last time it was reachable.  I'm "
             "going to treat it as having been down for %d seconds",
             hex_str(id, DIGEST_LEN), penalty);
    rep_hist_note_router_unreachable(id, when-penalty);
    rep_hist_note_router_reachable(id, NULL, 0, when);
  } else {
    format_local_iso_time(tbuf, hist->start_of_run);
    if (was_in_run)
      log_debug(LD_HIST, "Router %s is still Running; it has been Running "
                "since %s", hex_str(id, DIGEST_LEN), tbuf);
    else
      log_info(LD_HIST,"Router %s is now Running; it was previously untracked",
               hex_str(id, DIGEST_LEN));
  }
  if (at_addr)
    tor_addr_copy(&hist->last_reached_addr, at_addr);
  if (at_port)
    hist->last_reached_port = at_port;
}

/** We have just decided that this router is unreachable, meaning
 * we are taking away its "Running" flag. */
void
rep_hist_note_router_unreachable(const char *id, time_t when)
{
  or_history_t *hist = get_or_history(id);
  char tbuf[ISO_TIME_LEN+1];
  int was_running = 0;
  if (!started_tracking_stability)
    started_tracking_stability = time(NULL);

  tor_assert(hist);
  if (hist->start_of_run) {
    /*XXXX We could treat failed connections differently from failed
     * connect attempts. */
    long run_length = when - hist->start_of_run;
    format_local_iso_time(tbuf, hist->start_of_run);

    hist->total_run_weights += 1.0;
    hist->start_of_run = 0;
    if (run_length < 0) {
      unsigned long penalty = -run_length;
#define SUBTRACT_CLAMPED(var, penalty) \
      do { (var) = (var) < (penalty) ? 0 : (var) - (penalty); } while (0)

      SUBTRACT_CLAMPED(hist->weighted_run_length, penalty);
      SUBTRACT_CLAMPED(hist->weighted_uptime, penalty);
    } else {
      hist->weighted_run_length += run_length;
      hist->weighted_uptime += run_length;
      hist->total_weighted_time += run_length;
    }
    was_running = 1;
    log_info(LD_HIST, "Router %s is now non-Running: it had previously been "
             "Running since %s.  Its total weighted uptime is %lu/%lu.",
             hex_str(id, DIGEST_LEN), tbuf, hist->weighted_uptime,
             hist->total_weighted_time);
  }
  if (!hist->start_of_downtime) {
    hist->start_of_downtime = when;

    if (!was_running)
      log_info(LD_HIST, "Router %s is now non-Running; it was previously "
               "untracked.", hex_str(id, DIGEST_LEN));
  } else {
    if (!was_running) {
      format_local_iso_time(tbuf, hist->start_of_downtime);

      log_info(LD_HIST, "Router %s is still non-Running; it has been "
               "non-Running since %s.", hex_str(id, DIGEST_LEN), tbuf);
    }
  }
}

/** Helper: Discount all old MTBF data, if it is time to do so.  Return
 * the time at which we should next discount MTBF data. */
time_t
rep_hist_downrate_old_runs(time_t now)
{
  digestmap_iter_t *orhist_it;
  const char *digest1;
  or_history_t *hist;
  void *hist_p;
  double alpha = 1.0;

  if (!history_map)
    history_map = digestmap_new();
  if (!stability_last_downrated)
    stability_last_downrated = now;
  if (stability_last_downrated + STABILITY_INTERVAL > now)
    return stability_last_downrated + STABILITY_INTERVAL;

  /* Okay, we should downrate the data.  By how much? */
  while (stability_last_downrated + STABILITY_INTERVAL < now) {
    stability_last_downrated += STABILITY_INTERVAL;
    alpha *= STABILITY_ALPHA;
  }

  log_info(LD_HIST, "Discounting all old stability info by a factor of %lf",
           alpha);

  /* Multiply every w_r_l, t_r_w pair by alpha. */
  for (orhist_it = digestmap_iter_init(history_map);
       !digestmap_iter_done(orhist_it);
       orhist_it = digestmap_iter_next(history_map,orhist_it)) {
    digestmap_iter_get(orhist_it, &digest1, &hist_p);
    hist = hist_p;

    hist->weighted_run_length =
      (unsigned long)(hist->weighted_run_length * alpha);
    hist->total_run_weights *= alpha;

    hist->weighted_uptime = (unsigned long)(hist->weighted_uptime * alpha);
    hist->total_weighted_time = (unsigned long)
      (hist->total_weighted_time * alpha);
  }

  return stability_last_downrated + STABILITY_INTERVAL;
}

/** Helper: Return the weighted MTBF of the router with history <b>hist</b>. */
static double
get_stability(or_history_t *hist, time_t when)
{
  long total = hist->weighted_run_length;
  double total_weights = hist->total_run_weights;

  if (hist->start_of_run) {
    /* We're currently in a run.  Let total and total_weights hold the values
     * they would hold if the current run were to end now. */
    total += (when-hist->start_of_run);
    total_weights += 1.0;
  }
  if (total_weights < STABILITY_EPSILON) {
    /* Round down to zero, and avoid divide-by-zero. */
    return 0.0;
  }

  return total / total_weights;
}

/** Return the total amount of time we've been observing, with each run of
 * time downrated by the appropriate factor. */
static long
get_total_weighted_time(or_history_t *hist, time_t when)
{
  long total = hist->total_weighted_time;
  if (hist->start_of_run) {
    total += (when - hist->start_of_run);
  } else if (hist->start_of_downtime) {
    total += (when - hist->start_of_downtime);
  }
  return total;
}

/** Helper: Return the weighted percent-of-time-online of the router with
 * history <b>hist</b>. */
static double
get_weighted_fractional_uptime(or_history_t *hist, time_t when)
{
  long total = hist->total_weighted_time;
  long up = hist->weighted_uptime;

  if (hist->start_of_run) {
    long run_length = (when - hist->start_of_run);
    up += run_length;
    total += run_length;
  } else if (hist->start_of_downtime) {
    total += (when - hist->start_of_downtime);
  }

  if (!total) {
    /* Avoid calling anybody's uptime infinity (which should be impossible if
     * the code is working), or NaN (which can happen for any router we haven't
     * observed up or down yet). */
    return 0.0;
  }

  return ((double) up) / total;
}

/** Return how long the router whose identity digest is <b>id</b> has
 *  been reachable. Return 0 if the router is unknown or currently deemed
 *  unreachable. */
long
rep_hist_get_uptime(const char *id, time_t when)
{
  or_history_t *hist = get_or_history(id);
  if (!hist)
    return 0;
  if (!hist->start_of_run || when < hist->start_of_run)
    return 0;
  return when - hist->start_of_run;
}

/** Return an estimated MTBF for the router whose identity digest is
 * <b>id</b>. Return 0 if the router is unknown. */
double
rep_hist_get_stability(const char *id, time_t when)
{
  or_history_t *hist = get_or_history(id);
  if (!hist)
    return 0.0;

  return get_stability(hist, when);
}

/** Return an estimated percent-of-time-online for the router whose identity
 * digest is <b>id</b>. Return 0 if the router is unknown. */
double
rep_hist_get_weighted_fractional_uptime(const char *id, time_t when)
{
  or_history_t *hist = get_or_history(id);
  if (!hist)
    return 0.0;

  return get_weighted_fractional_uptime(hist, when);
}

/** Return a number representing how long we've known about the router whose
 * digest is <b>id</b>. Return 0 if the router is unknown.
 *
 * Be careful: this measure increases monotonically as we know the router for
 * longer and longer, but it doesn't increase linearly.
 */
long
rep_hist_get_weighted_time_known(const char *id, time_t when)
{
  or_history_t *hist = get_or_history(id);
  if (!hist)
    return 0;

  return get_total_weighted_time(hist, when);
}

/** Return true if we've been measuring MTBFs for long enough to
 * pronounce on Stability. */
int
rep_hist_have_measured_enough_stability(void)
{
  /* XXXX022 This doesn't do so well when we change our opinion
   * as to whether we're tracking router stability. */
  return started_tracking_stability < time(NULL) - 4*60*60;
}

/** Remember that we successfully extended from the OR with identity
 * digest <b>from_id</b> to the OR with identity digest
 * <b>to_name</b>.
 */
void
rep_hist_note_extend_succeeded(const char *from_id, const char *to_id)
{
  link_history_t *hist;
  /* log_fn(LOG_WARN, "EXTEND SUCCEEDED: %s->%s",from_name,to_name); */
  hist = get_link_history(from_id, to_id);
  if (!hist)
    return;
  ++hist->n_extend_ok;
  hist->changed = time(NULL);
}

/** Remember that we tried to extend from the OR with identity digest
 * <b>from_id</b> to the OR with identity digest <b>to_name</b>, but
 * failed.
 */
void
rep_hist_note_extend_failed(const char *from_id, const char *to_id)
{
  link_history_t *hist;
  /* log_fn(LOG_WARN, "EXTEND FAILED: %s->%s",from_name,to_name); */
  hist = get_link_history(from_id, to_id);
  if (!hist)
    return;
  ++hist->n_extend_fail;
  hist->changed = time(NULL);
}

/** Log all the reliability data we have remembered, with the chosen
 * severity.
 */
void
rep_hist_dump_stats(time_t now, int severity)
{
  digestmap_iter_t *lhist_it;
  digestmap_iter_t *orhist_it;
  const char *name1, *name2, *digest1, *digest2;
  char hexdigest1[HEX_DIGEST_LEN+1];
  or_history_t *or_history;
  link_history_t *link_history;
  void *or_history_p, *link_history_p;
  double uptime;
  char buffer[2048];
  size_t len;
  int ret;
  unsigned long upt, downt;
  const node_t *node;

  rep_history_clean(now - get_options()->RephistTrackTime);

  log(severity, LD_HIST, "--------------- Dumping history information:");

  for (orhist_it = digestmap_iter_init(history_map);
       !digestmap_iter_done(orhist_it);
       orhist_it = digestmap_iter_next(history_map,orhist_it)) {
    double s;
    long stability;
    digestmap_iter_get(orhist_it, &digest1, &or_history_p);
    or_history = (or_history_t*) or_history_p;

    if ((node = node_get_by_id(digest1)) && node_get_nickname(node))
      name1 = node_get_nickname(node);
    else
      name1 = "(unknown)";
    base16_encode(hexdigest1, sizeof(hexdigest1), digest1, DIGEST_LEN);
    update_or_history(or_history, now);
    upt = or_history->uptime;
    downt = or_history->downtime;
    s = get_stability(or_history, now);
    stability = (long)s;
    if (upt+downt) {
      uptime = ((double)upt) / (upt+downt);
    } else {
      uptime=1.0;
    }
    log(severity, LD_HIST,
        "OR %s [%s]: %ld/%ld good connections; uptime %ld/%ld sec (%.2f%%); "
        "wmtbf %lu:%02lu:%02lu",
        name1, hexdigest1,
        or_history->n_conn_ok, or_history->n_conn_fail+or_history->n_conn_ok,
        upt, upt+downt, uptime*100.0,
        stability/3600, (stability/60)%60, stability%60);

    if (!digestmap_isempty(or_history->link_history_map)) {
      strlcpy(buffer, "    Extend attempts: ", sizeof(buffer));
      len = strlen(buffer);
      for (lhist_it = digestmap_iter_init(or_history->link_history_map);
           !digestmap_iter_done(lhist_it);
           lhist_it = digestmap_iter_next(or_history->link_history_map,
                                          lhist_it)) {
        digestmap_iter_get(lhist_it, &digest2, &link_history_p);
        if ((node = node_get_by_id(digest2)) && node_get_nickname(node))
          name2 = node_get_nickname(node);
        else
          name2 = "(unknown)";

        link_history = (link_history_t*) link_history_p;

        ret = tor_snprintf(buffer+len, 2048-len, "%s(%ld/%ld); ", name2,
                        link_history->n_extend_ok,
                        link_history->n_extend_ok+link_history->n_extend_fail);
        if (ret<0)
          break;
        else
          len += ret;
      }
      log(severity, LD_HIST, "%s", buffer);
    }
  }
}

/** Remove history info for routers/links that haven't changed since
 * <b>before</b>.
 */
void
rep_history_clean(time_t before)
{
  int authority = authdir_mode(get_options());
  or_history_t *or_history;
  link_history_t *link_history;
  void *or_history_p, *link_history_p;
  digestmap_iter_t *orhist_it, *lhist_it;
  const char *d1, *d2;

  orhist_it = digestmap_iter_init(history_map);
  while (!digestmap_iter_done(orhist_it)) {
    int remove;
    digestmap_iter_get(orhist_it, &d1, &or_history_p);
    or_history = or_history_p;

    remove = authority ? (or_history->total_run_weights < STABILITY_EPSILON &&
                          !or_history->start_of_run)
                       : (or_history->changed < before);
    if (remove) {
      orhist_it = digestmap_iter_next_rmv(history_map, orhist_it);
      free_or_history(or_history);
      continue;
    }
    for (lhist_it = digestmap_iter_init(or_history->link_history_map);
         !digestmap_iter_done(lhist_it); ) {
      digestmap_iter_get(lhist_it, &d2, &link_history_p);
      link_history = link_history_p;
      if (link_history->changed < before) {
        lhist_it = digestmap_iter_next_rmv(or_history->link_history_map,
                                           lhist_it);
        rephist_total_alloc -= sizeof(link_history_t);
        tor_free(link_history);
        continue;
      }
      lhist_it = digestmap_iter_next(or_history->link_history_map,lhist_it);
    }
    orhist_it = digestmap_iter_next(history_map, orhist_it);
  }
}

/** Write MTBF data to disk. Return 0 on success, negative on failure.
 *
 * If <b>missing_means_down</b>, then if we're about to write an entry
 * that is still considered up but isn't in our routerlist, consider it
 * to be down. */
int
rep_hist_record_mtbf_data(time_t now, int missing_means_down)
{
  char time_buf[ISO_TIME_LEN+1];

  digestmap_iter_t *orhist_it;
  const char *digest;
  void *or_history_p;
  or_history_t *hist;
  open_file_t *open_file = NULL;
  FILE *f;

  {
    char *filename = get_datadir_fname("router-stability");
    f = start_writing_to_stdio_file(filename, OPEN_FLAGS_REPLACE|O_TEXT, 0600,
                                    &open_file);
    tor_free(filename);
    if (!f)
      return -1;
  }

  /* File format is:
   *   FormatLine *KeywordLine Data
   *
   *   FormatLine = "format 1" NL
   *   KeywordLine = Keyword SP Arguments NL
   *   Data = "data" NL *RouterMTBFLine "." NL
   *   RouterMTBFLine = Fingerprint SP WeightedRunLen SP
   *           TotalRunWeights [SP S=StartRunTime] NL
   */
#define PUT(s) STMT_BEGIN if (fputs((s),f)<0) goto err; STMT_END
#define PRINTF(args) STMT_BEGIN if (fprintf args <0) goto err; STMT_END

  PUT("format 2\n");

  format_iso_time(time_buf, time(NULL));
  PRINTF((f, "stored-at %s\n", time_buf));

  if (started_tracking_stability) {
    format_iso_time(time_buf, started_tracking_stability);
    PRINTF((f, "tracked-since %s\n", time_buf));
  }
  if (stability_last_downrated) {
    format_iso_time(time_buf, stability_last_downrated);
    PRINTF((f, "last-downrated %s\n", time_buf));
  }

  PUT("data\n");

  /* XXX Nick: now bridge auths record this for all routers too.
   * Should we make them record it only for bridge routers? -RD
   * Not for 0.2.0. -NM */
  for (orhist_it = digestmap_iter_init(history_map);
       !digestmap_iter_done(orhist_it);
       orhist_it = digestmap_iter_next(history_map,orhist_it)) {
    char dbuf[HEX_DIGEST_LEN+1];
    const char *t = NULL;
    digestmap_iter_get(orhist_it, &digest, &or_history_p);
    hist = (or_history_t*) or_history_p;

    base16_encode(dbuf, sizeof(dbuf), digest, DIGEST_LEN);

    if (missing_means_down && hist->start_of_run &&
        !router_get_by_id_digest(digest)) {
      /* We think this relay is running, but it's not listed in our
       * routerlist. Somehow it fell out without telling us it went
       * down. Complain and also correct it. */
      log_info(LD_HIST,
               "Relay '%s' is listed as up in rephist, but it's not in "
               "our routerlist. Correcting.", dbuf);
      rep_hist_note_router_unreachable(digest, now);
    }

    PRINTF((f, "R %s\n", dbuf));
    if (hist->start_of_run > 0) {
      format_iso_time(time_buf, hist->start_of_run);
      t = time_buf;
    }
    PRINTF((f, "+MTBF %lu %.5lf%s%s\n",
            hist->weighted_run_length, hist->total_run_weights,
            t ? " S=" : "", t ? t : ""));
    t = NULL;
    if (hist->start_of_downtime > 0) {
      format_iso_time(time_buf, hist->start_of_downtime);
      t = time_buf;
    }
    PRINTF((f, "+WFU %lu %lu%s%s\n",
            hist->weighted_uptime, hist->total_weighted_time,
            t ? " S=" : "", t ? t : ""));
  }

  PUT(".\n");

#undef PUT
#undef PRINTF

  return finish_writing_to_file(open_file);
 err:
  abort_writing_to_file(open_file);
  return -1;
}

/** Format the current tracked status of the router in <b>hist</b> at time
 * <b>now</b> for analysis; return it in a newly allocated string. */
static char *
rep_hist_format_router_status(or_history_t *hist, time_t now)
{
  char sor_buf[ISO_TIME_LEN+1];
  char sod_buf[ISO_TIME_LEN+1];
  double wfu;
  double mtbf;
  int up = 0, down = 0;
  char *cp = NULL;

  if (hist->start_of_run) {
    format_iso_time(sor_buf, hist->start_of_run);
    up = 1;
  }
  if (hist->start_of_downtime) {
    format_iso_time(sod_buf, hist->start_of_downtime);
    down = 1;
  }

  wfu = get_weighted_fractional_uptime(hist, now);
  mtbf = get_stability(hist, now);
  tor_asprintf(&cp,
               "%s%s%s"
               "%s%s%s"
               "wfu %0.3lf\n"
               " weighted-time %lu\n"
               " weighted-uptime %lu\n"
               "mtbf %0.1lf\n"
               " weighted-run-length %lu\n"
               " total-run-weights %lf\n",
               up?"uptime-started ":"", up?sor_buf:"", up?" UTC\n":"",
               down?"downtime-started ":"", down?sod_buf:"", down?" UTC\n":"",
               wfu,
               hist->total_weighted_time,
               hist->weighted_uptime,
               mtbf,
               hist->weighted_run_length,
               hist->total_run_weights
               );
  return cp;
}

/** The last stability analysis document that we created, or NULL if we never
 * have created one. */
static char *last_stability_doc = NULL;
/** The last time we created a stability analysis document, or 0 if we never
 * have created one. */
static time_t built_last_stability_doc_at = 0;
/** Shortest allowable time between building two stability documents. */
#define MAX_STABILITY_DOC_BUILD_RATE (3*60)

/** Return a pointer to a NUL-terminated document describing our view of the
 * stability of the routers we've been tracking.  Return NULL on failure. */
const char *
rep_hist_get_router_stability_doc(time_t now)
{
  char *result;
  smartlist_t *chunks;
  if (built_last_stability_doc_at + MAX_STABILITY_DOC_BUILD_RATE > now)
    return last_stability_doc;

  if (!history_map)
    return NULL;

  tor_free(last_stability_doc);
  chunks = smartlist_create();

  if (rep_hist_have_measured_enough_stability()) {
    smartlist_add(chunks, tor_strdup("we-have-enough-measurements\n"));
  } else {
    smartlist_add(chunks, tor_strdup("we-do-not-have-enough-measurements\n"));
  }

  DIGESTMAP_FOREACH(history_map, id, or_history_t *, hist) {
    const node_t *node;
    char dbuf[BASE64_DIGEST_LEN+1];
    char header_buf[512];
    char *info;
    digest_to_base64(dbuf, id);
    node = node_get_by_id(id);
    if (node) {
      char ip[INET_NTOA_BUF_LEN+1];
      char tbuf[ISO_TIME_LEN+1];
      time_t published = node_get_published_on(node);
      node_get_address_string(node,ip,sizeof(ip));
      if (published > 0)
        format_iso_time(tbuf, published);
      else
        strlcpy(tbuf, "???", sizeof(tbuf));
      tor_snprintf(header_buf, sizeof(header_buf),
                   "router %s %s %s\n"
                   "published %s\n"
                   "relevant-flags %s%s%s\n"
                   "declared-uptime %ld\n",
                   dbuf, node_get_nickname(node), ip,
                   tbuf,
                   node->is_running ? "Running " : "",
                   node->is_valid ? "Valid " : "",
                   node->ri && node->ri->is_hibernating ? "Hibernating " : "",
                   node_get_declared_uptime(node));
    } else {
      tor_snprintf(header_buf, sizeof(header_buf),
                   "router %s {no descriptor}\n", dbuf);
    }
    smartlist_add(chunks, tor_strdup(header_buf));
    info = rep_hist_format_router_status(hist, now);
    if (info)
      smartlist_add(chunks, info);

  } DIGESTMAP_FOREACH_END;

  result = smartlist_join_strings(chunks, "", 0, NULL);
  SMARTLIST_FOREACH(chunks, char *, cp, tor_free(cp));
  smartlist_free(chunks);

  last_stability_doc = result;
  built_last_stability_doc_at = time(NULL);
  return result;
}

/** Helper: return the first j >= i such that !strcmpstart(sl[j], prefix) and
 * such that no line sl[k] with i <= k < j starts with "R ".  Return -1 if no
 * such line exists. */
static int
find_next_with(smartlist_t *sl, int i, const char *prefix)
{
  for ( ; i < smartlist_len(sl); ++i) {
    const char *line = smartlist_get(sl, i);
    if (!strcmpstart(line, prefix))
      return i;
    if (!strcmpstart(line, "R "))
      return -1;
  }
  return -1;
}

/** How many bad times has parse_possibly_bad_iso_time() parsed? */
static int n_bogus_times = 0;
/** Parse the ISO-formatted time in <b>s</b> into *<b>time_out</b>, but
 * round any pre-1970 date to Jan 1, 1970. */
static int
parse_possibly_bad_iso_time(const char *s, time_t *time_out)
{
  int year;
  char b[5];
  strlcpy(b, s, sizeof(b));
  b[4] = '\0';
  year = (int)tor_parse_long(b, 10, 0, INT_MAX, NULL, NULL);
  if (year < 1970) {
    *time_out = 0;
    ++n_bogus_times;
    return 0;
  } else
    return parse_iso_time(s, time_out);
}

/** We've read a time <b>t</b> from a file stored at <b>stored_at</b>, which
 * says we started measuring at <b>started_measuring</b>.  Return a new number
 * that's about as much before <b>now</b> as <b>t</b> was before
 * <b>stored_at</b>.
 */
static INLINE time_t
correct_time(time_t t, time_t now, time_t stored_at, time_t started_measuring)
{
  if (t < started_measuring - 24*60*60*365)
    return 0;
  else if (t < started_measuring)
    return started_measuring;
  else if (t > stored_at)
    return 0;
  else {
    long run_length = stored_at - t;
    t = now - run_length;
    if (t < started_measuring)
      t = started_measuring;
    return t;
  }
}

/** Load MTBF data from disk.  Returns 0 on success or recoverable error, -1
 * on failure. */
int
rep_hist_load_mtbf_data(time_t now)
{
  /* XXXX won't handle being called while history is already populated. */
  smartlist_t *lines;
  const char *line = NULL;
  int r=0, i;
  time_t last_downrated = 0, stored_at = 0, tracked_since = 0;
  time_t latest_possible_start = now;
  long format = -1;

  {
    char *filename = get_datadir_fname("router-stability");
    char *d = read_file_to_str(filename, RFTS_IGNORE_MISSING, NULL);
    tor_free(filename);
    if (!d)
      return -1;
    lines = smartlist_create();
    smartlist_split_string(lines, d, "\n", SPLIT_SKIP_SPACE, 0);
    tor_free(d);
  }

  {
    const char *firstline;
    if (smartlist_len(lines)>4) {
      firstline = smartlist_get(lines, 0);
      if (!strcmpstart(firstline, "format "))
        format = tor_parse_long(firstline+strlen("format "),
                                10, -1, LONG_MAX, NULL, NULL);
    }
  }
  if (format != 1 && format != 2) {
    log_warn(LD_HIST,
             "Unrecognized format in mtbf history file. Skipping.");
    goto err;
  }
  for (i = 1; i < smartlist_len(lines); ++i) {
    line = smartlist_get(lines, i);
    if (!strcmp(line, "data"))
      break;
    if (!strcmpstart(line, "last-downrated ")) {
      if (parse_iso_time(line+strlen("last-downrated "), &last_downrated)<0)
        log_warn(LD_HIST,"Couldn't parse downrate time in mtbf "
                 "history file.");
    }
    if (!strcmpstart(line, "stored-at ")) {
      if (parse_iso_time(line+strlen("stored-at "), &stored_at)<0)
        log_warn(LD_HIST,"Couldn't parse stored time in mtbf "
                 "history file.");
    }
    if (!strcmpstart(line, "tracked-since ")) {
      if (parse_iso_time(line+strlen("tracked-since "), &tracked_since)<0)
        log_warn(LD_HIST,"Couldn't parse started-tracking time in mtbf "
                 "history file.");
    }
  }
  if (last_downrated > now)
    last_downrated = now;
  if (tracked_since > now)
    tracked_since = now;

  if (!stored_at) {
    log_warn(LD_HIST, "No stored time recorded.");
    goto err;
  }

  if (line && !strcmp(line, "data"))
    ++i;

  n_bogus_times = 0;

  for (; i < smartlist_len(lines); ++i) {
    char digest[DIGEST_LEN];
    char hexbuf[HEX_DIGEST_LEN+1];
    char mtbf_timebuf[ISO_TIME_LEN+1];
    char wfu_timebuf[ISO_TIME_LEN+1];
    time_t start_of_run = 0;
    time_t start_of_downtime = 0;
    int have_mtbf = 0, have_wfu = 0;
    long wrl = 0;
    double trw = 0;
    long wt_uptime = 0, total_wt_time = 0;
    int n;
    or_history_t *hist;
    line = smartlist_get(lines, i);
    if (!strcmp(line, "."))
      break;

    mtbf_timebuf[0] = '\0';
    wfu_timebuf[0] = '\0';

    if (format == 1) {
      n = sscanf(line, "%40s %ld %lf S=%10s %8s",
                 hexbuf, &wrl, &trw, mtbf_timebuf, mtbf_timebuf+11);
      if (n != 3 && n != 5) {
        log_warn(LD_HIST, "Couldn't scan line %s", escaped(line));
        continue;
      }
      have_mtbf = 1;
    } else {
      // format == 2.
      int mtbf_idx, wfu_idx;
      if (strcmpstart(line, "R ") || strlen(line) < 2+HEX_DIGEST_LEN)
        continue;
      strlcpy(hexbuf, line+2, sizeof(hexbuf));
      mtbf_idx = find_next_with(lines, i+1, "+MTBF ");
      wfu_idx = find_next_with(lines, i+1, "+WFU ");
      if (mtbf_idx >= 0) {
        const char *mtbfline = smartlist_get(lines, mtbf_idx);
        n = sscanf(mtbfline, "+MTBF %lu %lf S=%10s %8s",
                   &wrl, &trw, mtbf_timebuf, mtbf_timebuf+11);
        if (n == 2 || n == 4) {
          have_mtbf = 1;
        } else {
          log_warn(LD_HIST, "Couldn't scan +MTBF line %s",
                   escaped(mtbfline));
        }
      }
      if (wfu_idx >= 0) {
        const char *wfuline = smartlist_get(lines, wfu_idx);
        n = sscanf(wfuline, "+WFU %lu %lu S=%10s %8s",
                   &wt_uptime, &total_wt_time,
                   wfu_timebuf, wfu_timebuf+11);
        if (n == 2 || n == 4) {
          have_wfu = 1;
        } else {
          log_warn(LD_HIST, "Couldn't scan +WFU line %s", escaped(wfuline));
        }
      }
      if (wfu_idx > i)
        i = wfu_idx;
      if (mtbf_idx > i)
        i = mtbf_idx;
    }
    if (base16_decode(digest, DIGEST_LEN, hexbuf, HEX_DIGEST_LEN) < 0) {
      log_warn(LD_HIST, "Couldn't hex string %s", escaped(hexbuf));
      continue;
    }
    hist = get_or_history(digest);
    if (!hist)
      continue;

    if (have_mtbf) {
      if (mtbf_timebuf[0]) {
        mtbf_timebuf[10] = ' ';
        if (parse_possibly_bad_iso_time(mtbf_timebuf, &start_of_run)<0)
          log_warn(LD_HIST, "Couldn't parse time %s",
                   escaped(mtbf_timebuf));
      }
      hist->start_of_run = correct_time(start_of_run, now, stored_at,
                                        tracked_since);
      if (hist->start_of_run < latest_possible_start + wrl)
        latest_possible_start = hist->start_of_run - wrl;

      hist->weighted_run_length = wrl;
      hist->total_run_weights = trw;
    }
    if (have_wfu) {
      if (wfu_timebuf[0]) {
        wfu_timebuf[10] = ' ';
        if (parse_possibly_bad_iso_time(wfu_timebuf, &start_of_downtime)<0)
          log_warn(LD_HIST, "Couldn't parse time %s", escaped(wfu_timebuf));
      }
    }
    hist->start_of_downtime = correct_time(start_of_downtime, now, stored_at,
                                           tracked_since);
    hist->weighted_uptime = wt_uptime;
    hist->total_weighted_time = total_wt_time;
  }
  if (strcmp(line, "."))
    log_warn(LD_HIST, "Truncated MTBF file.");

  if (tracked_since < 86400*365) /* Recover from insanely early value. */
    tracked_since = latest_possible_start;

  stability_last_downrated = last_downrated;
  started_tracking_stability = tracked_since;

  goto done;
 err:
  r = -1;
 done:
  SMARTLIST_FOREACH(lines, char *, cp, tor_free(cp));
  smartlist_free(lines);
  return r;
}

/** For how many seconds do we keep track of individual per-second bandwidth
 * totals? */
#define NUM_SECS_ROLLING_MEASURE 10
/** How large are the intervals for which we track and report bandwidth use? */
/* XXXX Watch out! Before Tor 0.2.2.21-alpha, using any other value here would
 * generate an unparseable state file. */
#define NUM_SECS_BW_SUM_INTERVAL (15*60)
/** How far in the past do we remember and publish bandwidth use? */
#define NUM_SECS_BW_SUM_IS_VALID (24*60*60)
/** How many bandwidth usage intervals do we remember? (derived) */
#define NUM_TOTALS (NUM_SECS_BW_SUM_IS_VALID/NUM_SECS_BW_SUM_INTERVAL)

/** Structure to track bandwidth use, and remember the maxima for a given
 * time period.
 */
typedef struct bw_array_t {
  /** Observation array: Total number of bytes transferred in each of the last
   * NUM_SECS_ROLLING_MEASURE seconds. This is used as a circular array. */
  uint64_t obs[NUM_SECS_ROLLING_MEASURE];
  int cur_obs_idx; /**< Current position in obs. */
  time_t cur_obs_time; /**< Time represented in obs[cur_obs_idx] */
  uint64_t total_obs; /**< Total for all members of obs except
                       * obs[cur_obs_idx] */
  uint64_t max_total; /**< Largest value that total_obs has taken on in the
                       * current period. */
  uint64_t total_in_period; /**< Total bytes transferred in the current
                             * period. */

  /** When does the next period begin? */
  time_t next_period;
  /** Where in 'maxima' should the maximum bandwidth usage for the current
   * period be stored? */
  int next_max_idx;
  /** How many values in maxima/totals have been set ever? */
  int num_maxes_set;
  /** Circular array of the maximum
   * bandwidth-per-NUM_SECS_ROLLING_MEASURE usage for the last
   * NUM_TOTALS periods */
  uint64_t maxima[NUM_TOTALS];
  /** Circular array of the total bandwidth usage for the last NUM_TOTALS
   * periods */
  uint64_t totals[NUM_TOTALS];
} bw_array_t;

/** Shift the current period of b forward by one. */
static void
commit_max(bw_array_t *b)
{
  /* Store total from current period. */
  b->totals[b->next_max_idx] = b->total_in_period;
  /* Store maximum from current period. */
  b->maxima[b->next_max_idx++] = b->max_total;
  /* Advance next_period and next_max_idx */
  b->next_period += NUM_SECS_BW_SUM_INTERVAL;
  if (b->next_max_idx == NUM_TOTALS)
    b->next_max_idx = 0;
  if (b->num_maxes_set < NUM_TOTALS)
    ++b->num_maxes_set;
  /* Reset max_total. */
  b->max_total = 0;
  /* Reset total_in_period. */
  b->total_in_period = 0;
}

/** Shift the current observation time of <b>b</b> forward by one second. */
static INLINE void
advance_obs(bw_array_t *b)
{
  int nextidx;
  uint64_t total;

  /* Calculate the total bandwidth for the last NUM_SECS_ROLLING_MEASURE
   * seconds; adjust max_total as needed.*/
  total = b->total_obs + b->obs[b->cur_obs_idx];
  if (total > b->max_total)
    b->max_total = total;

  nextidx = b->cur_obs_idx+1;
  if (nextidx == NUM_SECS_ROLLING_MEASURE)
    nextidx = 0;

  b->total_obs = total - b->obs[nextidx];
  b->obs[nextidx]=0;
  b->cur_obs_idx = nextidx;

  if (++b->cur_obs_time >= b->next_period)
    commit_max(b);
}

/** Add <b>n</b> bytes to the number of bytes in <b>b</b> for second
 * <b>when</b>. */
static INLINE void
add_obs(bw_array_t *b, time_t when, uint64_t n)
{
  if (when < b->cur_obs_time)
    return; /* Don't record data in the past. */

  /* If we're currently adding observations for an earlier second than
   * 'when', advance b->cur_obs_time and b->cur_obs_idx by an
   * appropriate number of seconds, and do all the other housekeeping. */
  while (when > b->cur_obs_time) {
    /* Doing this one second at a time is potentially inefficient, if we start
       with a state file that is very old.  Fortunately, it doesn't seem to
       show up in profiles, so we can just ignore it for now. */
    advance_obs(b);
  }

  b->obs[b->cur_obs_idx] += n;
  b->total_in_period += n;
}

/** Allocate, initialize, and return a new bw_array. */
static bw_array_t *
bw_array_new(void)
{
  bw_array_t *b;
  time_t start;
  b = tor_malloc_zero(sizeof(bw_array_t));
  rephist_total_alloc += sizeof(bw_array_t);
  start = time(NULL);
  b->cur_obs_time = start;
  b->next_period = start + NUM_SECS_BW_SUM_INTERVAL;
  return b;
}

/** Recent history of bandwidth observations for read operations. */
static bw_array_t *read_array = NULL;
/** Recent history of bandwidth observations for write operations. */
static bw_array_t *write_array = NULL;
/** Recent history of bandwidth observations for read operations for the
    directory protocol. */
static bw_array_t *dir_read_array = NULL;
/** Recent history of bandwidth observations for write operations for the
    directory protocol. */
static bw_array_t *dir_write_array = NULL;

/** Set up [dir-]read_array and [dir-]write_array, freeing them if they
 * already exist. */
static void
bw_arrays_init(void)
{
  tor_free(read_array);
  tor_free(write_array);
  tor_free(dir_read_array);
  tor_free(dir_write_array);
  read_array = bw_array_new();
  write_array = bw_array_new();
  dir_read_array = bw_array_new();
  dir_write_array = bw_array_new();
}

/** Remember that we read <b>num_bytes</b> bytes in second <b>when</b>.
 *
 * Add num_bytes to the current running total for <b>when</b>.
 *
 * <b>when</b> can go back to time, but it's safe to ignore calls
 * earlier than the latest <b>when</b> you've heard of.
 */
void
rep_hist_note_bytes_written(size_t num_bytes, time_t when)
{
/* Maybe a circular array for recent seconds, and step to a new point
 * every time a new second shows up. Or simpler is to just to have
 * a normal array and push down each item every second; it's short.
 */
/* When a new second has rolled over, compute the sum of the bytes we've
 * seen over when-1 to when-1-NUM_SECS_ROLLING_MEASURE, and stick it
 * somewhere. See rep_hist_bandwidth_assess() below.
 */
  add_obs(write_array, when, num_bytes);
}

/** Remember that we wrote <b>num_bytes</b> bytes in second <b>when</b>.
 * (like rep_hist_note_bytes_written() above)
 */
void
rep_hist_note_bytes_read(size_t num_bytes, time_t when)
{
/* if we're smart, we can make this func and the one above share code */
  add_obs(read_array, when, num_bytes);
}

/** Remember that we wrote <b>num_bytes</b> directory bytes in second
 * <b>when</b>. (like rep_hist_note_bytes_written() above)
 */
void
rep_hist_note_dir_bytes_written(size_t num_bytes, time_t when)
{
  add_obs(dir_write_array, when, num_bytes);
}

/** Remember that we read <b>num_bytes</b> directory bytes in second
 * <b>when</b>. (like rep_hist_note_bytes_written() above)
 */
void
rep_hist_note_dir_bytes_read(size_t num_bytes, time_t when)
{
  add_obs(dir_read_array, when, num_bytes);
}

/** Helper: Return the largest value in b->maxima.  (This is equal to the
 * most bandwidth used in any NUM_SECS_ROLLING_MEASURE period for the last
 * NUM_SECS_BW_SUM_IS_VALID seconds.)
 */
static uint64_t
find_largest_max(bw_array_t *b)
{
  int i;
  uint64_t max;
  max=0;
  for (i=0; i<NUM_TOTALS; ++i) {
    if (b->maxima[i]>max)
      max = b->maxima[i];
  }
  return max;
}

/** Find the largest sums in the past NUM_SECS_BW_SUM_IS_VALID (roughly)
 * seconds. Find one sum for reading and one for writing. They don't have
 * to be at the same time.
 *
 * Return the smaller of these sums, divided by NUM_SECS_ROLLING_MEASURE.
 */
int
rep_hist_bandwidth_assess(void)
{
  uint64_t w,r;
  r = find_largest_max(read_array);
  w = find_largest_max(write_array);
  if (r>w)
    return (int)(U64_TO_DBL(w)/NUM_SECS_ROLLING_MEASURE);
  else
    return (int)(U64_TO_DBL(r)/NUM_SECS_ROLLING_MEASURE);
}

/** Print the bandwidth history of b (either [dir-]read_array or
 * [dir-]write_array) into the buffer pointed to by buf.  The format is
 * simply comma separated numbers, from oldest to newest.
 *
 * It returns the number of bytes written.
 */
static size_t
rep_hist_fill_bandwidth_history(char *buf, size_t len, const bw_array_t *b)
{
  char *cp = buf;
  int i, n;
  or_options_t *options = get_options();
  uint64_t cutoff;

  if (b->num_maxes_set <= b->next_max_idx) {
    /* We haven't been through the circular array yet; time starts at i=0.*/
    i = 0;
  } else {
    /* We've been around the array at least once.  The next i to be
       overwritten is the oldest. */
    i = b->next_max_idx;
  }

  if (options->RelayBandwidthRate) {
    /* We don't want to report that we used more bandwidth than the max we're
     * willing to relay; otherwise everybody will know how much traffic
     * we used ourself. */
    cutoff = options->RelayBandwidthRate * NUM_SECS_BW_SUM_INTERVAL;
  } else {
    cutoff = UINT64_MAX;
  }

  for (n=0; n<b->num_maxes_set; ++n,++i) {
    uint64_t total;
    if (i >= NUM_TOTALS)
      i -= NUM_TOTALS;
    tor_assert(i < NUM_TOTALS);
    /* Round the bandwidth used down to the nearest 1k. */
    total = b->totals[i] & ~0x3ff;
    if (total > cutoff)
      total = cutoff;

    if (n==(b->num_maxes_set-1))
      tor_snprintf(cp, len-(cp-buf), U64_FORMAT, U64_PRINTF_ARG(total));
    else
      tor_snprintf(cp, len-(cp-buf), U64_FORMAT",", U64_PRINTF_ARG(total));
    cp += strlen(cp);
  }
  return cp-buf;
}

/** Allocate and return lines for representing this server's bandwidth
 * history in its descriptor. We publish these lines in our extra-info
 * descriptor.
 */
char *
rep_hist_get_bandwidth_lines(void)
{
  char *buf, *cp;
  char t[ISO_TIME_LEN+1];
  int r;
  bw_array_t *b = NULL;
  const char *desc = NULL;
  size_t len;

  /* opt [dirreq-](read|write)-history yyyy-mm-dd HH:MM:SS (n s) n,n,n... */
  len = (67+21*NUM_TOTALS)*4;
  buf = tor_malloc_zero(len);
  cp = buf;
  for (r=0;r<4;++r) {
    switch (r) {
      case 0:
        b = write_array;
        desc = "write-history";
        break;
      case 1:
        b = read_array;
        desc = "read-history";
        break;
      case 2:
        b = dir_write_array;
        desc = "dirreq-write-history";
        break;
      case 3:
        b = dir_read_array;
        desc = "dirreq-read-history";
        break;
    }
    tor_assert(b);
    format_iso_time(t, b->next_period-NUM_SECS_BW_SUM_INTERVAL);
    tor_snprintf(cp, len-(cp-buf), "%s %s (%d s) ",
                 desc, t, NUM_SECS_BW_SUM_INTERVAL);
    cp += strlen(cp);
    cp += rep_hist_fill_bandwidth_history(cp, len-(cp-buf), b);
    strlcat(cp, "\n", len-(cp-buf));
    ++cp;
  }
  return buf;
}

/** Write a single bw_array_t into the Values, Ends, Interval, and Maximum
 * entries of an or_state_t. Done before writing out a new state file. */
static void
rep_hist_update_bwhist_state_section(or_state_t *state,
                                     const bw_array_t *b,
                                     smartlist_t **s_values,
                                     smartlist_t **s_maxima,
                                     time_t *s_begins,
                                     int *s_interval)
{
  char *cp;
  int i,j;
  uint64_t maxval;

  if (*s_values) {
    SMARTLIST_FOREACH(*s_values, char *, val, tor_free(val));
    smartlist_free(*s_values);
  }
  if (*s_maxima) {
    SMARTLIST_FOREACH(*s_maxima, char *, val, tor_free(val));
    smartlist_free(*s_maxima);
  }
  if (! server_mode(get_options())) {
    /* Clients don't need to store bandwidth history persistently;
     * force these values to the defaults. */
    /* FFFF we should pull the default out of config.c's state table,
     * so we don't have two defaults. */
    if (*s_begins != 0 || *s_interval != 900) {
      time_t now = time(NULL);
      time_t save_at = get_options()->AvoidDiskWrites ? now+3600 : now+600;
      or_state_mark_dirty(state, save_at);
    }
    *s_begins = 0;
    *s_interval = 900;
    *s_values = smartlist_create();
    *s_maxima = smartlist_create();
    return;
  }
  *s_begins = b->next_period;
  *s_interval = NUM_SECS_BW_SUM_INTERVAL;

  *s_values = smartlist_create();
  *s_maxima = smartlist_create();
  /* Set i to first position in circular array */
  i = (b->num_maxes_set <= b->next_max_idx) ? 0 : b->next_max_idx;
  for (j=0; j < b->num_maxes_set; ++j,++i) {
    if (i >= NUM_TOTALS)
      i = 0;
    tor_asprintf(&cp, U64_FORMAT, U64_PRINTF_ARG(b->totals[i] & ~0x3ff));
    smartlist_add(*s_values, cp);
    maxval = b->maxima[i] / NUM_SECS_ROLLING_MEASURE;
    tor_asprintf(&cp, U64_FORMAT, U64_PRINTF_ARG(maxval & ~0x3ff));
    smartlist_add(*s_maxima, cp);
  }
  tor_asprintf(&cp, U64_FORMAT, U64_PRINTF_ARG(b->total_in_period & ~0x3ff));
  smartlist_add(*s_values, cp);
  maxval = b->max_total / NUM_SECS_ROLLING_MEASURE;
  tor_asprintf(&cp, U64_FORMAT, U64_PRINTF_ARG(maxval & ~0x3ff));
  smartlist_add(*s_maxima, cp);
}

/** Update <b>state</b> with the newest bandwidth history. Done before
 * writing out a new state file. */
void
rep_hist_update_state(or_state_t *state)
{
#define UPDATE(arrname,st) \
  rep_hist_update_bwhist_state_section(state,\
                                       (arrname),\
                                       &state->BWHistory ## st ## Values, \
                                       &state->BWHistory ## st ## Maxima, \
                                       &state->BWHistory ## st ## Ends, \
                                       &state->BWHistory ## st ## Interval)

  UPDATE(write_array, Write);
  UPDATE(read_array, Read);
  UPDATE(dir_write_array, DirWrite);
  UPDATE(dir_read_array, DirRead);

  if (server_mode(get_options())) {
    or_state_mark_dirty(state, time(NULL)+(2*3600));
  }
#undef UPDATE
}

/** Load a single bw_array_t from its Values, Ends, Maxima, and Interval
 * entries in an or_state_t. Done while reading the state file. */
static int
rep_hist_load_bwhist_state_section(bw_array_t *b,
                                   const smartlist_t *s_values,
                                   const smartlist_t *s_maxima,
                                   const time_t s_begins,
                                   const int s_interval)
{
  time_t now = time(NULL);
  int retval = 0;
  time_t start;

  uint64_t v, mv;
  int i,ok,ok_m;
  int have_maxima = (smartlist_len(s_values) == smartlist_len(s_maxima));

  if (s_values && s_begins >= now - NUM_SECS_BW_SUM_INTERVAL*NUM_TOTALS) {
    start = s_begins - s_interval*(smartlist_len(s_values));
    if (start > now)
      return 0;
    b->cur_obs_time = start;
    b->next_period = start + NUM_SECS_BW_SUM_INTERVAL;
    SMARTLIST_FOREACH_BEGIN(s_values, const char *, cp) {
        const char *maxstr = NULL;
        v = tor_parse_uint64(cp, 10, 0, UINT64_MAX, &ok, NULL);
        if (have_maxima) {
          maxstr = smartlist_get(s_maxima, cp_sl_idx);
          mv = tor_parse_uint64(maxstr, 10, 0, UINT64_MAX, &ok_m, NULL);
          mv *= NUM_SECS_ROLLING_MEASURE;
        } else {
          /* No maxima known; guess average rate to be conservative. */
          mv = (v / s_interval) * NUM_SECS_ROLLING_MEASURE;
        }
        if (!ok) {
          retval = -1;
          log_notice(LD_HIST, "Could not parse value '%s' into a number.'",cp);
        }
        if (maxstr && !ok_m) {
          retval = -1;
          log_notice(LD_HIST, "Could not parse maximum '%s' into a number.'",
                     maxstr);
        }

        if (start < now) {
          time_t cur_start = start;
          time_t actual_interval_len = s_interval;
          uint64_t cur_val = 0;
          /* Calculate the average per second. This is the best we can do
           * because our state file doesn't have per-second resolution. */
          if (start + s_interval > now)
            actual_interval_len = now - start;
          cur_val = v / actual_interval_len;
          /* This is potentially inefficient, but since we don't do it very
           * often it should be ok. */
          while (cur_start < start + actual_interval_len) {
            add_obs(b, cur_start, cur_val);
            ++cur_start;
          }
          b->max_total = mv;
          /* This will result in some fairly choppy history if s_interval
           * is not the same as NUM_SECS_BW_SUM_INTERVAL. XXXX */
          start += actual_interval_len;
        }
    } SMARTLIST_FOREACH_END(cp);
  }

  /* Clean up maxima and observed */
  for (i=0; i<NUM_SECS_ROLLING_MEASURE; ++i) {
    b->obs[i] = 0;
  }
  b->total_obs = 0;

  return retval;
}

/** Set bandwidth history from the state file we just loaded. */
int
rep_hist_load_state(or_state_t *state, char **err)
{
  int all_ok = 1;

  /* Assert they already have been malloced */
  tor_assert(read_array && write_array);
  tor_assert(dir_read_array && dir_write_array);

#define LOAD(arrname,st)                                                \
  if (rep_hist_load_bwhist_state_section(                               \
                                (arrname),                              \
                                state->BWHistory ## st ## Values,       \
                                state->BWHistory ## st ## Maxima,       \
                                state->BWHistory ## st ## Ends,         \
                                state->BWHistory ## st ## Interval)<0)  \
    all_ok = 0

  LOAD(write_array, Write);
  LOAD(read_array, Read);
  LOAD(dir_write_array, DirWrite);
  LOAD(dir_read_array, DirRead);

#undef LOAD
  if (!all_ok) {
    *err = tor_strdup("Parsing of bandwidth history values failed");
    /* and create fresh arrays */
    bw_arrays_init();
    return -1;
  }
  return 0;
}

/*********************************************************************/

typedef struct predicted_port_t {
  uint16_t port;
  time_t time;
} predicted_port_t;

/** A list of port numbers that have been used recently. */
static smartlist_t *predicted_ports_list=NULL;

/** We just got an application request for a connection with
 * port <b>port</b>. Remember it for the future, so we can keep
 * some circuits open that will exit to this port.
 */
static void
add_predicted_port(time_t now, uint16_t port)
{
<<<<<<< HEAD
  predicted_port_t *pp = tor_malloc(sizeof(predicted_port_t));
  pp->port = port;
  pp->time = now;
  rephist_total_alloc += sizeof(*pp);
  smartlist_add(predicted_ports_list, pp);
=======
  /* XXXX we could just use uintptr_t here, I think. -NM */
  uint16_t *tmp_port = tor_malloc(sizeof(uint16_t));
  time_t *tmp_time = tor_malloc(sizeof(time_t));
  *tmp_port = port;
  *tmp_time = now;
  rephist_total_alloc += sizeof(uint16_t) + sizeof(time_t);
  smartlist_add(predicted_ports_list, tmp_port);
  smartlist_add(predicted_ports_times, tmp_time);
>>>>>>> bb6d45af
}

/** Initialize whatever memory and structs are needed for predicting
 * which ports will be used. Also seed it with port 80, so we'll build
 * circuits on start-up.
 */
static void
predicted_ports_init(void)
{
  predicted_ports_list = smartlist_create();
  add_predicted_port(time(NULL), 80); /* add one to kickstart us */
}

/** Free whatever memory is needed for predicting which ports will
 * be used.
 */
static void
predicted_ports_free(void)
{
  rephist_total_alloc -=
    smartlist_len(predicted_ports_list)*sizeof(predicted_port_t);
  SMARTLIST_FOREACH(predicted_ports_list, predicted_port_t *,
                    pp, tor_free(pp));
  smartlist_free(predicted_ports_list);
}

/** Remember that <b>port</b> has been asked for as of time <b>now</b>.
 * This is used for predicting what sorts of streams we'll make in the
 * future and making exit circuits to anticipate that.
 */
void
rep_hist_note_used_port(time_t now, uint16_t port)
{
  tor_assert(predicted_ports_list);

  if (!port) /* record nothing */
    return;

  SMARTLIST_FOREACH_BEGIN(predicted_ports_list, predicted_port_t *, pp) {
    if (pp->port == port) {
      pp->time = now;
      return;
    }
  } SMARTLIST_FOREACH_END(pp);
  /* it's not there yet; we need to add it */
  add_predicted_port(now, port);
}

/** For this long after we've seen a request for a given port, assume that
 * we'll want to make connections to the same port in the future.  */
#define PREDICTED_CIRCS_RELEVANCE_TIME (60*60)

/** Return a newly allocated pointer to a list of uint16_t * for ports that
 * are likely to be asked for in the near future.
 */
smartlist_t *
rep_hist_get_predicted_ports(time_t now)
{
  smartlist_t *out = smartlist_create();
  tor_assert(predicted_ports_list);

  /* clean out obsolete entries */
  SMARTLIST_FOREACH_BEGIN(predicted_ports_list, predicted_port_t *, pp) {
    if (pp->time + PREDICTED_CIRCS_RELEVANCE_TIME < now) {
      log_debug(LD_CIRC, "Expiring predicted port %d", pp->port);

      rephist_total_alloc -= sizeof(predicted_port_t);
      tor_free(pp);
      SMARTLIST_DEL_CURRENT(predicted_ports_list, pp);
    } else {
      smartlist_add(out, tor_memdup(&pp->port, sizeof(uint16_t)));
    }
  } SMARTLIST_FOREACH_END(pp);
  return out;
}

/** The user asked us to do a resolve. Rather than keeping track of
 * timings and such of resolves, we fake it for now by treating
 * it the same way as a connection to port 80. This way we will continue
 * to have circuits lying around if the user only uses Tor for resolves.
 */
void
rep_hist_note_used_resolve(time_t now)
{
  rep_hist_note_used_port(now, 80);
}

/** The last time at which we needed an internal circ. */
static time_t predicted_internal_time = 0;
/** The last time we needed an internal circ with good uptime. */
static time_t predicted_internal_uptime_time = 0;
/** The last time we needed an internal circ with good capacity. */
static time_t predicted_internal_capacity_time = 0;

/** Remember that we used an internal circ at time <b>now</b>. */
void
rep_hist_note_used_internal(time_t now, int need_uptime, int need_capacity)
{
  predicted_internal_time = now;
  if (need_uptime)
    predicted_internal_uptime_time = now;
  if (need_capacity)
    predicted_internal_capacity_time = now;
}

/** Return 1 if we've used an internal circ recently; else return 0. */
int
rep_hist_get_predicted_internal(time_t now, int *need_uptime,
                                int *need_capacity)
{
  if (!predicted_internal_time) { /* initialize it */
    predicted_internal_time = now;
    predicted_internal_uptime_time = now;
    predicted_internal_capacity_time = now;
  }
  if (predicted_internal_time + PREDICTED_CIRCS_RELEVANCE_TIME < now)
    return 0; /* too long ago */
  if (predicted_internal_uptime_time + PREDICTED_CIRCS_RELEVANCE_TIME >= now)
    *need_uptime = 1;
  // Always predict that we need capacity.
  *need_capacity = 1;
  return 1;
}

/** Any ports used lately? These are pre-seeded if we just started
 * up or if we're running a hidden service. */
int
any_predicted_circuits(time_t now)
{
  return smartlist_len(predicted_ports_list) ||
         predicted_internal_time + PREDICTED_CIRCS_RELEVANCE_TIME >= now;
}

/** Return 1 if we have no need for circuits currently, else return 0. */
int
rep_hist_circbuilding_dormant(time_t now)
{
  if (any_predicted_circuits(now))
    return 0;

  /* see if we'll still need to build testing circuits */
  if (server_mode(get_options()) &&
      (!check_whether_orport_reachable() || !circuit_enough_testing_circs()))
    return 0;
  if (!check_whether_dirport_reachable())
    return 0;

  return 1;
}

/** Structure to track how many times we've done each public key operation. */
static struct {
  /** How many directory objects have we signed? */
  unsigned long n_signed_dir_objs;
  /** How many routerdescs have we signed? */
  unsigned long n_signed_routerdescs;
  /** How many directory objects have we verified? */
  unsigned long n_verified_dir_objs;
  /** How many routerdescs have we verified */
  unsigned long n_verified_routerdescs;
  /** How many onionskins have we encrypted to build circuits? */
  unsigned long n_onionskins_encrypted;
  /** How many onionskins have we decrypted to do circuit build requests? */
  unsigned long n_onionskins_decrypted;
  /** How many times have we done the TLS handshake as a client? */
  unsigned long n_tls_client_handshakes;
  /** How many times have we done the TLS handshake as a server? */
  unsigned long n_tls_server_handshakes;
  /** How many PK operations have we done as a hidden service client? */
  unsigned long n_rend_client_ops;
  /** How many PK operations have we done as a hidden service midpoint? */
  unsigned long n_rend_mid_ops;
  /** How many PK operations have we done as a hidden service provider? */
  unsigned long n_rend_server_ops;
} pk_op_counts = {0,0,0,0,0,0,0,0,0,0,0};

/** Increment the count of the number of times we've done <b>operation</b>. */
void
note_crypto_pk_op(pk_op_t operation)
{
  switch (operation)
    {
    case SIGN_DIR:
      pk_op_counts.n_signed_dir_objs++;
      break;
    case SIGN_RTR:
      pk_op_counts.n_signed_routerdescs++;
      break;
    case VERIFY_DIR:
      pk_op_counts.n_verified_dir_objs++;
      break;
    case VERIFY_RTR:
      pk_op_counts.n_verified_routerdescs++;
      break;
    case ENC_ONIONSKIN:
      pk_op_counts.n_onionskins_encrypted++;
      break;
    case DEC_ONIONSKIN:
      pk_op_counts.n_onionskins_decrypted++;
      break;
    case TLS_HANDSHAKE_C:
      pk_op_counts.n_tls_client_handshakes++;
      break;
    case TLS_HANDSHAKE_S:
      pk_op_counts.n_tls_server_handshakes++;
      break;
    case REND_CLIENT:
      pk_op_counts.n_rend_client_ops++;
      break;
    case REND_MID:
      pk_op_counts.n_rend_mid_ops++;
      break;
    case REND_SERVER:
      pk_op_counts.n_rend_server_ops++;
      break;
    default:
      log_warn(LD_BUG, "Unknown pk operation %d", operation);
  }
}

/** Log the number of times we've done each public/private-key operation. */
void
dump_pk_ops(int severity)
{
  log(severity, LD_HIST,
      "PK operations: %lu directory objects signed, "
      "%lu directory objects verified, "
      "%lu routerdescs signed, "
      "%lu routerdescs verified, "
      "%lu onionskins encrypted, "
      "%lu onionskins decrypted, "
      "%lu client-side TLS handshakes, "
      "%lu server-side TLS handshakes, "
      "%lu rendezvous client operations, "
      "%lu rendezvous middle operations, "
      "%lu rendezvous server operations.",
      pk_op_counts.n_signed_dir_objs,
      pk_op_counts.n_verified_dir_objs,
      pk_op_counts.n_signed_routerdescs,
      pk_op_counts.n_verified_routerdescs,
      pk_op_counts.n_onionskins_encrypted,
      pk_op_counts.n_onionskins_decrypted,
      pk_op_counts.n_tls_client_handshakes,
      pk_op_counts.n_tls_server_handshakes,
      pk_op_counts.n_rend_client_ops,
      pk_op_counts.n_rend_mid_ops,
      pk_op_counts.n_rend_server_ops);
}

/*** Exit port statistics ***/

/* Some constants */
/** To what multiple should byte numbers be rounded up? */
#define EXIT_STATS_ROUND_UP_BYTES 1024
/** To what multiple should stream counts be rounded up? */
#define EXIT_STATS_ROUND_UP_STREAMS 4
/** Number of TCP ports */
#define EXIT_STATS_NUM_PORTS 65536
/** Top n ports that will be included in exit stats. */
#define EXIT_STATS_TOP_N_PORTS 10

/* The following data structures are arrays and no fancy smartlists or maps,
 * so that all write operations can be done in constant time. This comes at
 * the price of some memory (1.25 MB) and linear complexity when writing
 * stats for measuring relays. */
/** Number of bytes read in current period by exit port */
static uint64_t *exit_bytes_read = NULL;
/** Number of bytes written in current period by exit port */
static uint64_t *exit_bytes_written = NULL;
/** Number of streams opened in current period by exit port */
static uint32_t *exit_streams = NULL;

/** Start time of exit stats or 0 if we're not collecting exit stats. */
static time_t start_of_exit_stats_interval;

/** Initialize exit port stats. */
void
rep_hist_exit_stats_init(time_t now)
{
  start_of_exit_stats_interval = now;
  exit_bytes_read = tor_malloc_zero(EXIT_STATS_NUM_PORTS *
                                    sizeof(uint64_t));
  exit_bytes_written = tor_malloc_zero(EXIT_STATS_NUM_PORTS *
                                       sizeof(uint64_t));
  exit_streams = tor_malloc_zero(EXIT_STATS_NUM_PORTS *
                                 sizeof(uint32_t));
}

/** Reset counters for exit port statistics. */
void
rep_hist_reset_exit_stats(time_t now)
{
  start_of_exit_stats_interval = now;
  memset(exit_bytes_read, 0, EXIT_STATS_NUM_PORTS * sizeof(uint64_t));
  memset(exit_bytes_written, 0, EXIT_STATS_NUM_PORTS * sizeof(uint64_t));
  memset(exit_streams, 0, EXIT_STATS_NUM_PORTS * sizeof(uint32_t));
}

/** Stop collecting exit port stats in a way that we can re-start doing
 * so in rep_hist_exit_stats_init(). */
void
rep_hist_exit_stats_term(void)
{
  start_of_exit_stats_interval = 0;
  tor_free(exit_bytes_read);
  tor_free(exit_bytes_written);
  tor_free(exit_streams);
}

/** Helper for qsort: compare two ints.  Does not handle overflow properly,
 * but works fine for sorting an array of port numbers, which is what we use
 * it for. */
static int
_compare_int(const void *x, const void *y)
{
  return (*(int*)x - *(int*)y);
}

/** Return a newly allocated string containing the exit port statistics
 * until <b>now</b>, or NULL if we're not collecting exit stats. */
char *
rep_hist_format_exit_stats(time_t now)
{
  int i, j, top_elements = 0, cur_min_idx = 0, cur_port;
  uint64_t top_bytes[EXIT_STATS_TOP_N_PORTS];
  int top_ports[EXIT_STATS_TOP_N_PORTS];
  uint64_t cur_bytes = 0, other_read = 0, other_written = 0,
           total_read = 0, total_written = 0;
  uint32_t total_streams = 0, other_streams = 0;
  char *buf;
  smartlist_t *written_strings, *read_strings, *streams_strings;
  char *written_string, *read_string, *streams_string;
  char t[ISO_TIME_LEN+1];
  char *result;

  if (!start_of_exit_stats_interval)
    return NULL; /* Not initialized. */

  /* Go through all ports to find the n ports that saw most written and
   * read bytes.
   *
   * Invariant: at the end of the loop for iteration i,
   *    total_read is the sum of all exit_bytes_read[0..i]
   *    total_written is the sum of all exit_bytes_written[0..i]
   *    total_stream is the sum of all exit_streams[0..i]
   *
   *    top_elements = MAX(EXIT_STATS_TOP_N_PORTS,
   *                  #{j | 0 <= j <= i && volume(i) > 0})
   *
   *    For all 0 <= j < top_elements,
   *        top_bytes[j] > 0
   *        0 <= top_ports[j] <= 65535
   *        top_bytes[j] = volume(top_ports[j])
   *
   *    There is no j in 0..i and k in 0..top_elements such that:
   *        volume(j) > top_bytes[k] AND j is not in top_ports[0..top_elements]
   *
   *    There is no j!=cur_min_idx in 0..top_elements such that:
   *        top_bytes[j] < top_bytes[cur_min_idx]
   *
   * where volume(x) == exit_bytes_read[x]+exit_bytes_written[x]
   *
   * Worst case: O(EXIT_STATS_NUM_PORTS * EXIT_STATS_TOP_N_PORTS)
   */
  for (i = 1; i < EXIT_STATS_NUM_PORTS; i++) {
    total_read += exit_bytes_read[i];
    total_written += exit_bytes_written[i];
    total_streams += exit_streams[i];
    cur_bytes = exit_bytes_read[i] + exit_bytes_written[i];
    if (cur_bytes == 0) {
      continue;
    }
    if (top_elements < EXIT_STATS_TOP_N_PORTS) {
      top_bytes[top_elements] = cur_bytes;
      top_ports[top_elements++] = i;
    } else if (cur_bytes > top_bytes[cur_min_idx]) {
      top_bytes[cur_min_idx] = cur_bytes;
      top_ports[cur_min_idx] = i;
    } else {
      continue;
    }
    cur_min_idx = 0;
    for (j = 1; j < top_elements; j++) {
      if (top_bytes[j] < top_bytes[cur_min_idx]) {
        cur_min_idx = j;
      }
    }
  }

  /* Add observations of top ports to smartlists. */
  written_strings = smartlist_create();
  read_strings = smartlist_create();
  streams_strings = smartlist_create();
  other_read = total_read;
  other_written = total_written;
  other_streams = total_streams;
  /* Sort the ports; this puts them out of sync with top_bytes, but we
   * won't be using top_bytes again anyway */
  qsort(top_ports, top_elements, sizeof(int), _compare_int);
  for (j = 0; j < top_elements; j++) {
    cur_port = top_ports[j];
    if (exit_bytes_written[cur_port] > 0) {
      uint64_t num = round_uint64_to_next_multiple_of(
                     exit_bytes_written[cur_port],
                     EXIT_STATS_ROUND_UP_BYTES);
      num /= 1024;
      buf = NULL;
      tor_asprintf(&buf, "%d="U64_FORMAT, cur_port, U64_PRINTF_ARG(num));
      smartlist_add(written_strings, buf);
      other_written -= exit_bytes_written[cur_port];
    }
    if (exit_bytes_read[cur_port] > 0) {
      uint64_t num = round_uint64_to_next_multiple_of(
                     exit_bytes_read[cur_port],
                     EXIT_STATS_ROUND_UP_BYTES);
      num /= 1024;
      buf = NULL;
      tor_asprintf(&buf, "%d="U64_FORMAT, cur_port, U64_PRINTF_ARG(num));
      smartlist_add(read_strings, buf);
      other_read -= exit_bytes_read[cur_port];
    }
    if (exit_streams[cur_port] > 0) {
      uint32_t num = round_uint32_to_next_multiple_of(
                     exit_streams[cur_port],
                     EXIT_STATS_ROUND_UP_STREAMS);
      buf = NULL;
      tor_asprintf(&buf, "%d=%u", cur_port, num);
      smartlist_add(streams_strings, buf);
      other_streams -= exit_streams[cur_port];
    }
  }

  /* Add observations of other ports in a single element. */
  other_written = round_uint64_to_next_multiple_of(other_written,
                  EXIT_STATS_ROUND_UP_BYTES);
  other_written /= 1024;
  buf = NULL;
  tor_asprintf(&buf, "other="U64_FORMAT, U64_PRINTF_ARG(other_written));
  smartlist_add(written_strings, buf);
  other_read = round_uint64_to_next_multiple_of(other_read,
               EXIT_STATS_ROUND_UP_BYTES);
  other_read /= 1024;
  buf = NULL;
  tor_asprintf(&buf, "other="U64_FORMAT, U64_PRINTF_ARG(other_read));
  smartlist_add(read_strings, buf);
  other_streams = round_uint32_to_next_multiple_of(other_streams,
                  EXIT_STATS_ROUND_UP_STREAMS);
  buf = NULL;
  tor_asprintf(&buf, "other=%u", other_streams);
  smartlist_add(streams_strings, buf);

  /* Join all observations in single strings. */
  written_string = smartlist_join_strings(written_strings, ",", 0, NULL);
  read_string = smartlist_join_strings(read_strings, ",", 0, NULL);
  streams_string = smartlist_join_strings(streams_strings, ",", 0, NULL);
  SMARTLIST_FOREACH(written_strings, char *, cp, tor_free(cp));
  SMARTLIST_FOREACH(read_strings, char *, cp, tor_free(cp));
  SMARTLIST_FOREACH(streams_strings, char *, cp, tor_free(cp));
  smartlist_free(written_strings);
  smartlist_free(read_strings);
  smartlist_free(streams_strings);

  /* Put everything together. */
  format_iso_time(t, now);
  tor_asprintf(&result, "exit-stats-end %s (%d s)\n"
               "exit-kibibytes-written %s\n"
               "exit-kibibytes-read %s\n"
               "exit-streams-opened %s\n",
               t, (unsigned) (now - start_of_exit_stats_interval),
               written_string,
               read_string,
               streams_string);
  tor_free(written_string);
  tor_free(read_string);
  tor_free(streams_string);
  return result;
}

/** If 24 hours have passed since the beginning of the current exit port
 * stats period, write exit stats to $DATADIR/stats/exit-stats (possibly
 * overwriting an existing file) and reset counters.  Return when we would
 * next want to write exit stats or 0 if we never want to write. */
time_t
rep_hist_exit_stats_write(time_t now)
{
  char *statsdir = NULL, *filename = NULL, *str = NULL;

  if (!start_of_exit_stats_interval)
    return 0; /* Not initialized. */
  if (start_of_exit_stats_interval + WRITE_STATS_INTERVAL > now)
    goto done; /* Not ready to write. */

  log_info(LD_HIST, "Writing exit port statistics to disk.");

  /* Generate history string. */
  str = rep_hist_format_exit_stats(now);

  /* Reset counters. */
  rep_hist_reset_exit_stats(now);

  /* Try to write to disk. */
  statsdir = get_datadir_fname("stats");
  if (check_private_dir(statsdir, CPD_CREATE) < 0) {
    log_warn(LD_HIST, "Unable to create stats/ directory!");
    goto done;
  }
  filename = get_datadir_fname2("stats", "exit-stats");
  if (write_str_to_file(filename, str, 0) < 0)
    log_warn(LD_HIST, "Unable to write exit port statistics to disk!");

 done:
  tor_free(str);
  tor_free(statsdir);
  tor_free(filename);
  return start_of_exit_stats_interval + WRITE_STATS_INTERVAL;
}

/** Note that we wrote <b>num_written</b> bytes and read <b>num_read</b>
 * bytes to/from an exit connection to <b>port</b>. */
void
rep_hist_note_exit_bytes(uint16_t port, size_t num_written,
                         size_t num_read)
{
  if (!start_of_exit_stats_interval)
    return; /* Not initialized. */
  exit_bytes_written[port] += num_written;
  exit_bytes_read[port] += num_read;
  log_debug(LD_HIST, "Written %lu bytes and read %lu bytes to/from an "
            "exit connection to port %d.",
            (unsigned long)num_written, (unsigned long)num_read, port);
}

/** Note that we opened an exit stream to <b>port</b>. */
void
rep_hist_note_exit_stream_opened(uint16_t port)
{
  if (!start_of_exit_stats_interval)
    return; /* Not initialized. */
  exit_streams[port]++;
  log_debug(LD_HIST, "Opened exit stream to port %d", port);
}

/*** cell statistics ***/

/** Start of the current buffer stats interval or 0 if we're not
 * collecting buffer statistics. */
static time_t start_of_buffer_stats_interval;

/** Initialize buffer stats. */
void
rep_hist_buffer_stats_init(time_t now)
{
  start_of_buffer_stats_interval = now;
}

/** Statistics from a single circuit.  Collected when the circuit closes, or
 * when we flush statistics to disk. */
typedef struct circ_buffer_stats_t {
  /** Average number of cells in the circuit's queue */
  double mean_num_cells_in_queue;
  /** Average time a cell waits in the queue. */
  double mean_time_cells_in_queue;
  /** Total number of cells sent over this circuit */
  uint32_t processed_cells;
} circ_buffer_stats_t;

/** List of circ_buffer_stats_t. */
static smartlist_t *circuits_for_buffer_stats = NULL;

/** Remember cell statistics for circuit <b>circ</b> at time
 * <b>end_of_interval</b> and reset cell counters in case the circuit
 * remains open in the next measurement interval. */
void
rep_hist_buffer_stats_add_circ(circuit_t *circ, time_t end_of_interval)
{
  circ_buffer_stats_t *stat;
  time_t start_of_interval;
  int interval_length;
  or_circuit_t *orcirc;
  if (CIRCUIT_IS_ORIGIN(circ))
    return;
  orcirc = TO_OR_CIRCUIT(circ);
  if (!orcirc->processed_cells)
    return;
  if (!circuits_for_buffer_stats)
    circuits_for_buffer_stats = smartlist_create();
  start_of_interval = (circ->timestamp_created.tv_sec >
                       start_of_buffer_stats_interval) ?
        circ->timestamp_created.tv_sec :
        start_of_buffer_stats_interval;
  interval_length = (int) (end_of_interval - start_of_interval);
  if (interval_length <= 0)
    return;
  stat = tor_malloc_zero(sizeof(circ_buffer_stats_t));
  stat->processed_cells = orcirc->processed_cells;
  /* 1000.0 for s -> ms; 2.0 because of app-ward and exit-ward queues */
  stat->mean_num_cells_in_queue = interval_length == 0 ? 0.0 :
      (double) orcirc->total_cell_waiting_time /
      (double) interval_length / 1000.0 / 2.0;
  stat->mean_time_cells_in_queue =
      (double) orcirc->total_cell_waiting_time /
      (double) orcirc->processed_cells;
  smartlist_add(circuits_for_buffer_stats, stat);
  orcirc->total_cell_waiting_time = 0;
  orcirc->processed_cells = 0;
}

/** Sorting helper: return -1, 1, or 0 based on comparison of two
 * circ_buffer_stats_t */
static int
_buffer_stats_compare_entries(const void **_a, const void **_b)
{
  const circ_buffer_stats_t *a = *_a, *b = *_b;
  if (a->processed_cells < b->processed_cells)
    return 1;
  else if (a->processed_cells > b->processed_cells)
    return -1;
  else
    return 0;
}

/** Stop collecting cell stats in a way that we can re-start doing so in
 * rep_hist_buffer_stats_init(). */
void
rep_hist_buffer_stats_term(void)
{
  start_of_buffer_stats_interval = 0;
  if (!circuits_for_buffer_stats)
    circuits_for_buffer_stats = smartlist_create();
  SMARTLIST_FOREACH(circuits_for_buffer_stats, circ_buffer_stats_t *,
      stat, tor_free(stat));
  smartlist_clear(circuits_for_buffer_stats);
}

/** Write buffer statistics to $DATADIR/stats/buffer-stats and return when
 * we would next want to write exit stats. */
time_t
rep_hist_buffer_stats_write(time_t now)
{
  char *statsdir = NULL, *filename = NULL;
  char written[ISO_TIME_LEN+1];
  open_file_t *open_file = NULL;
  FILE *out;
#define SHARES 10
  int processed_cells[SHARES], circs_in_share[SHARES],
      number_of_circuits, i;
  double queued_cells[SHARES], time_in_queue[SHARES];
  smartlist_t *str_build = smartlist_create();
  char *str = NULL, *buf=NULL;
  circuit_t *circ;

  if (!start_of_buffer_stats_interval)
    return 0; /* Not initialized. */
  if (start_of_buffer_stats_interval + WRITE_STATS_INTERVAL > now)
    goto done; /* Not ready to write */

  /* add current circuits to stats */
  for (circ = _circuit_get_global_list(); circ; circ = circ->next)
    rep_hist_buffer_stats_add_circ(circ, now);
  /* calculate deciles */
  memset(processed_cells, 0, SHARES * sizeof(int));
  memset(circs_in_share, 0, SHARES * sizeof(int));
  memset(queued_cells, 0, SHARES * sizeof(double));
  memset(time_in_queue, 0, SHARES * sizeof(double));
  if (!circuits_for_buffer_stats)
    circuits_for_buffer_stats = smartlist_create();
  smartlist_sort(circuits_for_buffer_stats,
                 _buffer_stats_compare_entries);
  number_of_circuits = smartlist_len(circuits_for_buffer_stats);
  if (number_of_circuits < 1) {
    log_info(LD_HIST, "Attempt to write cell statistics to disk failed. "
             "We haven't seen a single circuit to report about.");
    goto done;
  }
  i = 0;
  SMARTLIST_FOREACH_BEGIN(circuits_for_buffer_stats,
                          circ_buffer_stats_t *, stat)
  {
    int share = i++ * SHARES / number_of_circuits;
    processed_cells[share] += stat->processed_cells;
    queued_cells[share] += stat->mean_num_cells_in_queue;
    time_in_queue[share] += stat->mean_time_cells_in_queue;
    circs_in_share[share]++;
  }
  SMARTLIST_FOREACH_END(stat);
  /* clear buffer stats history */
  SMARTLIST_FOREACH(circuits_for_buffer_stats, circ_buffer_stats_t *,
      stat, tor_free(stat));
  smartlist_clear(circuits_for_buffer_stats);
  /* write to file */
  statsdir = get_datadir_fname("stats");
  if (check_private_dir(statsdir, CPD_CREATE) < 0)
    goto done;
  filename = get_datadir_fname2("stats", "buffer-stats");
  out = start_writing_to_stdio_file(filename, OPEN_FLAGS_APPEND,
                                    0600, &open_file);
  if (!out)
    goto done;
  format_iso_time(written, now);
  if (fprintf(out, "cell-stats-end %s (%d s)\n", written,
              (unsigned) (now - start_of_buffer_stats_interval)) < 0)
    goto done;
  for (i = 0; i < SHARES; i++) {
    tor_asprintf(&buf,"%d", !circs_in_share[i] ? 0 :
                 processed_cells[i] / circs_in_share[i]);
    smartlist_add(str_build, buf);
  }
  str = smartlist_join_strings(str_build, ",", 0, NULL);
  if (fprintf(out, "cell-processed-cells %s\n", str) < 0)
    goto done;
  tor_free(str);
  SMARTLIST_FOREACH(str_build, char *, c, tor_free(c));
  smartlist_clear(str_build);
  for (i = 0; i < SHARES; i++) {
    tor_asprintf(&buf, "%.2f", circs_in_share[i] == 0 ? 0.0 :
                 queued_cells[i] / (double) circs_in_share[i]);
    smartlist_add(str_build, buf);
  }
  str = smartlist_join_strings(str_build, ",", 0, NULL);
  if (fprintf(out, "cell-queued-cells %s\n", str) < 0)
    goto done;
  tor_free(str);
  SMARTLIST_FOREACH(str_build, char *, c, tor_free(c));
  smartlist_clear(str_build);
  for (i = 0; i < SHARES; i++) {
    tor_asprintf(&buf, "%.0f", circs_in_share[i] == 0 ? 0.0 :
                 time_in_queue[i] / (double) circs_in_share[i]);
    smartlist_add(str_build, buf);
  }
  str = smartlist_join_strings(str_build, ",", 0, NULL);
  if (fprintf(out, "cell-time-in-queue %s\n", str) < 0)
    goto done;
  tor_free(str);
  SMARTLIST_FOREACH(str_build, char *, c, tor_free(c));
  smartlist_free(str_build);
  str_build = NULL;
  if (fprintf(out, "cell-circuits-per-decile %d\n",
              (number_of_circuits + SHARES - 1) / SHARES) < 0)
    goto done;
  finish_writing_to_file(open_file);
  open_file = NULL;
  start_of_buffer_stats_interval = now;
 done:
  if (open_file)
    abort_writing_to_file(open_file);
  tor_free(filename);
  tor_free(statsdir);
  if (str_build) {
    SMARTLIST_FOREACH(str_build, char *, c, tor_free(c));
    smartlist_free(str_build);
  }
  tor_free(str);
#undef SHARES
  return start_of_buffer_stats_interval + WRITE_STATS_INTERVAL;
}

/*** Connection statistics ***/

/** Start of the current connection stats interval or 0 if we're not
 * collecting connection statistics. */
static time_t start_of_conn_stats_interval;

/** Initialize connection stats. */
void
rep_hist_conn_stats_init(time_t now)
{
  start_of_conn_stats_interval = now;
}

/* Count connections that we read and wrote less than these many bytes
 * from/to as below threshold. */
#define BIDI_THRESHOLD 20480

/* Count connections that we read or wrote at least this factor as many
 * bytes from/to than we wrote or read to/from as mostly reading or
 * writing. */
#define BIDI_FACTOR 10

/* Interval length in seconds for considering read and written bytes for
 * connection stats. */
#define BIDI_INTERVAL 10

/* Start of next BIDI_INTERVAL second interval. */
static time_t bidi_next_interval = 0;

/* Number of connections that we read and wrote less than BIDI_THRESHOLD
 * bytes from/to in BIDI_INTERVAL seconds. */
static uint32_t below_threshold = 0;

/* Number of connections that we read at least BIDI_FACTOR times more
 * bytes from than we wrote to in BIDI_INTERVAL seconds. */
static uint32_t mostly_read = 0;

/* Number of connections that we wrote at least BIDI_FACTOR times more
 * bytes to than we read from in BIDI_INTERVAL seconds. */
static uint32_t mostly_written = 0;

/* Number of connections that we read and wrote at least BIDI_THRESHOLD
 * bytes from/to, but not BIDI_FACTOR times more in either direction in
 * BIDI_INTERVAL seconds. */
static uint32_t both_read_and_written = 0;

/* Entry in a map from connection ID to the number of read and written
 * bytes on this connection in a BIDI_INTERVAL second interval. */
typedef struct bidi_map_entry_t {
  HT_ENTRY(bidi_map_entry_t) node;
  uint64_t conn_id; /**< Connection ID */
  size_t read; /**< Number of read bytes */
  size_t written; /**< Number of written bytes */
} bidi_map_entry_t;

/** Map of OR connections together with the number of read and written
 * bytes in the current BIDI_INTERVAL second interval. */
static HT_HEAD(bidimap, bidi_map_entry_t) bidi_map =
     HT_INITIALIZER();

static int
bidi_map_ent_eq(const bidi_map_entry_t *a, const bidi_map_entry_t *b)
{
  return a->conn_id == b->conn_id;
}

static unsigned
bidi_map_ent_hash(const bidi_map_entry_t *entry)
{
  return (unsigned) entry->conn_id;
}

HT_PROTOTYPE(bidimap, bidi_map_entry_t, node, bidi_map_ent_hash,
             bidi_map_ent_eq);
HT_GENERATE(bidimap, bidi_map_entry_t, node, bidi_map_ent_hash,
            bidi_map_ent_eq, 0.6, malloc, realloc, free);

static void
bidi_map_free(void)
{
  bidi_map_entry_t **ptr, **next, *ent;
  for (ptr = HT_START(bidimap, &bidi_map); ptr; ptr = next) {
    ent = *ptr;
    next = HT_NEXT_RMV(bidimap, &bidi_map, ptr);
    tor_free(ent);
  }
  HT_CLEAR(bidimap, &bidi_map);
}

/** Reset counters for conn statistics. */
void
rep_hist_reset_conn_stats(time_t now)
{
  start_of_conn_stats_interval = now;
  below_threshold = 0;
  mostly_read = 0;
  mostly_written = 0;
  both_read_and_written = 0;
  bidi_map_free();
}

/** Stop collecting connection stats in a way that we can re-start doing
 * so in rep_hist_conn_stats_init(). */
void
rep_hist_conn_stats_term(void)
{
  rep_hist_reset_conn_stats(0);
}

/** We read <b>num_read</b> bytes and wrote <b>num_written</b> from/to OR
 * connection <b>conn_id</b> in second <b>when</b>. If this is the first
 * observation in a new interval, sum up the last observations. Add bytes
 * for this connection. */
void
rep_hist_note_or_conn_bytes(uint64_t conn_id, size_t num_read,
                            size_t num_written, time_t when)
{
  if (!start_of_conn_stats_interval)
    return;
  /* Initialize */
  if (bidi_next_interval == 0)
    bidi_next_interval = when + BIDI_INTERVAL;
  /* Sum up last period's statistics */
  if (when >= bidi_next_interval) {
    bidi_map_entry_t **ptr, **next, *ent;
    for (ptr = HT_START(bidimap, &bidi_map); ptr; ptr = next) {
      ent = *ptr;
      if (ent->read + ent->written < BIDI_THRESHOLD)
        below_threshold++;
      else if (ent->read >= ent->written * BIDI_FACTOR)
        mostly_read++;
      else if (ent->written >= ent->read * BIDI_FACTOR)
        mostly_written++;
      else
        both_read_and_written++;
      next = HT_NEXT_RMV(bidimap, &bidi_map, ptr);
      tor_free(ent);
    }
    while (when >= bidi_next_interval)
      bidi_next_interval += BIDI_INTERVAL;
    log_info(LD_GENERAL, "%d below threshold, %d mostly read, "
             "%d mostly written, %d both read and written.",
             below_threshold, mostly_read, mostly_written,
             both_read_and_written);
  }
  /* Add this connection's bytes. */
  if (num_read > 0 || num_written > 0) {
    bidi_map_entry_t *entry, lookup;
    lookup.conn_id = conn_id;
    entry = HT_FIND(bidimap, &bidi_map, &lookup);
    if (entry) {
      entry->written += num_written;
      entry->read += num_read;
    } else {
      entry = tor_malloc_zero(sizeof(bidi_map_entry_t));
      entry->conn_id = conn_id;
      entry->written = num_written;
      entry->read = num_read;
      HT_INSERT(bidimap, &bidi_map, entry);
    }
  }
}

/** Return a newly allocated string containing the connection statistics
 * until <b>now</b>, or NULL if we're not collecting conn stats. */
char *
rep_hist_format_conn_stats(time_t now)
{
  char *result, written[ISO_TIME_LEN+1];

  if (!start_of_conn_stats_interval)
    return NULL; /* Not initialized. */

  format_iso_time(written, now);
  tor_asprintf(&result, "conn-bi-direct %s (%d s) %d,%d,%d,%d\n",
               written,
               (unsigned) (now - start_of_conn_stats_interval),
               below_threshold,
               mostly_read,
               mostly_written,
               both_read_and_written);
  return result;
}

/** If 24 hours have passed since the beginning of the current conn stats
 * period, write conn stats to $DATADIR/stats/conn-stats (possibly
 * overwriting an existing file) and reset counters.  Return when we would
 * next want to write conn stats or 0 if we never want to write. */
time_t
rep_hist_conn_stats_write(time_t now)
{
  char *statsdir = NULL, *filename = NULL, *str = NULL;

  if (!start_of_conn_stats_interval)
    return 0; /* Not initialized. */
  if (start_of_conn_stats_interval + WRITE_STATS_INTERVAL > now)
    goto done; /* Not ready to write */

  /* Generate history string. */
  str = rep_hist_format_conn_stats(now);

  /* Reset counters. */
  rep_hist_reset_conn_stats(now);

  /* Try to write to disk. */
  statsdir = get_datadir_fname("stats");
  if (check_private_dir(statsdir, CPD_CREATE) < 0) {
    log_warn(LD_HIST, "Unable to create stats/ directory!");
    goto done;
  }
  filename = get_datadir_fname2("stats", "conn-stats");
  if (write_str_to_file(filename, str, 0) < 0)
    log_warn(LD_HIST, "Unable to write conn stats to disk!");

 done:
  tor_free(str);
  tor_free(filename);
  tor_free(statsdir);
  return start_of_conn_stats_interval + WRITE_STATS_INTERVAL;
}

/** Free all storage held by the OR/link history caches, by the
 * bandwidth history arrays, by the port history, or by statistics . */
void
rep_hist_free_all(void)
{
  digestmap_free(history_map, free_or_history);
  tor_free(read_array);
  tor_free(write_array);
  tor_free(last_stability_doc);
  tor_free(exit_bytes_read);
  tor_free(exit_bytes_written);
  tor_free(exit_streams);
  built_last_stability_doc_at = 0;
  predicted_ports_free();
  bidi_map_free();

  if (circuits_for_buffer_stats) {
    SMARTLIST_FOREACH(circuits_for_buffer_stats, circ_buffer_stats_t *, s,
                      tor_free(s));
    smartlist_free(circuits_for_buffer_stats);
    circuits_for_buffer_stats = NULL;
  }
}
<|MERGE_RESOLUTION|>--- conflicted
+++ resolved
@@ -1776,22 +1776,11 @@
 static void
 add_predicted_port(time_t now, uint16_t port)
 {
-<<<<<<< HEAD
   predicted_port_t *pp = tor_malloc(sizeof(predicted_port_t));
   pp->port = port;
   pp->time = now;
   rephist_total_alloc += sizeof(*pp);
   smartlist_add(predicted_ports_list, pp);
-=======
-  /* XXXX we could just use uintptr_t here, I think. -NM */
-  uint16_t *tmp_port = tor_malloc(sizeof(uint16_t));
-  time_t *tmp_time = tor_malloc(sizeof(time_t));
-  *tmp_port = port;
-  *tmp_time = now;
-  rephist_total_alloc += sizeof(uint16_t) + sizeof(time_t);
-  smartlist_add(predicted_ports_list, tmp_port);
-  smartlist_add(predicted_ports_times, tmp_time);
->>>>>>> bb6d45af
 }
 
 /** Initialize whatever memory and structs are needed for predicting
