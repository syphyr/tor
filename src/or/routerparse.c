/* Copyright (c) 2001 Matej Pfajfar.
 * Copyright (c) 2001-2004, Roger Dingledine.
 * Copyright (c) 2004-2006, Roger Dingledine, Nick Mathewson.
 * Copyright (c) 2007-2009, The Tor Project, Inc. */
/* See LICENSE for licensing information */

/**
 * \file routerparse.c
 * \brief Code to parse and validate router descriptors and directories.
 **/

#include "or.h"
#include "memarea.h"
#undef log
#include <math.h>

/****************************************************************************/

/** Enumeration of possible token types.  The ones starting with K_ correspond
 * to directory 'keywords'. _ERR is an error in the tokenizing process, _EOF
 * is an end-of-file marker, and _NIL is used to encode not-a-token.
 */
typedef enum {
  K_ACCEPT = 0,
  K_ACCEPT6,
  K_DIRECTORY_SIGNATURE,
  K_RECOMMENDED_SOFTWARE,
  K_REJECT,
  K_REJECT6,
  K_ROUTER,
  K_SIGNED_DIRECTORY,
  K_SIGNING_KEY,
  K_ONION_KEY,
  K_ROUTER_SIGNATURE,
  K_PUBLISHED,
  K_RUNNING_ROUTERS,
  K_ROUTER_STATUS,
  K_PLATFORM,
  K_OPT,
  K_BANDWIDTH,
  K_CONTACT,
  K_NETWORK_STATUS,
  K_UPTIME,
  K_DIR_SIGNING_KEY,
  K_FAMILY,
  K_FINGERPRINT,
  K_HIBERNATING,
  K_READ_HISTORY,
  K_WRITE_HISTORY,
  K_NETWORK_STATUS_VERSION,
  K_DIR_SOURCE,
  K_DIR_OPTIONS,
  K_CLIENT_VERSIONS,
  K_SERVER_VERSIONS,
  K_P,
  K_R,
  K_S,
  K_V,
  K_W,
  K_M,
  K_EVENTDNS,
  K_EXTRA_INFO,
  K_EXTRA_INFO_DIGEST,
  K_CACHES_EXTRA_INFO,
  K_HIDDEN_SERVICE_DIR,
  K_ALLOW_SINGLE_HOP_EXITS,

  K_DIRREQ_END,
  K_DIRREQ_V2_IPS,
  K_DIRREQ_V3_IPS,
  K_DIRREQ_V2_REQS,
  K_DIRREQ_V3_REQS,
  K_DIRREQ_V2_SHARE,
  K_DIRREQ_V3_SHARE,
  K_DIRREQ_V2_RESP,
  K_DIRREQ_V3_RESP,
  K_DIRREQ_V2_DIR,
  K_DIRREQ_V3_DIR,
  K_DIRREQ_V2_TUN,
  K_DIRREQ_V3_TUN,
  K_ENTRY_END,
  K_ENTRY_IPS,
  K_CELL_END,
  K_CELL_PROCESSED,
  K_CELL_QUEUED,
  K_CELL_TIME,
  K_CELL_CIRCS,
  K_EXIT_END,
  K_EXIT_WRITTEN,
  K_EXIT_READ,
  K_EXIT_OPENED,

  K_DIR_KEY_CERTIFICATE_VERSION,
  K_DIR_IDENTITY_KEY,
  K_DIR_KEY_PUBLISHED,
  K_DIR_KEY_EXPIRES,
  K_DIR_KEY_CERTIFICATION,
  K_DIR_KEY_CROSSCERT,
  K_DIR_ADDRESS,

  K_VOTE_STATUS,
  K_VALID_AFTER,
  K_FRESH_UNTIL,
  K_VALID_UNTIL,
  K_VOTING_DELAY,

  K_KNOWN_FLAGS,
  K_PARAMS,
  K_BW_WEIGHTS,
  K_VOTE_DIGEST,
  K_CONSENSUS_DIGEST,
  K_ADDITIONAL_DIGEST,
  K_ADDITIONAL_SIGNATURE,
  K_CONSENSUS_METHODS,
  K_CONSENSUS_METHOD,
  K_LEGACY_DIR_KEY,

  A_PURPOSE,
  A_LAST_LISTED,
  _A_UNKNOWN,

  R_RENDEZVOUS_SERVICE_DESCRIPTOR,
  R_VERSION,
  R_PERMANENT_KEY,
  R_SECRET_ID_PART,
  R_PUBLICATION_TIME,
  R_PROTOCOL_VERSIONS,
  R_INTRODUCTION_POINTS,
  R_SIGNATURE,

  R_IPO_IDENTIFIER,
  R_IPO_IP_ADDRESS,
  R_IPO_ONION_PORT,
  R_IPO_ONION_KEY,
  R_IPO_SERVICE_KEY,

  C_CLIENT_NAME,
  C_DESCRIPTOR_COOKIE,
  C_CLIENT_KEY,

  _ERR,
  _EOF,
  _NIL
} directory_keyword;

#define MIN_ANNOTATION A_PURPOSE
#define MAX_ANNOTATION _A_UNKNOWN

/** Structure to hold a single directory token.
 *
 * We parse a directory by breaking it into "tokens", each consisting
 * of a keyword, a line full of arguments, and a binary object.  The
 * arguments and object are both optional, depending on the keyword
 * type.
 *
 * This structure is only allocated in memareas; do not allocate it on
 * the heap, or token_clear() won't work.
 */
typedef struct directory_token_t {
  directory_keyword tp;        /**< Type of the token. */
  int n_args:30;               /**< Number of elements in args */
  char **args;                 /**< Array of arguments from keyword line. */

  char *object_type;           /**< -----BEGIN [object_type]-----*/
  size_t object_size;          /**< Bytes in object_body */
  char *object_body;           /**< Contents of object, base64-decoded. */

  crypto_pk_env_t *key;        /**< For public keys only.  Heap-allocated. */

  char *error;                 /**< For _ERR tokens only. */
} directory_token_t;

/* ********************************************************************** */

/** We use a table of rules to decide how to parse each token type. */

/** Rules for whether the keyword needs an object. */
typedef enum {
  NO_OBJ,        /**< No object, ever. */
  NEED_OBJ,      /**< Object is required. */
  NEED_SKEY_1024,/**< Object is required, and must be a 1024 bit private key */
  NEED_KEY_1024, /**< Object is required, and must be a 1024 bit public key */
  NEED_KEY,      /**< Object is required, and must be a public key. */
  OBJ_OK,        /**< Object is optional. */
} obj_syntax;

#define AT_START 1
#define AT_END 2

/** Determines the parsing rules for a single token type. */
typedef struct token_rule_t {
  /** The string value of the keyword identifying the type of item. */
  const char *t;
  /** The corresponding directory_keyword enum. */
  directory_keyword v;
  /** Minimum number of arguments for this item */
  int min_args;
  /** Maximum number of arguments for this item */
  int max_args;
  /** If true, we concatenate all arguments for this item into a single
   * string. */
  int concat_args;
  /** Requirements on object syntax for this item. */
  obj_syntax os;
  /** Lowest number of times this item may appear in a document. */
  int min_cnt;
  /** Highest number of times this item may appear in a document. */
  int max_cnt;
  /** One or more of AT_START/AT_END to limit where the item may appear in a
   * document. */
  int pos;
  /** True iff this token is an annotation. */
  int is_annotation;
} token_rule_t;

/*
 * Helper macros to define token tables.  's' is a string, 't' is a
 * directory_keyword, 'a' is a trio of argument multiplicities, and 'o' is an
 * object syntax.
 *
 */

/** Appears to indicate the end of a table. */
#define END_OF_TABLE { NULL, _NIL, 0,0,0, NO_OBJ, 0, INT_MAX, 0, 0 }
/** An item with no restrictions: used for obsolete document types */
#define T(s,t,a,o)    { s, t, a, o, 0, INT_MAX, 0, 0 }
/** An item with no restrictions on multiplicity or location. */
#define T0N(s,t,a,o)  { s, t, a, o, 0, INT_MAX, 0, 0 }
/** An item that must appear exactly once */
#define T1(s,t,a,o)   { s, t, a, o, 1, 1, 0, 0 }
/** An item that must appear exactly once, at the start of the document */
#define T1_START(s,t,a,o)   { s, t, a, o, 1, 1, AT_START, 0 }
/** An item that must appear exactly once, at the end of the document */
#define T1_END(s,t,a,o)   { s, t, a, o, 1, 1, AT_END, 0 }
/** An item that must appear one or more times */
#define T1N(s,t,a,o)  { s, t, a, o, 1, INT_MAX, 0, 0 }
/** An item that must appear no more than once */
#define T01(s,t,a,o)  { s, t, a, o, 0, 1, 0, 0 }
/** An annotation that must appear no more than once */
#define A01(s,t,a,o)  { s, t, a, o, 0, 1, 0, 1 }

/* Argument multiplicity: any number of arguments. */
#define ARGS        0,INT_MAX,0
/* Argument multiplicity: no arguments. */
#define NO_ARGS     0,0,0
/* Argument multiplicity: concatenate all arguments. */
#define CONCAT_ARGS 1,1,1
/* Argument multiplicity: at least <b>n</b> arguments. */
#define GE(n)       n,INT_MAX,0
/* Argument multiplicity: exactly <b>n</b> arguments. */
#define EQ(n)       n,n,0

/** List of tokens allowable in router descriptors */
static token_rule_t routerdesc_token_table[] = {
  T0N("reject",              K_REJECT,              ARGS,    NO_OBJ ),
  T0N("accept",              K_ACCEPT,              ARGS,    NO_OBJ ),
  T0N("reject6",             K_REJECT6,             ARGS,    NO_OBJ ),
  T0N("accept6",             K_ACCEPT6,             ARGS,    NO_OBJ ),
  T1_START( "router",        K_ROUTER,              GE(5),   NO_OBJ ),
  T1( "signing-key",         K_SIGNING_KEY,         NO_ARGS, NEED_KEY_1024 ),
  T1( "onion-key",           K_ONION_KEY,           NO_ARGS, NEED_KEY_1024 ),
  T1_END( "router-signature",    K_ROUTER_SIGNATURE,    NO_ARGS, NEED_OBJ ),
  T1( "published",           K_PUBLISHED,       CONCAT_ARGS, NO_OBJ ),
  T01("uptime",              K_UPTIME,              GE(1),   NO_OBJ ),
  T01("fingerprint",         K_FINGERPRINT,     CONCAT_ARGS, NO_OBJ ),
  T01("hibernating",         K_HIBERNATING,         GE(1),   NO_OBJ ),
  T01("platform",            K_PLATFORM,        CONCAT_ARGS, NO_OBJ ),
  T01("contact",             K_CONTACT,         CONCAT_ARGS, NO_OBJ ),
  T01("read-history",        K_READ_HISTORY,        ARGS,    NO_OBJ ),
  T01("write-history",       K_WRITE_HISTORY,       ARGS,    NO_OBJ ),
  T01("extra-info-digest",   K_EXTRA_INFO_DIGEST,   GE(1),   NO_OBJ ),
  T01("hidden-service-dir",  K_HIDDEN_SERVICE_DIR,  NO_ARGS, NO_OBJ ),
  T01("allow-single-hop-exits",K_ALLOW_SINGLE_HOP_EXITS,    NO_ARGS, NO_OBJ ),

  T01("family",              K_FAMILY,              ARGS,    NO_OBJ ),
  T01("caches-extra-info",   K_CACHES_EXTRA_INFO,   NO_ARGS, NO_OBJ ),
  T01("eventdns",            K_EVENTDNS,            ARGS,    NO_OBJ ),

  T0N("opt",                 K_OPT,             CONCAT_ARGS, OBJ_OK ),
  T1( "bandwidth",           K_BANDWIDTH,           GE(3),   NO_OBJ ),
  A01("@purpose",            A_PURPOSE,             GE(1),   NO_OBJ ),

  END_OF_TABLE
};

/** List of tokens allowable in extra-info documents. */
static token_rule_t extrainfo_token_table[] = {
  T1_END( "router-signature",    K_ROUTER_SIGNATURE,    NO_ARGS, NEED_OBJ ),
  T1( "published",           K_PUBLISHED,       CONCAT_ARGS, NO_OBJ ),
  T0N("opt",                 K_OPT,             CONCAT_ARGS, OBJ_OK ),
  T01("read-history",        K_READ_HISTORY,        ARGS,    NO_OBJ ),
  T01("write-history",       K_WRITE_HISTORY,       ARGS,    NO_OBJ ),
  T01("dirreq-stats-end",    K_DIRREQ_END,          ARGS,    NO_OBJ ),
  T01("dirreq-v2-ips",       K_DIRREQ_V2_IPS,       ARGS,    NO_OBJ ),
  T01("dirreq-v3-ips",       K_DIRREQ_V3_IPS,       ARGS,    NO_OBJ ),
  T01("dirreq-v2-reqs",      K_DIRREQ_V2_REQS,      ARGS,    NO_OBJ ),
  T01("dirreq-v3-reqs",      K_DIRREQ_V3_REQS,      ARGS,    NO_OBJ ),
  T01("dirreq-v2-share",     K_DIRREQ_V2_SHARE,     ARGS,    NO_OBJ ),
  T01("dirreq-v3-share",     K_DIRREQ_V3_SHARE,     ARGS,    NO_OBJ ),
  T01("dirreq-v2-resp",      K_DIRREQ_V2_RESP,      ARGS,    NO_OBJ ),
  T01("dirreq-v3-resp",      K_DIRREQ_V3_RESP,      ARGS,    NO_OBJ ),
  T01("dirreq-v2-direct-dl", K_DIRREQ_V2_DIR,       ARGS,    NO_OBJ ),
  T01("dirreq-v3-direct-dl", K_DIRREQ_V3_DIR,       ARGS,    NO_OBJ ),
  T01("dirreq-v2-tunneled-dl", K_DIRREQ_V2_TUN,     ARGS,    NO_OBJ ),
  T01("dirreq-v3-tunneled-dl", K_DIRREQ_V3_TUN,     ARGS,    NO_OBJ ),
  T01("entry-stats-end",     K_ENTRY_END,           ARGS,    NO_OBJ ),
  T01("entry-ips",           K_ENTRY_IPS,           ARGS,    NO_OBJ ),
  T01("cell-stats-end",      K_CELL_END,            ARGS,    NO_OBJ ),
  T01("cell-processed-cells", K_CELL_PROCESSED,     ARGS,    NO_OBJ ),
  T01("cell-queued-cells",   K_CELL_QUEUED,         ARGS,    NO_OBJ ),
  T01("cell-time-in-queue",  K_CELL_TIME,           ARGS,    NO_OBJ ),
  T01("cell-circuits-per-decile", K_CELL_CIRCS,     ARGS,    NO_OBJ ),
  T01("exit-stats-end",      K_EXIT_END,            ARGS,    NO_OBJ ),
  T01("exit-kibibytes-written", K_EXIT_WRITTEN,     ARGS,    NO_OBJ ),
  T01("exit-kibibytes-read", K_EXIT_READ,           ARGS,    NO_OBJ ),
  T01("exit-streams-opened", K_EXIT_OPENED,         ARGS,    NO_OBJ ),

  T1_START( "extra-info",          K_EXTRA_INFO,          GE(2),   NO_OBJ ),

  END_OF_TABLE
};

/** List of tokens allowable in the body part of v2 and v3 networkstatus
 * documents. */
static token_rule_t rtrstatus_token_table[] = {
  T01("p",                   K_P,               CONCAT_ARGS, NO_OBJ ),
  T1( "r",                   K_R,                   GE(7),   NO_OBJ ),
  T1( "s",                   K_S,                   ARGS,    NO_OBJ ),
  T01("v",                   K_V,               CONCAT_ARGS, NO_OBJ ),
  T01("w",                   K_W,                   ARGS,    NO_OBJ ),
  T0N("m",                   K_M,               CONCAT_ARGS, NO_OBJ ),
  T0N("opt",                 K_OPT,             CONCAT_ARGS, OBJ_OK ),
  END_OF_TABLE
};

/** List of tokens allowable in the header part of v2 networkstatus documents.
 */
static token_rule_t netstatus_token_table[] = {
  T1( "published",           K_PUBLISHED,       CONCAT_ARGS, NO_OBJ ),
  T0N("opt",                 K_OPT,             CONCAT_ARGS, OBJ_OK ),
  T1( "contact",             K_CONTACT,         CONCAT_ARGS, NO_OBJ ),
  T1( "dir-signing-key",     K_DIR_SIGNING_KEY,  NO_ARGS,    NEED_KEY_1024 ),
  T1( "fingerprint",         K_FINGERPRINT,     CONCAT_ARGS, NO_OBJ ),
  T1_START("network-status-version", K_NETWORK_STATUS_VERSION,
                                                    GE(1),   NO_OBJ ),
  T1( "dir-source",          K_DIR_SOURCE,          GE(3),   NO_OBJ ),
  T01("dir-options",         K_DIR_OPTIONS,         ARGS,    NO_OBJ ),
  T01("client-versions",     K_CLIENT_VERSIONS, CONCAT_ARGS, NO_OBJ ),
  T01("server-versions",     K_SERVER_VERSIONS, CONCAT_ARGS, NO_OBJ ),

  END_OF_TABLE
};

/** List of tokens allowable in the footer of v1/v2 directory/networkstatus
 * footers. */
static token_rule_t dir_footer_token_table[] = {
  T1("directory-signature", K_DIRECTORY_SIGNATURE, EQ(1), NEED_OBJ ),
  END_OF_TABLE
};

/** List of tokens allowable in v1 directory headers/footers. */
static token_rule_t dir_token_table[] = {
  /* don't enforce counts; this is obsolete. */
  T( "network-status",      K_NETWORK_STATUS,      NO_ARGS, NO_OBJ ),
  T( "directory-signature", K_DIRECTORY_SIGNATURE, ARGS,    NEED_OBJ ),
  T( "recommended-software",K_RECOMMENDED_SOFTWARE,CONCAT_ARGS, NO_OBJ ),
  T( "signed-directory",    K_SIGNED_DIRECTORY,    NO_ARGS, NO_OBJ ),

  T( "running-routers",     K_RUNNING_ROUTERS,     ARGS,    NO_OBJ ),
  T( "router-status",       K_ROUTER_STATUS,       ARGS,    NO_OBJ ),
  T( "published",           K_PUBLISHED,       CONCAT_ARGS, NO_OBJ ),
  T( "opt",                 K_OPT,             CONCAT_ARGS, OBJ_OK ),
  T( "contact",             K_CONTACT,         CONCAT_ARGS, NO_OBJ ),
  T( "dir-signing-key",     K_DIR_SIGNING_KEY,     ARGS,    OBJ_OK ),
  T( "fingerprint",         K_FINGERPRINT,     CONCAT_ARGS, NO_OBJ ),

  END_OF_TABLE
};

/** List of tokens common to V3 authority certificates and V3 consensuses. */
#define CERTIFICATE_MEMBERS                                                  \
  T1("dir-key-certificate-version", K_DIR_KEY_CERTIFICATE_VERSION,           \
                                                     GE(1),       NO_OBJ ),  \
  T1("dir-identity-key", K_DIR_IDENTITY_KEY,         NO_ARGS,     NEED_KEY ),\
  T1("dir-key-published",K_DIR_KEY_PUBLISHED,        CONCAT_ARGS, NO_OBJ),   \
  T1("dir-key-expires",  K_DIR_KEY_EXPIRES,          CONCAT_ARGS, NO_OBJ),   \
  T1("dir-signing-key",  K_DIR_SIGNING_KEY,          NO_ARGS,     NEED_KEY ),\
  T01("dir-key-crosscert", K_DIR_KEY_CROSSCERT,       NO_ARGS,    NEED_OBJ ),\
  T1("dir-key-certification", K_DIR_KEY_CERTIFICATION,                       \
                                                     NO_ARGS,     NEED_OBJ), \
  T01("dir-address",     K_DIR_ADDRESS,              GE(1),       NO_OBJ),

/** List of tokens allowable in V3 authority certificates. */
static token_rule_t dir_key_certificate_table[] = {
  CERTIFICATE_MEMBERS
  T1("fingerprint",      K_FINGERPRINT,              CONCAT_ARGS, NO_OBJ ),
  END_OF_TABLE
};

/** List of tokens allowable in rendezvous service descriptors */
static token_rule_t desc_token_table[] = {
  T1_START("rendezvous-service-descriptor", R_RENDEZVOUS_SERVICE_DESCRIPTOR,
           EQ(1), NO_OBJ),
  T1("version", R_VERSION, EQ(1), NO_OBJ),
  T1("permanent-key", R_PERMANENT_KEY, NO_ARGS, NEED_KEY_1024),
  T1("secret-id-part", R_SECRET_ID_PART, EQ(1), NO_OBJ),
  T1("publication-time", R_PUBLICATION_TIME, CONCAT_ARGS, NO_OBJ),
  T1("protocol-versions", R_PROTOCOL_VERSIONS, EQ(1), NO_OBJ),
  T01("introduction-points", R_INTRODUCTION_POINTS, NO_ARGS, NEED_OBJ),
  T1_END("signature", R_SIGNATURE, NO_ARGS, NEED_OBJ),
  END_OF_TABLE
};

/** List of tokens allowed in the (encrypted) list of introduction points of
 * rendezvous service descriptors */
static token_rule_t ipo_token_table[] = {
  T1_START("introduction-point", R_IPO_IDENTIFIER, EQ(1), NO_OBJ),
  T1("ip-address", R_IPO_IP_ADDRESS, EQ(1), NO_OBJ),
  T1("onion-port", R_IPO_ONION_PORT, EQ(1), NO_OBJ),
  T1("onion-key", R_IPO_ONION_KEY, NO_ARGS, NEED_KEY_1024),
  T1("service-key", R_IPO_SERVICE_KEY, NO_ARGS, NEED_KEY_1024),
  END_OF_TABLE
};

/** List of tokens allowed in the (possibly encrypted) list of introduction
 * points of rendezvous service descriptors */
static token_rule_t client_keys_token_table[] = {
  T1_START("client-name", C_CLIENT_NAME, CONCAT_ARGS, NO_OBJ),
  T1("descriptor-cookie", C_DESCRIPTOR_COOKIE, EQ(1), NO_OBJ),
  T01("client-key", C_CLIENT_KEY, NO_ARGS, NEED_SKEY_1024),
  END_OF_TABLE
};

/** List of tokens allowed in V3 networkstatus votes. */
static token_rule_t networkstatus_token_table[] = {
  T1_START("network-status-version", K_NETWORK_STATUS_VERSION,
                                                   GE(1),       NO_OBJ ),
  T1("vote-status",            K_VOTE_STATUS,      GE(1),       NO_OBJ ),
  T1("published",              K_PUBLISHED,        CONCAT_ARGS, NO_OBJ ),
  T1("valid-after",            K_VALID_AFTER,      CONCAT_ARGS, NO_OBJ ),
  T1("fresh-until",            K_FRESH_UNTIL,      CONCAT_ARGS, NO_OBJ ),
  T1("valid-until",            K_VALID_UNTIL,      CONCAT_ARGS, NO_OBJ ),
  T1("voting-delay",           K_VOTING_DELAY,     GE(2),       NO_OBJ ),
  T1("known-flags",            K_KNOWN_FLAGS,      ARGS,        NO_OBJ ),
  T01("params",                K_PARAMS,           ARGS,        NO_OBJ ),
  T( "fingerprint",            K_FINGERPRINT,      CONCAT_ARGS, NO_OBJ ),

  CERTIFICATE_MEMBERS

  T0N("opt",                 K_OPT,             CONCAT_ARGS, OBJ_OK ),
  T1( "contact",             K_CONTACT,         CONCAT_ARGS, NO_OBJ ),
  T1( "dir-source",          K_DIR_SOURCE,      GE(6),       NO_OBJ ),
  T01("legacy-dir-key",      K_LEGACY_DIR_KEY,  GE(1),       NO_OBJ ),
  T1( "known-flags",         K_KNOWN_FLAGS,     CONCAT_ARGS, NO_OBJ ),
  T01("client-versions",     K_CLIENT_VERSIONS, CONCAT_ARGS, NO_OBJ ),
  T01("server-versions",     K_SERVER_VERSIONS, CONCAT_ARGS, NO_OBJ ),
  T1( "consensus-methods",   K_CONSENSUS_METHODS, GE(1),     NO_OBJ ),

  END_OF_TABLE
};

/** List of tokens allowed in V3 networkstatus consensuses. */
static token_rule_t networkstatus_consensus_token_table[] = {
  T1_START("network-status-version", K_NETWORK_STATUS_VERSION,
                                                   GE(1),       NO_OBJ ),
  T1("vote-status",            K_VOTE_STATUS,      GE(1),       NO_OBJ ),
  T1("valid-after",            K_VALID_AFTER,      CONCAT_ARGS, NO_OBJ ),
  T1("fresh-until",            K_FRESH_UNTIL,      CONCAT_ARGS, NO_OBJ ),
  T1("valid-until",            K_VALID_UNTIL,      CONCAT_ARGS, NO_OBJ ),
  T1("voting-delay",           K_VOTING_DELAY,     GE(2),       NO_OBJ ),

  T0N("opt",                 K_OPT,             CONCAT_ARGS, OBJ_OK ),

  T1N("dir-source",          K_DIR_SOURCE,          GE(6),   NO_OBJ ),
  T1N("contact",             K_CONTACT,         CONCAT_ARGS, NO_OBJ ),
  T1N("vote-digest",         K_VOTE_DIGEST,         GE(1),   NO_OBJ ),

  T1( "known-flags",         K_KNOWN_FLAGS,     CONCAT_ARGS, NO_OBJ ),

  T01("client-versions",     K_CLIENT_VERSIONS, CONCAT_ARGS, NO_OBJ ),
  T01("server-versions",     K_SERVER_VERSIONS, CONCAT_ARGS, NO_OBJ ),
  T01("consensus-method",    K_CONSENSUS_METHOD,    EQ(1),   NO_OBJ),
  T01("params",                K_PARAMS,           ARGS,        NO_OBJ ),

  END_OF_TABLE
};

/** List of tokens allowable in the footer of v1/v2 directory/networkstatus
 * footers. */
static token_rule_t networkstatus_vote_footer_token_table[] = {
  T01("bandwidth-weights",   K_BW_WEIGHTS,          ARGS,        NO_OBJ ),
  T(  "directory-signature", K_DIRECTORY_SIGNATURE, GE(2),   NEED_OBJ ),
  END_OF_TABLE
};

/** List of tokens allowable in detached networkstatus signature documents. */
static token_rule_t networkstatus_detached_signature_token_table[] = {
  T1_START("consensus-digest", K_CONSENSUS_DIGEST, GE(1),       NO_OBJ ),
  T("additional-digest",       K_ADDITIONAL_DIGEST,GE(3),       NO_OBJ ),
  T1("valid-after",            K_VALID_AFTER,      CONCAT_ARGS, NO_OBJ ),
  T1("fresh-until",            K_FRESH_UNTIL,      CONCAT_ARGS, NO_OBJ ),
  T1("valid-until",            K_VALID_UNTIL,      CONCAT_ARGS, NO_OBJ ),
  T("additional-signature",  K_ADDITIONAL_SIGNATURE, GE(4),   NEED_OBJ ),
  T1N("directory-signature", K_DIRECTORY_SIGNATURE,  GE(2),   NEED_OBJ ),
  END_OF_TABLE
};

static token_rule_t microdesc_token_table[] = {
  T1_START("onion-key",        K_ONION_KEY,        NO_ARGS,     NEED_KEY_1024),
  T01("family",                K_FAMILY,           ARGS,        NO_OBJ ),
  T01("p",                     K_P,                CONCAT_ARGS, NO_OBJ ),
  A01("@last-listed",          A_LAST_LISTED,      CONCAT_ARGS, NO_OBJ ),
  END_OF_TABLE
};

#undef T

/* static function prototypes */
static int router_add_exit_policy(routerinfo_t *router,directory_token_t *tok);
static addr_policy_t *router_parse_addr_policy(directory_token_t *tok);
static addr_policy_t *router_parse_addr_policy_private(directory_token_t *tok);

static int router_get_hash_impl(const char *s, size_t s_len, char *digest,
                                const char *start_str, const char *end_str,
<<<<<<< HEAD
                                char end_char,
                                digest_algorithm_t alg);
static int router_get_hashes_impl(const char *s, digests_t *digests,
                                  const char *start_str, const char *end_str,
                                  char end_char);
static void token_clear(directory_token_t *tok);
=======
                                char end_char);

static void token_free(directory_token_t *tok);
>>>>>>> b67657bd
static smartlist_t *find_all_exitpolicy(smartlist_t *s);
static directory_token_t *_find_by_keyword(smartlist_t *s,
                                           directory_keyword keyword,
                                           const char *keyword_str);
#define find_by_keyword(s, keyword) _find_by_keyword((s), (keyword), #keyword)
static directory_token_t *find_opt_by_keyword(smartlist_t *s,
                                              directory_keyword keyword);

#define TS_ANNOTATIONS_OK 1
#define TS_NOCHECK 2
#define TS_NO_NEW_ANNOTATIONS 4
static int tokenize_string(memarea_t *area,
                           const char *start, const char *end,
                           smartlist_t *out,
                           token_rule_t *table,
                           int flags);
static directory_token_t *get_next_token(memarea_t *area,
                                         const char **s,
                                         const char *eos,
                                         token_rule_t *table);
#define CST_CHECK_AUTHORITY   (1<<0)
#define CST_NO_CHECK_OBJTYPE  (1<<1)
static int check_signature_token(const char *digest,
                                 ssize_t digest_len,
                                 directory_token_t *tok,
                                 crypto_pk_env_t *pkey,
                                 int flags,
                                 const char *doctype);
static crypto_pk_env_t *find_dir_signing_key(const char *str, const char *eos);
static int tor_version_same_series(tor_version_t *a, tor_version_t *b);

#undef DEBUG_AREA_ALLOC

#ifdef DEBUG_AREA_ALLOC
#define DUMP_AREA(a,name) STMT_BEGIN                              \
  size_t alloc=0, used=0;                                         \
  memarea_get_stats((a),&alloc,&used);                            \
  log_debug(LD_MM, "Area for %s has %lu allocated; using %lu.",   \
            name, (unsigned long)alloc, (unsigned long)used);     \
  STMT_END
#else
#define DUMP_AREA(a,name) STMT_NIL
#endif

/** Last time we dumped a descriptor to disk. */
static time_t last_desc_dumped = 0;

/** For debugging purposes, dump unparseable descriptor *<b>desc</b> of
 * type *<b>type</b> to file $DATADIR/unparseable-desc. Do not write more
 * than one descriptor to disk per minute. If there is already such a
 * file in the data directory, overwrite it. */
static void
dump_desc(const char *desc, const char *type)
{
  time_t now = time(NULL);
  tor_assert(desc);
  tor_assert(type);
  if (!last_desc_dumped || last_desc_dumped + 60 < now) {
    char *debugfile = get_datadir_fname("unparseable-desc");
    size_t filelen = 50 + strlen(type) + strlen(desc);
    char *content = tor_malloc_zero(filelen);
    tor_snprintf(content, filelen, "Unable to parse descriptor of type "
                 "%s:\n%s", type, desc);
    write_str_to_file(debugfile, content, 0);
    log_info(LD_DIR, "Unable to parse descriptor of type %s. See file "
             "unparseable-desc in data directory for details.", type);
    tor_free(content);
    tor_free(debugfile);
    last_desc_dumped = now;
  }
}

/** Set <b>digest</b> to the SHA-1 digest of the hash of the directory in
 * <b>s</b>.  Return 0 on success, -1 on failure.
 */
int
router_get_dir_hash(const char *s, char *digest)
{
<<<<<<< HEAD
  return router_get_hash_impl(s,digest,
                              "signed-directory","\ndirectory-signature",'\n',
                              DIGEST_SHA1);
=======
  return router_get_hash_impl(s, strlen(s), digest,
                              "signed-directory","\ndirectory-signature",'\n');
>>>>>>> b67657bd
}

/** Set <b>digest</b> to the SHA-1 digest of the hash of the first router in
 * <b>s</b>. Return 0 on success, -1 on failure.
 */
int
router_get_router_hash(const char *s, size_t s_len, char *digest)
{
<<<<<<< HEAD
  return router_get_hash_impl(s,digest,
                              "router ","\nrouter-signature", '\n',
                              DIGEST_SHA1);
=======
  return router_get_hash_impl(s, s_len, digest,
                              "router ","\nrouter-signature", '\n');
>>>>>>> b67657bd
}

/** Set <b>digest</b> to the SHA-1 digest of the hash of the running-routers
 * string in <b>s</b>. Return 0 on success, -1 on failure.
 */
int
router_get_runningrouters_hash(const char *s, char *digest)
{
<<<<<<< HEAD
  return router_get_hash_impl(s,digest,
                              "network-status","\ndirectory-signature", '\n',
                              DIGEST_SHA1);
=======
  return router_get_hash_impl(s, strlen(s), digest,
                              "network-status","\ndirectory-signature", '\n');
>>>>>>> b67657bd
}

/** Set <b>digest</b> to the SHA-1 digest of the hash of the network-status
 * string in <b>s</b>.  Return 0 on success, -1 on failure. */
int
router_get_networkstatus_v2_hash(const char *s, char *digest)
{
  return router_get_hash_impl(s, strlen(s), digest,
                              "network-status-version","\ndirectory-signature",
                              '\n',
                              DIGEST_SHA1);
}

/** Set <b>digests</b> to all the digests of the consensus document in
 * <b>s</b> */
int
router_get_networkstatus_v3_hashes(const char *s, digests_t *digests)
{
  return router_get_hashes_impl(s,digests,
                                "network-status-version",
                                "\ndirectory-signature",
                                ' ');
}

/** Set <b>digest</b> to the SHA-1 digest of the hash of the network-status
 * string in <b>s</b>.  Return 0 on success, -1 on failure. */
int
router_get_networkstatus_v3_hash(const char *s, char *digest,
                                 digest_algorithm_t alg)
{
<<<<<<< HEAD
  return router_get_hash_impl(s,digest,
                              "network-status-version",
                              "\ndirectory-signature",
                              ' ', alg);
=======
  return router_get_hash_impl(s, strlen(s), digest,
                              "network-status-version",
                              "\ndirectory-signature",
                              ' ');
>>>>>>> b67657bd
}

/** Set <b>digest</b> to the SHA-1 digest of the hash of the extrainfo
 * string in <b>s</b>.  Return 0 on success, -1 on failure. */
int
router_get_extrainfo_hash(const char *s, char *digest)
{
<<<<<<< HEAD
  return router_get_hash_impl(s,digest,"extra-info","\nrouter-signature",'\n',
                              DIGEST_SHA1);
=======
  return router_get_hash_impl(s, strlen(s), digest, "extra-info",
                              "\nrouter-signature",'\n');
>>>>>>> b67657bd
}

/** Helper: used to generate signatures for routers, directories and
 * network-status objects.  Given a digest in <b>digest</b> and a secret
 * <b>private_key</b>, generate an PKCS1-padded signature, BASE64-encode it,
 * surround it with -----BEGIN/END----- pairs, and write it to the
 * <b>buf_len</b>-byte buffer at <b>buf</b>.  Return 0 on success, -1 on
 * failure.
 */
int
router_append_dirobj_signature(char *buf, size_t buf_len, const char *digest,
                               size_t digest_len, crypto_pk_env_t *private_key)
{
  char *signature;
  size_t i;
  int siglen;

  signature = tor_malloc(crypto_pk_keysize(private_key));
  siglen = crypto_pk_private_sign(private_key, signature, digest, digest_len);
  if (siglen < 0) {
    log_warn(LD_BUG,"Couldn't sign digest.");
    goto err;
  }
  if (strlcat(buf, "-----BEGIN SIGNATURE-----\n", buf_len) >= buf_len)
    goto truncated;

  i = strlen(buf);
  if (base64_encode(buf+i, buf_len-i, signature, siglen) < 0) {
    log_warn(LD_BUG,"couldn't base64-encode signature");
    goto err;
  }

  if (strlcat(buf, "-----END SIGNATURE-----\n", buf_len) >= buf_len)
    goto truncated;

  tor_free(signature);
  return 0;

 truncated:
  log_warn(LD_BUG,"tried to exceed string length.");
 err:
  tor_free(signature);
  return -1;
}

/** Return VS_RECOMMENDED if <b>myversion</b> is contained in
 * <b>versionlist</b>.  Else, return VS_EMPTY if versionlist has no
 * entries. Else, return VS_OLD if every member of
 * <b>versionlist</b> is newer than <b>myversion</b>.  Else, return
 * VS_NEW_IN_SERIES if there is at least one member of <b>versionlist</b> in
 * the same series (major.minor.micro) as <b>myversion</b>, but no such member
 * is newer than <b>myversion.</b>.  Else, return VS_NEW if every member of
 * <b>versionlist</b> is older than <b>myversion</b>.  Else, return
 * VS_UNRECOMMENDED.
 *
 * (versionlist is a comma-separated list of version strings,
 * optionally prefixed with "Tor".  Versions that can't be parsed are
 * ignored.)
 */
version_status_t
tor_version_is_obsolete(const char *myversion, const char *versionlist)
{
  tor_version_t mine, other;
  int found_newer = 0, found_older = 0, found_newer_in_series = 0,
    found_any_in_series = 0, r, same;
  version_status_t ret = VS_UNRECOMMENDED;
  smartlist_t *version_sl;

  log_debug(LD_CONFIG,"Checking whether version '%s' is in '%s'",
            myversion, versionlist);

  if (tor_version_parse(myversion, &mine)) {
    log_err(LD_BUG,"I couldn't parse my own version (%s)", myversion);
    tor_assert(0);
  }
  version_sl = smartlist_create();
  smartlist_split_string(version_sl, versionlist, ",", SPLIT_SKIP_SPACE, 0);

  if (!strlen(versionlist)) { /* no authorities cared or agreed */
    ret = VS_EMPTY;
    goto done;
  }

  SMARTLIST_FOREACH(version_sl, const char *, cp, {
    if (!strcmpstart(cp, "Tor "))
      cp += 4;

    if (tor_version_parse(cp, &other)) {
      /* Couldn't parse other; it can't be a match. */
    } else {
      same = tor_version_same_series(&mine, &other);
      if (same)
        found_any_in_series = 1;
      r = tor_version_compare(&mine, &other);
      if (r==0) {
        ret = VS_RECOMMENDED;
        goto done;
      } else if (r<0) {
        found_newer = 1;
        if (same)
          found_newer_in_series = 1;
      } else if (r>0) {
        found_older = 1;
      }
    }
  });

  /* We didn't find the listed version. Is it new or old? */
  if (found_any_in_series && !found_newer_in_series && found_newer) {
    ret = VS_NEW_IN_SERIES;
  } else if (found_newer && !found_older) {
    ret = VS_OLD;
  } else if (found_older && !found_newer) {
    ret = VS_NEW;
  } else {
    ret = VS_UNRECOMMENDED;
  }

 done:
  SMARTLIST_FOREACH(version_sl, char *, version, tor_free(version));
  smartlist_free(version_sl);
  return ret;
}

/** Read a signed directory from <b>str</b>.  If it's well-formed, return 0.
 * Otherwise, return -1.  If we're a directory cache, cache it.
 */
int
router_parse_directory(const char *str)
{
  directory_token_t *tok;
  char digest[DIGEST_LEN];
  time_t published_on;
  int r;
  const char *end, *cp, *str_dup = str;
  smartlist_t *tokens = NULL;
  crypto_pk_env_t *declared_key = NULL;
  memarea_t *area = memarea_new();

  /* XXXX This could be simplified a lot, but it will all go away
   * once pre-0.1.1.8 is obsolete, and for now it's better not to
   * touch it. */

  if (router_get_dir_hash(str, digest)) {
    log_warn(LD_DIR, "Unable to compute digest of directory");
    goto err;
  }
  log_debug(LD_DIR,"Received directory hashes to %s",hex_str(digest,4));

  /* Check signature first, before we try to tokenize. */
  cp = str;
  while (cp && (end = strstr(cp+1, "\ndirectory-signature")))
    cp = end;
  if (cp == str || !cp) {
    log_warn(LD_DIR, "No signature found on directory."); goto err;
  }
  ++cp;
  tokens = smartlist_create();
  if (tokenize_string(area,cp,strchr(cp,'\0'),tokens,dir_token_table,0)) {
    log_warn(LD_DIR, "Error tokenizing directory signature"); goto err;
  }
  if (smartlist_len(tokens) != 1) {
    log_warn(LD_DIR, "Unexpected number of tokens in signature"); goto err;
  }
  tok=smartlist_get(tokens,0);
  if (tok->tp != K_DIRECTORY_SIGNATURE) {
    log_warn(LD_DIR,"Expected a single directory signature"); goto err;
  }
  declared_key = find_dir_signing_key(str, str+strlen(str));
  note_crypto_pk_op(VERIFY_DIR);
  if (check_signature_token(digest, DIGEST_LEN, tok, declared_key,
                            CST_CHECK_AUTHORITY, "directory")<0)
    goto err;

  SMARTLIST_FOREACH(tokens, directory_token_t *, t, token_clear(t));
  smartlist_clear(tokens);
  memarea_clear(area);

  /* Now try to parse the first part of the directory. */
  if ((end = strstr(str,"\nrouter "))) {
    ++end;
  } else if ((end = strstr(str, "\ndirectory-signature"))) {
    ++end;
  } else {
    end = str + strlen(str);
  }

  if (tokenize_string(area,str,end,tokens,dir_token_table,0)) {
    log_warn(LD_DIR, "Error tokenizing directory"); goto err;
  }

  tok = find_by_keyword(tokens, K_PUBLISHED);
  tor_assert(tok->n_args == 1);

  if (parse_iso_time(tok->args[0], &published_on) < 0) {
     goto err;
  }

  /* Now that we know the signature is okay, and we have a
   * publication time, cache the directory. */
  if (directory_caches_v1_dir_info(get_options()) &&
      !authdir_mode_v1(get_options()))
    dirserv_set_cached_directory(str, published_on, 0);

  r = 0;
  goto done;
 err:
  dump_desc(str_dup, "v1 directory");
  r = -1;
 done:
  if (declared_key) crypto_free_pk_env(declared_key);
  if (tokens) {
    SMARTLIST_FOREACH(tokens, directory_token_t *, t, token_clear(t));
    smartlist_free(tokens);
  }
  if (area) {
    DUMP_AREA(area, "v1 directory");
    memarea_drop_all(area);
  }
  return r;
}

/** Read a signed router status statement from <b>str</b>.  If it's
 * well-formed, return 0.  Otherwise, return -1.  If we're a directory cache,
 * cache it.*/
int
router_parse_runningrouters(const char *str)
{
  char digest[DIGEST_LEN];
  directory_token_t *tok;
  time_t published_on;
  int r = -1;
  crypto_pk_env_t *declared_key = NULL;
  smartlist_t *tokens = NULL;
  const char *eos = str + strlen(str), *str_dup = str;
  memarea_t *area = NULL;

  if (router_get_runningrouters_hash(str, digest)) {
    log_warn(LD_DIR, "Unable to compute digest of running-routers");
    goto err;
  }
  area = memarea_new();
  tokens = smartlist_create();
  if (tokenize_string(area,str,eos,tokens,dir_token_table,0)) {
    log_warn(LD_DIR, "Error tokenizing running-routers"); goto err;
  }
  tok = smartlist_get(tokens,0);
  if (tok->tp != K_NETWORK_STATUS) {
    log_warn(LD_DIR, "Network-status starts with wrong token");
    goto err;
  }

  tok = find_by_keyword(tokens, K_PUBLISHED);
  tor_assert(tok->n_args == 1);
  if (parse_iso_time(tok->args[0], &published_on) < 0) {
     goto err;
  }
  if (!(tok = find_opt_by_keyword(tokens, K_DIRECTORY_SIGNATURE))) {
    log_warn(LD_DIR, "Missing signature on running-routers");
    goto err;
  }
  declared_key = find_dir_signing_key(str, eos);
  note_crypto_pk_op(VERIFY_DIR);
  if (check_signature_token(digest, DIGEST_LEN, tok, declared_key,
                            CST_CHECK_AUTHORITY, "running-routers")
      < 0)
    goto err;

  /* Now that we know the signature is okay, and we have a
   * publication time, cache the list. */
  if (get_options()->DirPort && !authdir_mode_v1(get_options()))
    dirserv_set_cached_directory(str, published_on, 1);

  r = 0;
 err:
  dump_desc(str_dup, "v1 running-routers");
  if (declared_key) crypto_free_pk_env(declared_key);
  if (tokens) {
    SMARTLIST_FOREACH(tokens, directory_token_t *, t, token_clear(t));
    smartlist_free(tokens);
  }
  if (area) {
    DUMP_AREA(area, "v1 running-routers");
    memarea_drop_all(area);
  }
  return r;
}

/** Given a directory or running-routers string in <b>str</b>, try to
 * find the its dir-signing-key token (if any).  If this token is
 * present, extract and return the key.  Return NULL on failure. */
static crypto_pk_env_t *
find_dir_signing_key(const char *str, const char *eos)
{
  const char *cp;
  directory_token_t *tok;
  crypto_pk_env_t *key = NULL;
  memarea_t *area = NULL;
  tor_assert(str);
  tor_assert(eos);

  /* Is there a dir-signing-key in the directory? */
  cp = tor_memstr(str, eos-str, "\nopt dir-signing-key");
  if (!cp)
    cp = tor_memstr(str, eos-str, "\ndir-signing-key");
  if (!cp)
    return NULL;
  ++cp; /* Now cp points to the start of the token. */

  area = memarea_new();
  tok = get_next_token(area, &cp, eos, dir_token_table);
  if (!tok) {
    log_warn(LD_DIR, "Unparseable dir-signing-key token");
    goto done;
  }
  if (tok->tp != K_DIR_SIGNING_KEY) {
    log_warn(LD_DIR, "Dir-signing-key token did not parse as expected");
    goto done;
  }

  if (tok->key) {
    key = tok->key;
    tok->key = NULL; /* steal reference. */
  } else {
    log_warn(LD_DIR, "Dir-signing-key token contained no key");
  }

 done:
  if (tok) token_clear(tok);
  if (area) {
    DUMP_AREA(area, "dir-signing-key token");
    memarea_drop_all(area);
  }
  return key;
}

/** Return true iff <b>key</b> is allowed to sign directories.
 */
static int
dir_signing_key_is_trusted(crypto_pk_env_t *key)
{
  char digest[DIGEST_LEN];
  if (!key) return 0;
  if (crypto_pk_get_digest(key, digest) < 0) {
    log_warn(LD_DIR, "Error computing dir-signing-key digest");
    return 0;
  }
  if (!router_digest_is_trusted_dir(digest)) {
    log_warn(LD_DIR, "Listed dir-signing-key is not trusted");
    return 0;
  }
  return 1;
}

/** Check whether the object body of the token in <b>tok</b> has a good
 * signature for <b>digest</b> using key <b>pkey</b>.  If
 * <b>CST_CHECK_AUTHORITY</b> is set, make sure that <b>pkey</b> is the key of
 * a directory authority.  If <b>CST_NO_CHECK_OBJTYPE</b> is set, do not check
 * the object type of the signature object. Use <b>doctype</b> as the type of
 * the document when generating log messages.  Return 0 on success, negative
 * on failure.
 */
static int
check_signature_token(const char *digest,
                      ssize_t digest_len,
                      directory_token_t *tok,
                      crypto_pk_env_t *pkey,
                      int flags,
                      const char *doctype)
{
  char *signed_digest;
  const int check_authority = (flags & CST_CHECK_AUTHORITY);
  const int check_objtype = ! (flags & CST_NO_CHECK_OBJTYPE);

  tor_assert(pkey);
  tor_assert(tok);
  tor_assert(digest);
  tor_assert(doctype);

  if (check_authority && !dir_signing_key_is_trusted(pkey)) {
    log_warn(LD_DIR, "Key on %s did not come from an authority; rejecting",
             doctype);
    return -1;
  }

  if (check_objtype) {
    if (strcmp(tok->object_type, "SIGNATURE")) {
      log_warn(LD_DIR, "Bad object type on %s signature", doctype);
      return -1;
    }
  }

  signed_digest = tor_malloc(tok->object_size);
  if (crypto_pk_public_checksig(pkey, signed_digest, tok->object_body,
                                tok->object_size)
      < digest_len) {
    log_warn(LD_DIR, "Error reading %s: invalid signature.", doctype);
    tor_free(signed_digest);
    return -1;
  }
//  log_debug(LD_DIR,"Signed %s hash starts %s", doctype,
//            hex_str(signed_digest,4));
  if (memcmp(digest, signed_digest, digest_len)) {
    log_warn(LD_DIR, "Error reading %s: signature does not match.", doctype);
    tor_free(signed_digest);
    return -1;
  }
  tor_free(signed_digest);
  return 0;
}

/** Helper: move *<b>s_ptr</b> ahead to the next router, the next extra-info,
 * or to the first of the annotations proceeding the next router or
 * extra-info---whichever comes first.  Set <b>is_extrainfo_out</b> to true if
 * we found an extrainfo, or false if found a router. Do not scan beyond
 * <b>eos</b>.  Return -1 if we found nothing; 0 if we found something. */
static int
find_start_of_next_router_or_extrainfo(const char **s_ptr,
                                       const char *eos,
                                       int *is_extrainfo_out)
{
  const char *annotations = NULL;
  const char *s = *s_ptr;

  s = eat_whitespace_eos(s, eos);

  while (s < eos-32) {  /* 32 gives enough room for a the first keyword. */
    /* We're at the start of a line. */
    tor_assert(*s != '\n');

    if (*s == '@' && !annotations) {
      annotations = s;
    } else if (*s == 'r' && !strcmpstart(s, "router ")) {
      *s_ptr = annotations ? annotations : s;
      *is_extrainfo_out = 0;
      return 0;
    } else if (*s == 'e' && !strcmpstart(s, "extra-info ")) {
      *s_ptr = annotations ? annotations : s;
      *is_extrainfo_out = 1;
      return 0;
    }

    if (!(s = memchr(s+1, '\n', eos-(s+1))))
      break;
    s = eat_whitespace_eos(s, eos);
  }
  return -1;
}

/** Given a string *<b>s</b> containing a concatenated sequence of router
 * descriptors (or extra-info documents if <b>is_extrainfo</b> is set), parses
 * them and stores the result in <b>dest</b>.  All routers are marked running
 * and valid.  Advances *s to a point immediately following the last router
 * entry.  Ignore any trailing router entries that are not complete.
 *
 * If <b>saved_location</b> isn't SAVED_IN_CACHE, make a local copy of each
 * descriptor in the signed_descriptor_body field of each routerinfo_t.  If it
 * isn't SAVED_NOWHERE, remember the offset of each descriptor.
 *
 * Returns 0 on success and -1 on failure.
 */
int
router_parse_list_from_string(const char **s, const char *eos,
                              smartlist_t *dest,
                              saved_location_t saved_location,
                              int want_extrainfo,
                              int allow_annotations,
                              const char *prepend_annotations)
{
  routerinfo_t *router;
  extrainfo_t *extrainfo;
  signed_descriptor_t *signed_desc;
  void *elt;
  const char *end, *start;
  int have_extrainfo;

  tor_assert(s);
  tor_assert(*s);
  tor_assert(dest);

  start = *s;
  if (!eos)
    eos = *s + strlen(*s);

  tor_assert(eos >= *s);

  while (1) {
    if (find_start_of_next_router_or_extrainfo(s, eos, &have_extrainfo) < 0)
      break;

    end = tor_memstr(*s, eos-*s, "\nrouter-signature");
    if (end)
      end = tor_memstr(end, eos-end, "\n-----END SIGNATURE-----\n");
    if (end)
      end += strlen("\n-----END SIGNATURE-----\n");

    if (!end)
      break;

    elt = NULL;

    if (have_extrainfo && want_extrainfo) {
      routerlist_t *rl = router_get_routerlist();
      extrainfo = extrainfo_parse_entry_from_string(*s, end,
                                       saved_location != SAVED_IN_CACHE,
                                       rl->identity_map);
      if (extrainfo) {
        signed_desc = &extrainfo->cache_info;
        elt = extrainfo;
      }
    } else if (!have_extrainfo && !want_extrainfo) {
      router = router_parse_entry_from_string(*s, end,
                                              saved_location != SAVED_IN_CACHE,
                                              allow_annotations,
                                              prepend_annotations);
      if (router) {
        log_debug(LD_DIR, "Read router '%s', purpose '%s'",
                  router->nickname, router_purpose_to_string(router->purpose));
        signed_desc = &router->cache_info;
        elt = router;
      }
    }
    if (!elt) {
      *s = end;
      continue;
    }
    if (saved_location != SAVED_NOWHERE) {
      signed_desc->saved_location = saved_location;
      signed_desc->saved_offset = *s - start;
    }
    *s = end;
    smartlist_add(dest, elt);
  }

  return 0;
}

/* For debugging: define to count every descriptor digest we've seen so we
 * know if we need to try harder to avoid duplicate verifies. */
#undef COUNT_DISTINCT_DIGESTS

#ifdef COUNT_DISTINCT_DIGESTS
static digestmap_t *verified_digests = NULL;
#endif

/** Log the total count of the number of distinct router digests we've ever
 * verified.  When compared to the number of times we've verified routerdesc
 * signatures <i>in toto</i>, this will tell us if we're doing too much
 * multiple-verification. */
void
dump_distinct_digest_count(int severity)
{
#ifdef COUNT_DISTINCT_DIGESTS
  if (!verified_digests)
    verified_digests = digestmap_new();
  log(severity, LD_GENERAL, "%d *distinct* router digests verified",
      digestmap_size(verified_digests));
#else
  (void)severity; /* suppress "unused parameter" warning */
#endif
}

/** Helper function: reads a single router entry from *<b>s</b> ...
 * *<b>end</b>.  Mallocs a new router and returns it if all goes well, else
 * returns NULL.  If <b>cache_copy</b> is true, duplicate the contents of
 * s through end into the signed_descriptor_body of the resulting
 * routerinfo_t.
 *
 * If <b>end</b> is NULL, <b>s</b> must be properly NULL-terminated.
 *
 * If <b>allow_annotations</b>, it's okay to encounter annotations in <b>s</b>
 * before the router; if it's false, reject the router if it's annotated.  If
 * <b>prepend_annotations</b> is set, it should contain some annotations:
 * append them to the front of the router before parsing it, and keep them
 * around when caching the router.
 *
 * Only one of allow_annotations and prepend_annotations may be set.
 */
routerinfo_t *
router_parse_entry_from_string(const char *s, const char *end,
                               int cache_copy, int allow_annotations,
                               const char *prepend_annotations)
{
  routerinfo_t *router = NULL;
  char digest[128];
  smartlist_t *tokens = NULL, *exit_policy_tokens = NULL;
  directory_token_t *tok;
  struct in_addr in;
  const char *start_of_annotations, *cp, *s_dup = s;
  size_t prepend_len = prepend_annotations ? strlen(prepend_annotations) : 0;
  int ok = 1;
  memarea_t *area = NULL;

  tor_assert(!allow_annotations || !prepend_annotations);

  if (!end) {
    end = s + strlen(s);
  }

  /* point 'end' to a point immediately after the final newline. */
  while (end > s+2 && *(end-1) == '\n' && *(end-2) == '\n')
    --end;

  area = memarea_new();
  tokens = smartlist_create();
  if (prepend_annotations) {
    if (tokenize_string(area,prepend_annotations,NULL,tokens,
                        routerdesc_token_table,TS_NOCHECK)) {
      log_warn(LD_DIR, "Error tokenizing router descriptor (annotations).");
      goto err;
    }
  }

  start_of_annotations = s;
  cp = tor_memstr(s, end-s, "\nrouter ");
  if (!cp) {
    if (end-s < 7 || strcmpstart(s, "router ")) {
      log_warn(LD_DIR, "No router keyword found.");
      goto err;
    }
  } else {
    s = cp+1;
  }

  if (allow_annotations && start_of_annotations != s) {
    if (tokenize_string(area,start_of_annotations,s,tokens,
                        routerdesc_token_table,TS_NOCHECK)) {
      log_warn(LD_DIR, "Error tokenizing router descriptor (annotations).");
      goto err;
    }
  }

  if (router_get_router_hash(s, end - s, digest) < 0) {
    log_warn(LD_DIR, "Couldn't compute router hash.");
    goto err;
  }
  {
    int flags = 0;
    if (allow_annotations)
      flags |= TS_ANNOTATIONS_OK;
    if (prepend_annotations)
      flags |= TS_ANNOTATIONS_OK|TS_NO_NEW_ANNOTATIONS;

    if (tokenize_string(area,s,end,tokens,routerdesc_token_table, flags)) {
      log_warn(LD_DIR, "Error tokenizing router descriptor.");
      goto err;
    }
  }

  if (smartlist_len(tokens) < 2) {
    log_warn(LD_DIR, "Impossibly short router descriptor.");
    goto err;
  }

  tok = find_by_keyword(tokens, K_ROUTER);
  tor_assert(tok->n_args >= 5);

  router = tor_malloc_zero(sizeof(routerinfo_t));
  router->country = -1;
  router->cache_info.routerlist_index = -1;
  router->cache_info.annotations_len = s-start_of_annotations + prepend_len;
  router->cache_info.signed_descriptor_len = end-s;
  if (cache_copy) {
    size_t len = router->cache_info.signed_descriptor_len +
                 router->cache_info.annotations_len;
    char *cp =
      router->cache_info.signed_descriptor_body = tor_malloc(len+1);
    if (prepend_annotations) {
      memcpy(cp, prepend_annotations, prepend_len);
      cp += prepend_len;
    }
    /* This assertion will always succeed.
     * len == signed_desc_len + annotations_len
     *     == end-s + s-start_of_annotations + prepend_len
     *     == end-start_of_annotations + prepend_len
     * We already wrote prepend_len bytes into the buffer; now we're
     * writing end-start_of_annotations -NM. */
    tor_assert(cp+(end-start_of_annotations) ==
               router->cache_info.signed_descriptor_body+len);
    memcpy(cp, start_of_annotations, end-start_of_annotations);
    router->cache_info.signed_descriptor_body[len] = '\0';
    tor_assert(strlen(router->cache_info.signed_descriptor_body) == len);
  }
  memcpy(router->cache_info.signed_descriptor_digest, digest, DIGEST_LEN);

  router->nickname = tor_strdup(tok->args[0]);
  if (!is_legal_nickname(router->nickname)) {
    log_warn(LD_DIR,"Router nickname is invalid");
    goto err;
  }
  router->address = tor_strdup(tok->args[1]);
  if (!tor_inet_aton(router->address, &in)) {
    log_warn(LD_DIR,"Router address is not an IP address.");
    goto err;
  }
  router->addr = ntohl(in.s_addr);

  router->or_port =
    (uint16_t) tor_parse_long(tok->args[2],10,0,65535,&ok,NULL);
  if (!ok) {
    log_warn(LD_DIR,"Invalid OR port %s", escaped(tok->args[2]));
    goto err;
  }
  router->dir_port =
    (uint16_t) tor_parse_long(tok->args[4],10,0,65535,&ok,NULL);
  if (!ok) {
    log_warn(LD_DIR,"Invalid dir port %s", escaped(tok->args[4]));
    goto err;
  }

  tok = find_by_keyword(tokens, K_BANDWIDTH);
  tor_assert(tok->n_args >= 3);
  router->bandwidthrate = (int)
    tor_parse_long(tok->args[0],10,1,INT_MAX,&ok,NULL);

  if (!ok) {
    log_warn(LD_DIR, "bandwidthrate %s unreadable or 0. Failing.",
             escaped(tok->args[0]));
    goto err;
  }
  router->bandwidthburst =
    (int) tor_parse_long(tok->args[1],10,0,INT_MAX,&ok,NULL);
  if (!ok) {
    log_warn(LD_DIR, "Invalid bandwidthburst %s", escaped(tok->args[1]));
    goto err;
  }
  router->bandwidthcapacity = (int)
    tor_parse_long(tok->args[2],10,0,INT_MAX,&ok,NULL);
  if (!ok) {
    log_warn(LD_DIR, "Invalid bandwidthcapacity %s", escaped(tok->args[1]));
    goto err;
  }

  if ((tok = find_opt_by_keyword(tokens, A_PURPOSE))) {
    tor_assert(tok->n_args);
    router->purpose = router_purpose_from_string(tok->args[0]);
  } else {
    router->purpose = ROUTER_PURPOSE_GENERAL;
  }
  router->cache_info.send_unencrypted =
    (router->purpose == ROUTER_PURPOSE_GENERAL) ? 1 : 0;

  if ((tok = find_opt_by_keyword(tokens, K_UPTIME))) {
    tor_assert(tok->n_args >= 1);
    router->uptime = tor_parse_long(tok->args[0],10,0,LONG_MAX,&ok,NULL);
    if (!ok) {
      log_warn(LD_DIR, "Invalid uptime %s", escaped(tok->args[0]));
      goto err;
    }
  }

  if ((tok = find_opt_by_keyword(tokens, K_HIBERNATING))) {
    tor_assert(tok->n_args >= 1);
    router->is_hibernating
      = (tor_parse_long(tok->args[0],10,0,LONG_MAX,NULL,NULL) != 0);
  }

  tok = find_by_keyword(tokens, K_PUBLISHED);
  tor_assert(tok->n_args == 1);
  if (parse_iso_time(tok->args[0], &router->cache_info.published_on) < 0)
    goto err;

  tok = find_by_keyword(tokens, K_ONION_KEY);
  router->onion_pkey = tok->key;
  tok->key = NULL; /* Prevent free */

  tok = find_by_keyword(tokens, K_SIGNING_KEY);
  router->identity_pkey = tok->key;
  tok->key = NULL; /* Prevent free */
  if (crypto_pk_get_digest(router->identity_pkey,
                           router->cache_info.identity_digest)) {
    log_warn(LD_DIR, "Couldn't calculate key digest"); goto err;
  }

  if ((tok = find_opt_by_keyword(tokens, K_FINGERPRINT))) {
    /* If there's a fingerprint line, it must match the identity digest. */
    char d[DIGEST_LEN];
    tor_assert(tok->n_args == 1);
    tor_strstrip(tok->args[0], " ");
    if (base16_decode(d, DIGEST_LEN, tok->args[0], strlen(tok->args[0]))) {
      log_warn(LD_DIR, "Couldn't decode router fingerprint %s",
               escaped(tok->args[0]));
      goto err;
    }
    if (memcmp(d,router->cache_info.identity_digest, DIGEST_LEN)!=0) {
      log_warn(LD_DIR, "Fingerprint '%s' does not match identity digest.",
               tok->args[0]);
      goto err;
    }
  }

  if ((tok = find_opt_by_keyword(tokens, K_PLATFORM))) {
    router->platform = tor_strdup(tok->args[0]);
  }

  if ((tok = find_opt_by_keyword(tokens, K_CONTACT))) {
    router->contact_info = tor_strdup(tok->args[0]);
  }

  if ((tok = find_opt_by_keyword(tokens, K_EVENTDNS))) {
    router->has_old_dnsworkers = tok->n_args && !strcmp(tok->args[0], "0");
  } else if (router->platform) {
    if (! tor_version_as_new_as(router->platform, "0.1.2.2-alpha"))
      router->has_old_dnsworkers = 1;
  }

  exit_policy_tokens = find_all_exitpolicy(tokens);
  if (!smartlist_len(exit_policy_tokens)) {
    log_warn(LD_DIR, "No exit policy tokens in descriptor.");
    goto err;
  }
  SMARTLIST_FOREACH(exit_policy_tokens, directory_token_t *, t,
                    if (router_add_exit_policy(router,t)<0) {
                      log_warn(LD_DIR,"Error in exit policy");
                      goto err;
                    });
  policy_expand_private(&router->exit_policy);
  if (policy_is_reject_star(router->exit_policy))
    router->policy_is_reject_star = 1;

  if ((tok = find_opt_by_keyword(tokens, K_FAMILY)) && tok->n_args) {
    int i;
    router->declared_family = smartlist_create();
    for (i=0;i<tok->n_args;++i) {
      if (!is_legal_nickname_or_hexdigest(tok->args[i])) {
        log_warn(LD_DIR, "Illegal nickname %s in family line",
                 escaped(tok->args[i]));
        goto err;
      }
      smartlist_add(router->declared_family, tor_strdup(tok->args[i]));
    }
  }

  if ((tok = find_opt_by_keyword(tokens, K_CACHES_EXTRA_INFO)))
    router->caches_extra_info = 1;

  if ((tok = find_opt_by_keyword(tokens, K_ALLOW_SINGLE_HOP_EXITS)))
    router->allow_single_hop_exits = 1;

  if ((tok = find_opt_by_keyword(tokens, K_EXTRA_INFO_DIGEST))) {
    tor_assert(tok->n_args >= 1);
    if (strlen(tok->args[0]) == HEX_DIGEST_LEN) {
      base16_decode(router->cache_info.extra_info_digest,
                    DIGEST_LEN, tok->args[0], HEX_DIGEST_LEN);
    } else {
      log_warn(LD_DIR, "Invalid extra info digest %s", escaped(tok->args[0]));
    }
  }

  if ((tok = find_opt_by_keyword(tokens, K_HIDDEN_SERVICE_DIR))) {
    router->wants_to_be_hs_dir = 1;
  }

  tok = find_by_keyword(tokens, K_ROUTER_SIGNATURE);
  note_crypto_pk_op(VERIFY_RTR);
#ifdef COUNT_DISTINCT_DIGESTS
  if (!verified_digests)
    verified_digests = digestmap_new();
  digestmap_set(verified_digests, signed_digest, (void*)(uintptr_t)1);
#endif
  if (check_signature_token(digest, DIGEST_LEN, tok, router->identity_pkey, 0,
                            "router descriptor") < 0)
    goto err;

  routerinfo_set_country(router);

  if (!router->or_port) {
    log_warn(LD_DIR,"or_port unreadable or 0. Failing.");
    goto err;
  }

  if (!router->platform) {
    router->platform = tor_strdup("<unknown>");
  }

  goto done;

 err:
  dump_desc(s_dup, "router descriptor");
  routerinfo_free(router);
  router = NULL;
 done:
  if (tokens) {
    SMARTLIST_FOREACH(tokens, directory_token_t *, t, token_clear(t));
    smartlist_free(tokens);
  }
  smartlist_free(exit_policy_tokens);
  if (area) {
    DUMP_AREA(area, "routerinfo");
    memarea_drop_all(area);
  }
  return router;
}

/** Parse a single extrainfo entry from the string <b>s</b>, ending at
 * <b>end</b>.  (If <b>end</b> is NULL, parse up to the end of <b>s</b>.)  If
 * <b>cache_copy</b> is true, make a copy of the extra-info document in the
 * cache_info fields of the result.  If <b>routermap</b> is provided, use it
 * as a map from router identity to routerinfo_t when looking up signing keys.
 */
extrainfo_t *
extrainfo_parse_entry_from_string(const char *s, const char *end,
                           int cache_copy, struct digest_ri_map_t *routermap)
{
  extrainfo_t *extrainfo = NULL;
  char digest[128];
  smartlist_t *tokens = NULL;
  directory_token_t *tok;
  crypto_pk_env_t *key = NULL;
  routerinfo_t *router = NULL;
  memarea_t *area = NULL;
  const char *s_dup = s;

  if (!end) {
    end = s + strlen(s);
  }

  /* point 'end' to a point immediately after the final newline. */
  while (end > s+2 && *(end-1) == '\n' && *(end-2) == '\n')
    --end;

  if (router_get_extrainfo_hash(s, digest) < 0) {
    log_warn(LD_DIR, "Couldn't compute router hash.");
    goto err;
  }
  tokens = smartlist_create();
  area = memarea_new();
  if (tokenize_string(area,s,end,tokens,extrainfo_token_table,0)) {
    log_warn(LD_DIR, "Error tokenizing extra-info document.");
    goto err;
  }

  if (smartlist_len(tokens) < 2) {
    log_warn(LD_DIR, "Impossibly short extra-info document.");
    goto err;
  }

  tok = smartlist_get(tokens,0);
  if (tok->tp != K_EXTRA_INFO) {
    log_warn(LD_DIR,"Entry does not start with \"extra-info\"");
    goto err;
  }

  extrainfo = tor_malloc_zero(sizeof(extrainfo_t));
  extrainfo->cache_info.is_extrainfo = 1;
  if (cache_copy)
    extrainfo->cache_info.signed_descriptor_body = tor_strndup(s, end-s);
  extrainfo->cache_info.signed_descriptor_len = end-s;
  memcpy(extrainfo->cache_info.signed_descriptor_digest, digest, DIGEST_LEN);

  tor_assert(tok->n_args >= 2);
  if (!is_legal_nickname(tok->args[0])) {
    log_warn(LD_DIR,"Bad nickname %s on \"extra-info\"",escaped(tok->args[0]));
    goto err;
  }
  strlcpy(extrainfo->nickname, tok->args[0], sizeof(extrainfo->nickname));
  if (strlen(tok->args[1]) != HEX_DIGEST_LEN ||
      base16_decode(extrainfo->cache_info.identity_digest, DIGEST_LEN,
                    tok->args[1], HEX_DIGEST_LEN)) {
    log_warn(LD_DIR,"Invalid fingerprint %s on \"extra-info\"",
             escaped(tok->args[1]));
    goto err;
  }

  tok = find_by_keyword(tokens, K_PUBLISHED);
  if (parse_iso_time(tok->args[0], &extrainfo->cache_info.published_on)) {
    log_warn(LD_DIR,"Invalid published time %s on \"extra-info\"",
             escaped(tok->args[0]));
    goto err;
  }

  if (routermap &&
      (router = digestmap_get((digestmap_t*)routermap,
                              extrainfo->cache_info.identity_digest))) {
    key = router->identity_pkey;
  }

  tok = find_by_keyword(tokens, K_ROUTER_SIGNATURE);
  if (strcmp(tok->object_type, "SIGNATURE") ||
      tok->object_size < 128 || tok->object_size > 512) {
    log_warn(LD_DIR, "Bad object type or length on extra-info signature");
    goto err;
  }

  if (key) {
    note_crypto_pk_op(VERIFY_RTR);
    if (check_signature_token(digest, DIGEST_LEN, tok, key, 0,
                              "extra-info") < 0)
      goto err;

    if (router)
      extrainfo->cache_info.send_unencrypted =
        router->cache_info.send_unencrypted;
  } else {
    extrainfo->pending_sig = tor_memdup(tok->object_body,
                                        tok->object_size);
    extrainfo->pending_sig_len = tok->object_size;
  }

  goto done;
 err:
  dump_desc(s_dup, "extra-info descriptor");
  extrainfo_free(extrainfo);
  extrainfo = NULL;
 done:
  if (tokens) {
    SMARTLIST_FOREACH(tokens, directory_token_t *, t, token_clear(t));
    smartlist_free(tokens);
  }
  if (area) {
    DUMP_AREA(area, "extrainfo");
    memarea_drop_all(area);
  }
  return extrainfo;
}

/** Parse a key certificate from <b>s</b>; point <b>end-of-string</b> to
 * the first character after the certificate. */
authority_cert_t *
authority_cert_parse_from_string(const char *s, const char **end_of_string)
{
  authority_cert_t *cert = NULL, *old_cert;
  smartlist_t *tokens = NULL;
  char digest[DIGEST_LEN];
  directory_token_t *tok;
  char fp_declared[DIGEST_LEN];
  char *eos;
  size_t len;
  int found;
  memarea_t *area = NULL;
  const char *s_dup = s;

  s = eat_whitespace(s);
  eos = strstr(s, "\ndir-key-certification");
  if (! eos) {
    log_warn(LD_DIR, "No signature found on key certificate");
    return NULL;
  }
  eos = strstr(eos, "\n-----END SIGNATURE-----\n");
  if (! eos) {
    log_warn(LD_DIR, "No end-of-signature found on key certificate");
    return NULL;
  }
  eos = strchr(eos+2, '\n');
  tor_assert(eos);
  ++eos;
  len = eos - s;

  tokens = smartlist_create();
  area = memarea_new();
  if (tokenize_string(area,s, eos, tokens, dir_key_certificate_table, 0) < 0) {
    log_warn(LD_DIR, "Error tokenizing key certificate");
    goto err;
  }
<<<<<<< HEAD
  if (router_get_hash_impl(s, digest, "dir-key-certificate-version",
                           "\ndir-key-certification", '\n', DIGEST_SHA1) < 0)
=======
  if (router_get_hash_impl(s, strlen(s), digest, "dir-key-certificate-version",
                           "\ndir-key-certification", '\n') < 0)
>>>>>>> b67657bd
    goto err;
  tok = smartlist_get(tokens, 0);
  if (tok->tp != K_DIR_KEY_CERTIFICATE_VERSION || strcmp(tok->args[0], "3")) {
    log_warn(LD_DIR,
             "Key certificate does not begin with a recognized version (3).");
    goto err;
  }

  cert = tor_malloc_zero(sizeof(authority_cert_t));
  memcpy(cert->cache_info.signed_descriptor_digest, digest, DIGEST_LEN);

  tok = find_by_keyword(tokens, K_DIR_SIGNING_KEY);
  tor_assert(tok->key);
  cert->signing_key = tok->key;
  tok->key = NULL;
  if (crypto_pk_get_digest(cert->signing_key, cert->signing_key_digest))
    goto err;

  tok = find_by_keyword(tokens, K_DIR_IDENTITY_KEY);
  tor_assert(tok->key);
  cert->identity_key = tok->key;
  tok->key = NULL;

  tok = find_by_keyword(tokens, K_FINGERPRINT);
  tor_assert(tok->n_args);
  if (base16_decode(fp_declared, DIGEST_LEN, tok->args[0],
                    strlen(tok->args[0]))) {
    log_warn(LD_DIR, "Couldn't decode key certificate fingerprint %s",
             escaped(tok->args[0]));
    goto err;
  }

  if (crypto_pk_get_digest(cert->identity_key,
                           cert->cache_info.identity_digest))
    goto err;

  if (memcmp(cert->cache_info.identity_digest, fp_declared, DIGEST_LEN)) {
    log_warn(LD_DIR, "Digest of certificate key didn't match declared "
             "fingerprint");
    goto err;
  }

  tok = find_opt_by_keyword(tokens, K_DIR_ADDRESS);
  if (tok) {
    struct in_addr in;
    char *address = NULL;
    tor_assert(tok->n_args);
    /* XXX021 use tor_addr_port_parse() below instead. -RD */
    if (parse_addr_port(LOG_WARN, tok->args[0], &address, NULL,
                        &cert->dir_port)<0 ||
        tor_inet_aton(address, &in) == 0) {
      log_warn(LD_DIR, "Couldn't parse dir-address in certificate");
      tor_free(address);
      goto err;
    }
    cert->addr = ntohl(in.s_addr);
    tor_free(address);
  }

  tok = find_by_keyword(tokens, K_DIR_KEY_PUBLISHED);
  if (parse_iso_time(tok->args[0], &cert->cache_info.published_on) < 0) {
     goto err;
  }
  tok = find_by_keyword(tokens, K_DIR_KEY_EXPIRES);
  if (parse_iso_time(tok->args[0], &cert->expires) < 0) {
     goto err;
  }

  tok = smartlist_get(tokens, smartlist_len(tokens)-1);
  if (tok->tp != K_DIR_KEY_CERTIFICATION) {
    log_warn(LD_DIR, "Certificate didn't end with dir-key-certification.");
    goto err;
  }

  /* If we already have this cert, don't bother checking the signature. */
  old_cert = authority_cert_get_by_digests(
                                     cert->cache_info.identity_digest,
                                     cert->signing_key_digest);
  found = 0;
  if (old_cert) {
    /* XXXX We could just compare signed_descriptor_digest, but that wouldn't
     * buy us much. */
    if (old_cert->cache_info.signed_descriptor_len == len &&
        old_cert->cache_info.signed_descriptor_body &&
        !memcmp(s, old_cert->cache_info.signed_descriptor_body, len)) {
      log_debug(LD_DIR, "We already checked the signature on this "
                "certificate; no need to do so again.");
      found = 1;
      cert->is_cross_certified = old_cert->is_cross_certified;
    }
  }
  if (!found) {
    if (check_signature_token(digest, DIGEST_LEN, tok, cert->identity_key, 0,
                              "key certificate")) {
      goto err;
    }

    if ((tok = find_opt_by_keyword(tokens, K_DIR_KEY_CROSSCERT))) {
      /* XXXX Once all authorities generate cross-certified certificates,
       * make this field mandatory. */
      if (check_signature_token(cert->cache_info.identity_digest,
                                DIGEST_LEN,
                                tok,
                                cert->signing_key,
                                CST_NO_CHECK_OBJTYPE,
                                "key cross-certification")) {
        goto err;
      }
      cert->is_cross_certified = 1;
    }
  }

  cert->cache_info.signed_descriptor_len = len;
  cert->cache_info.signed_descriptor_body = tor_malloc(len+1);
  memcpy(cert->cache_info.signed_descriptor_body, s, len);
  cert->cache_info.signed_descriptor_body[len] = 0;
  cert->cache_info.saved_location = SAVED_NOWHERE;

  if (end_of_string) {
    *end_of_string = eat_whitespace(eos);
  }
  SMARTLIST_FOREACH(tokens, directory_token_t *, t, token_clear(t));
  smartlist_free(tokens);
  if (area) {
    DUMP_AREA(area, "authority cert");
    memarea_drop_all(area);
  }
  return cert;
 err:
  dump_desc(s_dup, "authority cert");
  authority_cert_free(cert);
  SMARTLIST_FOREACH(tokens, directory_token_t *, t, token_clear(t));
  smartlist_free(tokens);
  if (area) {
    DUMP_AREA(area, "authority cert");
    memarea_drop_all(area);
  }
  return NULL;
}

/** Helper: given a string <b>s</b>, return the start of the next router-status
 * object (starting with "r " at the start of a line).  If none is found,
 * return the start of the directory footer, or the next directory signature.
 * If none is found, return the end of the string. */
static INLINE const char *
find_start_of_next_routerstatus(const char *s)
{
  const char *eos = strstr(s, "\nr ");
  if (eos) {
    const char *eos2 = tor_memstr(s, eos-s, "\ndirectory-footer\n");
    if (eos2) eos2 += strlen("\ndirectory-footer");
    else eos2 = tor_memstr(s, eos-s, "\ndirectory-signature");
    /* Technically we are returning either the start of the next
     * routerstatus AFTER the \n, or the start of the next consensus
     * line AT the \n. This seems asymmetric, but leaving it that way
     * for now for stability. */
    if (eos2 && eos2 < eos)
      return eos2;
    else
      return eos+1;
  } else {
    if ((eos = strstr(s, "\ndirectory-footer\n")))
      return eos+strlen("\ndirectory-footer\n");
    if ((eos = strstr(s, "\ndirectory-signature")))
      return eos+1;
     return s + strlen(s);
  }
}

/** Given a string at *<b>s</b>, containing a routerstatus object, and an
 * empty smartlist at <b>tokens</b>, parse and return the first router status
 * object in the string, and advance *<b>s</b> to just after the end of the
 * router status.  Return NULL and advance *<b>s</b> on error.
 *
 * If <b>vote</b> and <b>vote_rs</b> are provided, don't allocate a fresh
 * routerstatus but use <b>vote_rs</b> instead.
 *
 * If <b>consensus_method</b> is nonzero, this routerstatus is part of a
 * consensus, and we should parse it according to the method used to
 * make that consensus.
 *
 * Parse according to the syntax used by the consensus flavor <b>flav</b>.
 **/
static routerstatus_t *
routerstatus_parse_entry_from_string(memarea_t *area,
                                     const char **s, smartlist_t *tokens,
                                     networkstatus_t *vote,
                                     vote_routerstatus_t *vote_rs,
                                     int consensus_method,
                                     consensus_flavor_t flav)
{
  const char *eos, *s_dup = *s;
  routerstatus_t *rs = NULL;
  directory_token_t *tok;
  char timebuf[ISO_TIME_LEN+1];
  struct in_addr in;
  int offset = 0;
  tor_assert(tokens);
  tor_assert(bool_eq(vote, vote_rs));

  if (!consensus_method)
    flav = FLAV_NS;

  eos = find_start_of_next_routerstatus(*s);

  if (tokenize_string(area,*s, eos, tokens, rtrstatus_token_table,0)) {
    log_warn(LD_DIR, "Error tokenizing router status");
    goto err;
  }
  if (smartlist_len(tokens) < 1) {
    log_warn(LD_DIR, "Impossibly short router status");
    goto err;
  }
  tok = find_by_keyword(tokens, K_R);
  tor_assert(tok->n_args >= 7);
  if (flav == FLAV_NS) {
    if (tok->n_args < 8) {
      log_warn(LD_DIR, "Too few arguments to r");
      goto err;
    }
  } else {
    offset = -1;
  }
  if (vote_rs) {
    rs = &vote_rs->status;
  } else {
    rs = tor_malloc_zero(sizeof(routerstatus_t));
  }

  if (!is_legal_nickname(tok->args[0])) {
    log_warn(LD_DIR,
             "Invalid nickname %s in router status; skipping.",
             escaped(tok->args[0]));
    goto err;
  }
  strlcpy(rs->nickname, tok->args[0], sizeof(rs->nickname));

  if (digest_from_base64(rs->identity_digest, tok->args[1])) {
    log_warn(LD_DIR, "Error decoding identity digest %s",
             escaped(tok->args[1]));
    goto err;
  }

  if (flav == FLAV_NS) {
    if (digest_from_base64(rs->descriptor_digest, tok->args[2])) {
      log_warn(LD_DIR, "Error decoding descriptor digest %s",
               escaped(tok->args[2]));
      goto err;
    }
  }

  if (tor_snprintf(timebuf, sizeof(timebuf), "%s %s",
                   tok->args[3+offset], tok->args[4+offset]) < 0 ||
      parse_iso_time(timebuf, &rs->published_on)<0) {
    log_warn(LD_DIR, "Error parsing time '%s %s' [%d %d]",
             tok->args[3+offset], tok->args[4+offset],
             offset, (int)flav);
    goto err;
  }

  if (tor_inet_aton(tok->args[5+offset], &in) == 0) {
    log_warn(LD_DIR, "Error parsing router address in network-status %s",
             escaped(tok->args[5+offset]));
    goto err;
  }
  rs->addr = ntohl(in.s_addr);

  rs->or_port = (uint16_t) tor_parse_long(tok->args[6+offset],
                                         10,0,65535,NULL,NULL);
  rs->dir_port = (uint16_t) tor_parse_long(tok->args[7+offset],
                                           10,0,65535,NULL,NULL);

  tok = find_opt_by_keyword(tokens, K_S);
  if (tok && vote) {
    int i;
    vote_rs->flags = 0;
    for (i=0; i < tok->n_args; ++i) {
      int p = smartlist_string_pos(vote->known_flags, tok->args[i]);
      if (p >= 0) {
        vote_rs->flags |= (1<<p);
      } else {
        log_warn(LD_DIR, "Flags line had a flag %s not listed in known_flags.",
                 escaped(tok->args[i]));
        goto err;
      }
    }
  } else if (tok) {
    int i;
    for (i=0; i < tok->n_args; ++i) {
      if (!strcmp(tok->args[i], "Exit"))
        rs->is_exit = 1;
      else if (!strcmp(tok->args[i], "Stable"))
        rs->is_stable = 1;
      else if (!strcmp(tok->args[i], "Fast"))
        rs->is_fast = 1;
      else if (!strcmp(tok->args[i], "Running"))
        rs->is_running = 1;
      else if (!strcmp(tok->args[i], "Named"))
        rs->is_named = 1;
      else if (!strcmp(tok->args[i], "Valid"))
        rs->is_valid = 1;
      else if (!strcmp(tok->args[i], "V2Dir"))
        rs->is_v2_dir = 1;
      else if (!strcmp(tok->args[i], "Guard"))
        rs->is_possible_guard = 1;
      else if (!strcmp(tok->args[i], "BadExit"))
        rs->is_bad_exit = 1;
      else if (!strcmp(tok->args[i], "BadDirectory"))
        rs->is_bad_directory = 1;
      else if (!strcmp(tok->args[i], "Authority"))
        rs->is_authority = 1;
      else if (!strcmp(tok->args[i], "Unnamed") &&
               consensus_method >= 2) {
        /* Unnamed is computed right by consensus method 2 and later. */
        rs->is_unnamed = 1;
      } else if (!strcmp(tok->args[i], "HSDir")) {
        rs->is_hs_dir = 1;
      }
    }
  }
  if ((tok = find_opt_by_keyword(tokens, K_V))) {
    tor_assert(tok->n_args == 1);
    rs->version_known = 1;
    if (strcmpstart(tok->args[0], "Tor ")) {
      rs->version_supports_begindir = 1;
      rs->version_supports_extrainfo_upload = 1;
      rs->version_supports_conditional_consensus = 1;
    } else {
      rs->version_supports_begindir =
        tor_version_as_new_as(tok->args[0], "0.2.0.1-alpha");
      rs->version_supports_extrainfo_upload =
        tor_version_as_new_as(tok->args[0], "0.2.0.0-alpha-dev (r10070)");
      rs->version_supports_v3_dir =
        tor_version_as_new_as(tok->args[0], "0.2.0.8-alpha");
      rs->version_supports_conditional_consensus =
        tor_version_as_new_as(tok->args[0], "0.2.1.1-alpha");
    }
    if (vote_rs) {
      vote_rs->version = tor_strdup(tok->args[0]);
    }
  }

  /* handle weighting/bandwidth info */
  if ((tok = find_opt_by_keyword(tokens, K_W))) {
    int i;
    for (i=0; i < tok->n_args; ++i) {
      if (!strcmpstart(tok->args[i], "Bandwidth=")) {
        int ok;
        rs->bandwidth = (uint32_t)tor_parse_ulong(strchr(tok->args[i], '=')+1,
                                                  10, 0, UINT32_MAX,
                                                  &ok, NULL);
        if (!ok) {
          log_warn(LD_DIR, "Invalid Bandwidth %s", escaped(tok->args[i]));
          goto err;
        }
        rs->has_bandwidth = 1;
      } else if (!strcmpstart(tok->args[i], "Measured=")) {
        int ok;
        rs->measured_bw =
            (uint32_t)tor_parse_ulong(strchr(tok->args[i], '=')+1,
                                      10, 0, UINT32_MAX, &ok, NULL);
        if (!ok) {
          log_warn(LD_DIR, "Invalid Measured Bandwidth %s",
                   escaped(tok->args[i]));
          goto err;
        }
        rs->has_measured_bw = 1;
      }
    }
  }

  /* parse exit policy summaries */
  if ((tok = find_opt_by_keyword(tokens, K_P))) {
    tor_assert(tok->n_args == 1);
    if (strcmpstart(tok->args[0], "accept ") &&
        strcmpstart(tok->args[0], "reject ")) {
      log_warn(LD_DIR, "Unknown exit policy summary type %s.",
               escaped(tok->args[0]));
      goto err;
    }
    /* XXX weasel: parse this into ports and represent them somehow smart,
     * maybe not here but somewhere on if we need it for the client.
     * we should still parse it here to check it's valid tho.
     */
    rs->exitsummary = tor_strdup(tok->args[0]);
    rs->has_exitsummary = 1;
  }

  if (vote_rs) {
    SMARTLIST_FOREACH_BEGIN(tokens, directory_token_t *, t) {
      if (t->tp == K_M && t->n_args) {
        vote_microdesc_hash_t *line =
          tor_malloc(sizeof(vote_microdesc_hash_t));
        line->next = vote_rs->microdesc;
        line->microdesc_hash_line = tor_strdup(t->args[0]);
        vote_rs->microdesc = line;
      }
    } SMARTLIST_FOREACH_END(t);
  }

  if (!strcasecmp(rs->nickname, UNNAMED_ROUTER_NICKNAME))
    rs->is_named = 0;

  goto done;
 err:
  dump_desc(s_dup, "routerstatus entry");
  if (rs && !vote_rs)
    routerstatus_free(rs);
  rs = NULL;
 done:
  SMARTLIST_FOREACH(tokens, directory_token_t *, t, token_clear(t));
  smartlist_clear(tokens);
  if (area) {
    DUMP_AREA(area, "routerstatus entry");
    memarea_clear(area);
  }
  *s = eos;

  return rs;
}

/** Helper to sort a smartlist of pointers to routerstatus_t */
int
compare_routerstatus_entries(const void **_a, const void **_b)
{
  const routerstatus_t *a = *_a, *b = *_b;
  return memcmp(a->identity_digest, b->identity_digest, DIGEST_LEN);
}

/** Helper: used in call to _smartlist_uniq to clear out duplicate entries. */
static void
_free_duplicate_routerstatus_entry(void *e)
{
  log_warn(LD_DIR,
           "Network-status has two entries for the same router. "
           "Dropping one.");
  routerstatus_free(e);
}

/** Given a v2 network-status object in <b>s</b>, try to
 * parse it and return the result.  Return NULL on failure.  Check the
 * signature of the network status, but do not (yet) check the signing key for
 * authority.
 */
networkstatus_v2_t *
networkstatus_v2_parse_from_string(const char *s)
{
  const char *eos, *s_dup = s;
  smartlist_t *tokens = smartlist_create();
  smartlist_t *footer_tokens = smartlist_create();
  networkstatus_v2_t *ns = NULL;
  char ns_digest[DIGEST_LEN];
  char tmp_digest[DIGEST_LEN];
  struct in_addr in;
  directory_token_t *tok;
  int i;
  memarea_t *area = NULL;

  if (router_get_networkstatus_v2_hash(s, ns_digest)) {
    log_warn(LD_DIR, "Unable to compute digest of network-status");
    goto err;
  }

  area = memarea_new();
  eos = find_start_of_next_routerstatus(s);
  if (tokenize_string(area, s, eos, tokens, netstatus_token_table,0)) {
    log_warn(LD_DIR, "Error tokenizing network-status header.");
    goto err;
  }
  ns = tor_malloc_zero(sizeof(networkstatus_v2_t));
  memcpy(ns->networkstatus_digest, ns_digest, DIGEST_LEN);

  tok = find_by_keyword(tokens, K_NETWORK_STATUS_VERSION);
  tor_assert(tok->n_args >= 1);
  if (strcmp(tok->args[0], "2")) {
    log_warn(LD_BUG, "Got a non-v2 networkstatus. Version was "
             "%s", escaped(tok->args[0]));
    goto err;
  }

  tok = find_by_keyword(tokens, K_DIR_SOURCE);
  tor_assert(tok->n_args >= 3);
  ns->source_address = tor_strdup(tok->args[0]);
  if (tor_inet_aton(tok->args[1], &in) == 0) {
    log_warn(LD_DIR, "Error parsing network-status source address %s",
             escaped(tok->args[1]));
    goto err;
  }
  ns->source_addr = ntohl(in.s_addr);
  ns->source_dirport =
    (uint16_t) tor_parse_long(tok->args[2],10,0,65535,NULL,NULL);
  if (ns->source_dirport == 0) {
    log_warn(LD_DIR, "Directory source without dirport; skipping.");
    goto err;
  }

  tok = find_by_keyword(tokens, K_FINGERPRINT);
  tor_assert(tok->n_args);
  if (base16_decode(ns->identity_digest, DIGEST_LEN, tok->args[0],
                    strlen(tok->args[0]))) {
    log_warn(LD_DIR, "Couldn't decode networkstatus fingerprint %s",
             escaped(tok->args[0]));
    goto err;
  }

  if ((tok = find_opt_by_keyword(tokens, K_CONTACT))) {
    tor_assert(tok->n_args);
    ns->contact = tor_strdup(tok->args[0]);
  }

  tok = find_by_keyword(tokens, K_DIR_SIGNING_KEY);
  tor_assert(tok->key);
  ns->signing_key = tok->key;
  tok->key = NULL;

  if (crypto_pk_get_digest(ns->signing_key, tmp_digest)<0) {
    log_warn(LD_DIR, "Couldn't compute signing key digest");
    goto err;
  }
  if (memcmp(tmp_digest, ns->identity_digest, DIGEST_LEN)) {
    log_warn(LD_DIR,
             "network-status fingerprint did not match dir-signing-key");
    goto err;
  }

  if ((tok = find_opt_by_keyword(tokens, K_DIR_OPTIONS))) {
    for (i=0; i < tok->n_args; ++i) {
      if (!strcmp(tok->args[i], "Names"))
        ns->binds_names = 1;
      if (!strcmp(tok->args[i], "Versions"))
        ns->recommends_versions = 1;
      if (!strcmp(tok->args[i], "BadExits"))
        ns->lists_bad_exits = 1;
      if (!strcmp(tok->args[i], "BadDirectories"))
        ns->lists_bad_directories = 1;
    }
  }

  if (ns->recommends_versions) {
    if (!(tok = find_opt_by_keyword(tokens, K_CLIENT_VERSIONS))) {
      log_warn(LD_DIR, "Missing client-versions on versioning directory");
      goto err;
    }
    ns->client_versions = tor_strdup(tok->args[0]);

    if (!(tok = find_opt_by_keyword(tokens, K_SERVER_VERSIONS)) ||
        tok->n_args<1) {
      log_warn(LD_DIR, "Missing server-versions on versioning directory");
      goto err;
    }
    ns->server_versions = tor_strdup(tok->args[0]);
  }

  tok = find_by_keyword(tokens, K_PUBLISHED);
  tor_assert(tok->n_args == 1);
  if (parse_iso_time(tok->args[0], &ns->published_on) < 0) {
     goto err;
  }

  ns->entries = smartlist_create();
  s = eos;
  SMARTLIST_FOREACH(tokens, directory_token_t *, t, token_clear(t));
  smartlist_clear(tokens);
  memarea_clear(area);
  while (!strcmpstart(s, "r ")) {
    routerstatus_t *rs;
    if ((rs = routerstatus_parse_entry_from_string(area, &s, tokens,
                                                   NULL, NULL, 0, 0)))
      smartlist_add(ns->entries, rs);
  }
  smartlist_sort(ns->entries, compare_routerstatus_entries);
  smartlist_uniq(ns->entries, compare_routerstatus_entries,
                 _free_duplicate_routerstatus_entry);

  if (tokenize_string(area,s, NULL, footer_tokens, dir_footer_token_table,0)) {
    log_warn(LD_DIR, "Error tokenizing network-status footer.");
    goto err;
  }
  if (smartlist_len(footer_tokens) < 1) {
    log_warn(LD_DIR, "Too few items in network-status footer.");
    goto err;
  }
  tok = smartlist_get(footer_tokens, smartlist_len(footer_tokens)-1);
  if (tok->tp != K_DIRECTORY_SIGNATURE) {
    log_warn(LD_DIR,
             "Expected network-status footer to end with a signature.");
    goto err;
  }

  note_crypto_pk_op(VERIFY_DIR);
  if (check_signature_token(ns_digest, DIGEST_LEN, tok, ns->signing_key, 0,
                            "network-status") < 0)
    goto err;

  goto done;
 err:
  dump_desc(s_dup, "v2 networkstatus");
  networkstatus_v2_free(ns);
  ns = NULL;
 done:
  SMARTLIST_FOREACH(tokens, directory_token_t *, t, token_clear(t));
  smartlist_free(tokens);
  SMARTLIST_FOREACH(footer_tokens, directory_token_t *, t, token_clear(t));
  smartlist_free(footer_tokens);
  if (area) {
    DUMP_AREA(area, "v2 networkstatus");
    memarea_drop_all(area);
  }
  return ns;
}

<<<<<<< HEAD
/** Verify the bandwidth weights of a network status document */
int
networkstatus_verify_bw_weights(networkstatus_t *ns)
{
  int64_t weight_scale;
  int64_t G=0, M=0, E=0, D=0, T=0;
  double Wgg, Wgm, Wgd, Wmg, Wmm, Wme, Wmd, Weg, Wem, Wee, Wed;
  double Gtotal=0, Mtotal=0, Etotal=0;
  const char *casename = NULL;
  int valid = 1;

  weight_scale = networkstatus_get_param(ns, "bwweightscale", BW_WEIGHT_SCALE);
  Wgg = networkstatus_get_bw_weight(ns, "Wgg", -1);
  Wgm = networkstatus_get_bw_weight(ns, "Wgm", -1);
  Wgd = networkstatus_get_bw_weight(ns, "Wgd", -1);
  Wmg = networkstatus_get_bw_weight(ns, "Wmg", -1);
  Wmm = networkstatus_get_bw_weight(ns, "Wmm", -1);
  Wme = networkstatus_get_bw_weight(ns, "Wme", -1);
  Wmd = networkstatus_get_bw_weight(ns, "Wmd", -1);
  Weg = networkstatus_get_bw_weight(ns, "Weg", -1);
  Wem = networkstatus_get_bw_weight(ns, "Wem", -1);
  Wee = networkstatus_get_bw_weight(ns, "Wee", -1);
  Wed = networkstatus_get_bw_weight(ns, "Wed", -1);

  if (Wgg<0 || Wgm<0 || Wgd<0 || Wmg<0 || Wmm<0 || Wme<0 || Wmd<0 || Weg<0
          || Wem<0 || Wee<0 || Wed<0) {
    log_warn(LD_BUG, "No bandwidth weights produced in consensus!");
    return 0;
  }

  // First, sanity check basic summing properties that hold for all cases
  // We use > 1 as the check for these because they are computed as integers.
  // Sometimes there are rounding errors.
  if (fabs(Wmm - weight_scale) > 1) {
    log_warn(LD_BUG, "Wmm=%lf != "I64_FORMAT, Wmm, I64_PRINTF_ARG(weight_scale));
    valid = 0;
  }

  if (fabs(Wem - Wee) > 1) {
    log_warn(LD_BUG, "Wem=%lf != Wee=%lf", Wem, Wee);
    valid = 0;
  }

  if (fabs(Wgm - Wgg) > 1) {
    log_warn(LD_BUG, "Wgm=%lf != Wgg=%lf", Wgm, Wgg);
    valid = 0;
  }

  if (fabs(Weg - Wed) > 1) {
    log_warn(LD_BUG, "Wed=%lf != Weg=%lf", Wed, Weg);
    valid = 0;
  }

  if (fabs(Wgg + Wmg - weight_scale) > 0.001*weight_scale) {
    log_warn(LD_BUG, "Wgg=%lf != "I64_FORMAT" - Wmg=%lf", Wgg,
             I64_PRINTF_ARG(weight_scale), Wmg);
    valid = 0;
  }

  if (fabs(Wee + Wme - weight_scale) > 0.001*weight_scale) {
    log_warn(LD_BUG, "Wee=%lf != "I64_FORMAT" - Wme=%lf", Wee,
             I64_PRINTF_ARG(weight_scale), Wme);
    valid = 0;
  }

  if (fabs(Wgd + Wmd + Wed - weight_scale) > 0.001*weight_scale) {
    log_warn(LD_BUG, "Wgd=%lf + Wmd=%lf + Wed=%lf != "I64_FORMAT,
             Wgd, Wmd, Wed, I64_PRINTF_ARG(weight_scale));
    valid = 0;
  }

  Wgg /= weight_scale;
  Wgm /= weight_scale;
  Wgd /= weight_scale;

  Wmg /= weight_scale;
  Wmm /= weight_scale;
  Wme /= weight_scale;
  Wmd /= weight_scale;

  Weg /= weight_scale;
  Wem /= weight_scale;
  Wee /= weight_scale;
  Wed /= weight_scale;

  // Then, gather G, M, E, D, T to determine case
  SMARTLIST_FOREACH_BEGIN(ns->routerstatus_list, routerstatus_t *, rs) {
    if (rs->has_bandwidth) {
      T += rs->bandwidth;
      if (rs->is_exit && rs->is_possible_guard) {
        D += rs->bandwidth;
        Gtotal += Wgd*rs->bandwidth;
        Mtotal += Wmd*rs->bandwidth;
        Etotal += Wed*rs->bandwidth;
      } else if (rs->is_exit) {
        E += rs->bandwidth;
        Mtotal += Wme*rs->bandwidth;
        Etotal += Wee*rs->bandwidth;
      } else if (rs->is_possible_guard) {
        G += rs->bandwidth;
        Gtotal += Wgg*rs->bandwidth;
        Mtotal += Wmg*rs->bandwidth;
      } else {
        M += rs->bandwidth;
        Mtotal += Wmm*rs->bandwidth;
      }
    } else {
      log_warn(LD_BUG, "Missing consensus bandwidth for router %s",
          rs->nickname);
    }
  } SMARTLIST_FOREACH_END(rs);

  // Finally, check equality conditions depending upon case 1, 2 or 3
  // Full equality cases: 1, 3b
  // Partial equality cases: 2b (E=G), 3a (M=E)
  // Fully unknown: 2a
  if (3*E >= T && 3*G >= T) {
    // Case 1: Neither are scarce
    casename = "Case 1";
    if (fabs(Etotal-Mtotal) > 0.01*MAX(Etotal,Mtotal)) {
      log_warn(LD_DIR,
               "Bw Weight Failure for %s: Etotal %lf != Mtotal %lf. "
               "G="I64_FORMAT" M="I64_FORMAT" E="I64_FORMAT" D="I64_FORMAT
               " T="I64_FORMAT". "
               "Wgg=%lf Wgd=%lf Wmg=%lf Wme=%lf Wmd=%lf Wee=%lf Wed=%lf",
               casename, Etotal, Mtotal,
               I64_PRINTF_ARG(G), I64_PRINTF_ARG(M), I64_PRINTF_ARG(E),
               I64_PRINTF_ARG(D), I64_PRINTF_ARG(T),
               Wgg, Wgd, Wmg, Wme, Wmd, Wee, Wed);
      valid = 0;
    }
    if (fabs(Etotal-Gtotal) > 0.01*MAX(Etotal,Gtotal)) {
      log_warn(LD_DIR,
               "Bw Weight Failure for %s: Etotal %lf != Gtotal %lf. "
               "G="I64_FORMAT" M="I64_FORMAT" E="I64_FORMAT" D="I64_FORMAT
               " T="I64_FORMAT". "
               "Wgg=%lf Wgd=%lf Wmg=%lf Wme=%lf Wmd=%lf Wee=%lf Wed=%lf",
               casename, Etotal, Gtotal,
               I64_PRINTF_ARG(G), I64_PRINTF_ARG(M), I64_PRINTF_ARG(E),
               I64_PRINTF_ARG(D), I64_PRINTF_ARG(T),
               Wgg, Wgd, Wmg, Wme, Wmd, Wee, Wed);
      valid = 0;
    }
    if (fabs(Gtotal-Mtotal) > 0.01*MAX(Gtotal,Mtotal)) {
      log_warn(LD_DIR,
               "Bw Weight Failure for %s: Mtotal %lf != Gtotal %lf. "
               "G="I64_FORMAT" M="I64_FORMAT" E="I64_FORMAT" D="I64_FORMAT
               " T="I64_FORMAT". "
               "Wgg=%lf Wgd=%lf Wmg=%lf Wme=%lf Wmd=%lf Wee=%lf Wed=%lf",
               casename, Mtotal, Gtotal,
               I64_PRINTF_ARG(G), I64_PRINTF_ARG(M), I64_PRINTF_ARG(E),
               I64_PRINTF_ARG(D), I64_PRINTF_ARG(T),
               Wgg, Wgd, Wmg, Wme, Wmd, Wee, Wed);
      valid = 0;
    }
  } else if (3*E < T && 3*G < T) {
    int64_t R = MIN(E, G);
    int64_t S = MAX(E, G);
    /*
     * Case 2: Both Guards and Exits are scarce
     * Balance D between E and G, depending upon
     * D capacity and scarcity. Devote no extra
     * bandwidth to middle nodes.
     */
    if (R+D < S) { // Subcase a
      double Rtotal, Stotal;
      if (E < G) {
        Rtotal = Etotal;
        Stotal = Gtotal;
      } else {
        Rtotal = Gtotal;
        Stotal = Etotal;
      }
      casename = "Case 2a";
      // Rtotal < Stotal
      if (Rtotal > Stotal) {
        log_warn(LD_DIR,
                   "Bw Weight Failure for %s: Rtotal %lf > Stotal %lf. "
                   "G="I64_FORMAT" M="I64_FORMAT" E="I64_FORMAT" D="I64_FORMAT
                   " T="I64_FORMAT". "
                   "Wgg=%lf Wgd=%lf Wmg=%lf Wme=%lf Wmd=%lf Wee=%lf Wed=%lf",
                   casename, Rtotal, Stotal,
                   I64_PRINTF_ARG(G), I64_PRINTF_ARG(M), I64_PRINTF_ARG(E),
                   I64_PRINTF_ARG(D), I64_PRINTF_ARG(T),
                   Wgg, Wgd, Wmg, Wme, Wmd, Wee, Wed);
        valid = 0;
      }
      // Rtotal < T/3
      if (3*Rtotal > T) {
        log_warn(LD_DIR,
                   "Bw Weight Failure for %s: 3*Rtotal %lf > T "
                   I64_FORMAT". G="I64_FORMAT" M="I64_FORMAT" E="I64_FORMAT
                   " D="I64_FORMAT" T="I64_FORMAT". "
                   "Wgg=%lf Wgd=%lf Wmg=%lf Wme=%lf Wmd=%lf Wee=%lf Wed=%lf",
                   casename, Rtotal*3, I64_PRINTF_ARG(T),
                   I64_PRINTF_ARG(G), I64_PRINTF_ARG(M), I64_PRINTF_ARG(E),
                   I64_PRINTF_ARG(D), I64_PRINTF_ARG(T),
                   Wgg, Wgd, Wmg, Wme, Wmd, Wee, Wed);
        valid = 0;
      }
      // Stotal < T/3
      if (3*Stotal > T) {
        log_warn(LD_DIR,
                   "Bw Weight Failure for %s: 3*Stotal %lf > T "
                   I64_FORMAT". G="I64_FORMAT" M="I64_FORMAT" E="I64_FORMAT
                   " D="I64_FORMAT" T="I64_FORMAT". "
                   "Wgg=%lf Wgd=%lf Wmg=%lf Wme=%lf Wmd=%lf Wee=%lf Wed=%lf",
                   casename, Stotal*3, I64_PRINTF_ARG(T),
                   I64_PRINTF_ARG(G), I64_PRINTF_ARG(M), I64_PRINTF_ARG(E),
                   I64_PRINTF_ARG(D), I64_PRINTF_ARG(T),
                   Wgg, Wgd, Wmg, Wme, Wmd, Wee, Wed);
        valid = 0;
      }
      // Mtotal > T/3
      if (3*Mtotal < T) {
        log_warn(LD_DIR,
                   "Bw Weight Failure for %s: 3*Mtotal %lf < T "
                   I64_FORMAT". "
                   "G="I64_FORMAT" M="I64_FORMAT" E="I64_FORMAT" D="I64_FORMAT
                   " T="I64_FORMAT". "
                   "Wgg=%lf Wgd=%lf Wmg=%lf Wme=%lf Wmd=%lf Wee=%lf Wed=%lf",
                   casename, Mtotal*3, I64_PRINTF_ARG(T),
                   I64_PRINTF_ARG(G), I64_PRINTF_ARG(M), I64_PRINTF_ARG(E),
                   I64_PRINTF_ARG(D), I64_PRINTF_ARG(T),
                   Wgg, Wgd, Wmg, Wme, Wmd, Wee, Wed);
        valid = 0;
      }
    } else { // Subcase b: R+D > S
      casename = "Case 2b";

      /* Check the rare-M redirect case. */
      if (D != 0 && 3*M < T) {
        casename = "Case 2b (balanced)";
        if (fabs(Etotal-Mtotal) > 0.01*MAX(Etotal,Mtotal)) {
          log_warn(LD_DIR,
                   "Bw Weight Failure for %s: Etotal %lf != Mtotal %lf. "
                   "G="I64_FORMAT" M="I64_FORMAT" E="I64_FORMAT" D="I64_FORMAT
                   " T="I64_FORMAT". "
                   "Wgg=%lf Wgd=%lf Wmg=%lf Wme=%lf Wmd=%lf Wee=%lf Wed=%lf",
                   casename, Etotal, Mtotal,
                   I64_PRINTF_ARG(G), I64_PRINTF_ARG(M), I64_PRINTF_ARG(E),
                   I64_PRINTF_ARG(D), I64_PRINTF_ARG(T),
                   Wgg, Wgd, Wmg, Wme, Wmd, Wee, Wed);
          valid = 0;
        }
        if (fabs(Etotal-Gtotal) > 0.01*MAX(Etotal,Gtotal)) {
          log_warn(LD_DIR,
                   "Bw Weight Failure for %s: Etotal %lf != Gtotal %lf. "
                   "G="I64_FORMAT" M="I64_FORMAT" E="I64_FORMAT" D="I64_FORMAT
                   " T="I64_FORMAT". "
                   "Wgg=%lf Wgd=%lf Wmg=%lf Wme=%lf Wmd=%lf Wee=%lf Wed=%lf",
                   casename, Etotal, Gtotal,
                   I64_PRINTF_ARG(G), I64_PRINTF_ARG(M), I64_PRINTF_ARG(E),
                   I64_PRINTF_ARG(D), I64_PRINTF_ARG(T),
                   Wgg, Wgd, Wmg, Wme, Wmd, Wee, Wed);
          valid = 0;
        }
        if (fabs(Gtotal-Mtotal) > 0.01*MAX(Gtotal,Mtotal)) {
          log_warn(LD_DIR,
                   "Bw Weight Failure for %s: Mtotal %lf != Gtotal %lf. "
                   "G="I64_FORMAT" M="I64_FORMAT" E="I64_FORMAT" D="I64_FORMAT
                   " T="I64_FORMAT". "
                   "Wgg=%lf Wgd=%lf Wmg=%lf Wme=%lf Wmd=%lf Wee=%lf Wed=%lf",
                   casename, Mtotal, Gtotal,
                   I64_PRINTF_ARG(G), I64_PRINTF_ARG(M), I64_PRINTF_ARG(E),
                   I64_PRINTF_ARG(D), I64_PRINTF_ARG(T),
                   Wgg, Wgd, Wmg, Wme, Wmd, Wee, Wed);
          valid = 0;
        }
      } else {
        if (fabs(Etotal-Gtotal) > 0.01*MAX(Etotal,Gtotal)) {
          log_warn(LD_DIR,
                   "Bw Weight Failure for %s: Etotal %lf != Gtotal %lf. "
                   "G="I64_FORMAT" M="I64_FORMAT" E="I64_FORMAT" D="I64_FORMAT
                   " T="I64_FORMAT". "
                   "Wgg=%lf Wgd=%lf Wmg=%lf Wme=%lf Wmd=%lf Wee=%lf Wed=%lf",
                   casename, Etotal, Gtotal,
                   I64_PRINTF_ARG(G), I64_PRINTF_ARG(M), I64_PRINTF_ARG(E),
                   I64_PRINTF_ARG(D), I64_PRINTF_ARG(T),
                   Wgg, Wgd, Wmg, Wme, Wmd, Wee, Wed);
          valid = 0;
        }
      }
    }
  } else { // if (E < T/3 || G < T/3) {
    int64_t S = MIN(E, G);
    int64_t NS = MAX(E, G);
    if (3*(S+D) < T) { // Subcase a:
      double Stotal;
      double NStotal;
      if (G < E) {
        casename = "Case 3a (G scarce)";
        Stotal = Gtotal;
        NStotal = Etotal;
      } else { // if (G >= E) {
        casename = "Case 3a (E scarce)";
        NStotal = Gtotal;
        Stotal = Etotal;
      }
      // Stotal < T/3
      if (3*Stotal > T) {
        log_warn(LD_DIR,
                   "Bw Weight Failure for %s: 3*Stotal %lf > T "
                   I64_FORMAT". G="I64_FORMAT" M="I64_FORMAT" E="I64_FORMAT
                   " D="I64_FORMAT" T="I64_FORMAT". "
                   "Wgg=%lf Wgd=%lf Wmg=%lf Wme=%lf Wmd=%lf Wee=%lf Wed=%lf",
                   casename, Stotal*3, I64_PRINTF_ARG(T),
                   I64_PRINTF_ARG(G), I64_PRINTF_ARG(M), I64_PRINTF_ARG(E),
                   I64_PRINTF_ARG(D), I64_PRINTF_ARG(T),
                   Wgg, Wgd, Wmg, Wme, Wmd, Wee, Wed);
        valid = 0;
      }
      if (NS >= M) {
        if (fabs(NStotal-Mtotal) > 0.01*MAX(NStotal,Mtotal)) {
          log_warn(LD_DIR,
                   "Bw Weight Failure for %s: NStotal %lf != Mtotal %lf. "
                   "G="I64_FORMAT" M="I64_FORMAT" E="I64_FORMAT" D="I64_FORMAT
                   " T="I64_FORMAT". "
                   "Wgg=%lf Wgd=%lf Wmg=%lf Wme=%lf Wmd=%lf Wee=%lf Wed=%lf",
                   casename, NStotal, Mtotal,
                   I64_PRINTF_ARG(G), I64_PRINTF_ARG(M), I64_PRINTF_ARG(E),
                   I64_PRINTF_ARG(D), I64_PRINTF_ARG(T),
                   Wgg, Wgd, Wmg, Wme, Wmd, Wee, Wed);
          valid = 0;
        }
      } else {
        // if NS < M, NStotal > T/3 because only one of G or E is scarce
        if (3*NStotal < T) {
          log_warn(LD_DIR,
                     "Bw Weight Failure for %s: 3*NStotal %lf < T "
                     I64_FORMAT". G="I64_FORMAT" M="I64_FORMAT
                     " E="I64_FORMAT" D="I64_FORMAT" T="I64_FORMAT". "
                     "Wgg=%lf Wgd=%lf Wmg=%lf Wme=%lf Wmd=%lf Wee=%lf Wed=%lf",
                     casename, NStotal*3, I64_PRINTF_ARG(T),
                     I64_PRINTF_ARG(G), I64_PRINTF_ARG(M), I64_PRINTF_ARG(E),
                     I64_PRINTF_ARG(D), I64_PRINTF_ARG(T),
                     Wgg, Wgd, Wmg, Wme, Wmd, Wee, Wed);
          valid = 0;
        }
      }
    } else { // Subcase b: S+D >= T/3
      casename = "Case 3b";
      if (fabs(Etotal-Mtotal) > 0.01*MAX(Etotal,Mtotal)) {
        log_warn(LD_DIR,
                 "Bw Weight Failure for %s: Etotal %lf != Mtotal %lf. "
                 "G="I64_FORMAT" M="I64_FORMAT" E="I64_FORMAT" D="I64_FORMAT
                 " T="I64_FORMAT". "
                 "Wgg=%lf Wgd=%lf Wmg=%lf Wme=%lf Wmd=%lf Wee=%lf Wed=%lf",
                 casename, Etotal, Mtotal,
                 I64_PRINTF_ARG(G), I64_PRINTF_ARG(M), I64_PRINTF_ARG(E),
                 I64_PRINTF_ARG(D), I64_PRINTF_ARG(T),
                 Wgg, Wgd, Wmg, Wme, Wmd, Wee, Wed);
        valid = 0;
      }
      if (fabs(Etotal-Gtotal) > 0.01*MAX(Etotal,Gtotal)) {
        log_warn(LD_DIR,
                 "Bw Weight Failure for %s: Etotal %lf != Gtotal %lf. "
                 "G="I64_FORMAT" M="I64_FORMAT" E="I64_FORMAT" D="I64_FORMAT
                 " T="I64_FORMAT". "
                 "Wgg=%lf Wgd=%lf Wmg=%lf Wme=%lf Wmd=%lf Wee=%lf Wed=%lf",
                 casename, Etotal, Gtotal,
                 I64_PRINTF_ARG(G), I64_PRINTF_ARG(M), I64_PRINTF_ARG(E),
                 I64_PRINTF_ARG(D), I64_PRINTF_ARG(T),
                 Wgg, Wgd, Wmg, Wme, Wmd, Wee, Wed);
        valid = 0;
      }
      if (fabs(Gtotal-Mtotal) > 0.01*MAX(Gtotal,Mtotal)) {
        log_warn(LD_DIR,
                 "Bw Weight Failure for %s: Mtotal %lf != Gtotal %lf. "
                 "G="I64_FORMAT" M="I64_FORMAT" E="I64_FORMAT" D="I64_FORMAT
                 " T="I64_FORMAT". "
                 "Wgg=%lf Wgd=%lf Wmg=%lf Wme=%lf Wmd=%lf Wee=%lf Wed=%lf",
                 casename, Mtotal, Gtotal,
                 I64_PRINTF_ARG(G), I64_PRINTF_ARG(M), I64_PRINTF_ARG(E),
                 I64_PRINTF_ARG(D), I64_PRINTF_ARG(T),
                 Wgg, Wgd, Wmg, Wme, Wmd, Wee, Wed);
        valid = 0;
      }
    }
  }

  if (valid)
    log_notice(LD_DIR, "Bandwidth-weight %s is verified and valid.",
               casename);

  return valid;
}
=======
>>>>>>> b67657bd

/** Parse a v3 networkstatus vote, opinion, or consensus (depending on
 * ns_type), from <b>s</b>, and return the result.  Return NULL on failure. */
networkstatus_t *
networkstatus_parse_vote_from_string(const char *s, const char **eos_out,
                                     networkstatus_type_t ns_type)
{
  smartlist_t *tokens = smartlist_create();
  smartlist_t *rs_tokens = NULL, *footer_tokens = NULL;
  networkstatus_voter_info_t *voter = NULL;
  networkstatus_t *ns = NULL;
  digests_t ns_digests;
  const char *cert, *end_of_header, *end_of_footer, *s_dup = s;
  directory_token_t *tok;
  int ok;
  struct in_addr in;
  int i, inorder, n_signatures = 0;
  memarea_t *area = NULL, *rs_area = NULL;
  consensus_flavor_t flav = FLAV_NS;

  tor_assert(s);

  if (eos_out)
    *eos_out = NULL;

  if (router_get_networkstatus_v3_hashes(s, &ns_digests)) {
    log_warn(LD_DIR, "Unable to compute digest of network-status");
    goto err;
  }

  area = memarea_new();
  end_of_header = find_start_of_next_routerstatus(s);
  if (tokenize_string(area, s, end_of_header, tokens,
                      (ns_type == NS_TYPE_CONSENSUS) ?
                      networkstatus_consensus_token_table :
                      networkstatus_token_table, 0)) {
    log_warn(LD_DIR, "Error tokenizing network-status vote header");
    goto err;
  }

  ns = tor_malloc_zero(sizeof(networkstatus_t));
  memcpy(&ns->digests, &ns_digests, sizeof(ns_digests));

  tok = find_by_keyword(tokens, K_NETWORK_STATUS_VERSION);
  tor_assert(tok);
  if (tok->n_args > 1) {
    int flavor = networkstatus_parse_flavor_name(tok->args[1]);
    if (flavor < 0) {
      log_warn(LD_DIR, "Can't parse document with unknown flavor %s",
               escaped(tok->args[2]));
      goto err;
    }
    ns->flavor = flav = flavor;
  }
  if (flav != FLAV_NS && ns_type != NS_TYPE_CONSENSUS) {
    log_warn(LD_DIR, "Flavor found on non-consenus networkstatus.");
    goto err;
  }

  if (ns_type != NS_TYPE_CONSENSUS) {
    const char *end_of_cert = NULL;
    if (!(cert = strstr(s, "\ndir-key-certificate-version")))
      goto err;
    ++cert;
    ns->cert = authority_cert_parse_from_string(cert, &end_of_cert);
    if (!ns->cert || !end_of_cert || end_of_cert > end_of_header)
      goto err;
  }

  tok = find_by_keyword(tokens, K_VOTE_STATUS);
  tor_assert(tok->n_args);
  if (!strcmp(tok->args[0], "vote")) {
    ns->type = NS_TYPE_VOTE;
  } else if (!strcmp(tok->args[0], "consensus")) {
    ns->type = NS_TYPE_CONSENSUS;
  } else if (!strcmp(tok->args[0], "opinion")) {
    ns->type = NS_TYPE_OPINION;
  } else {
    log_warn(LD_DIR, "Unrecognized vote status %s in network-status",
             escaped(tok->args[0]));
    goto err;
  }
  if (ns_type != ns->type) {
    log_warn(LD_DIR, "Got the wrong kind of v3 networkstatus.");
    goto err;
  }

  if (ns->type == NS_TYPE_VOTE || ns->type == NS_TYPE_OPINION) {
    tok = find_by_keyword(tokens, K_PUBLISHED);
    if (parse_iso_time(tok->args[0], &ns->published))
      goto err;

    ns->supported_methods = smartlist_create();
    tok = find_opt_by_keyword(tokens, K_CONSENSUS_METHODS);
    if (tok) {
      for (i=0; i < tok->n_args; ++i)
        smartlist_add(ns->supported_methods, tor_strdup(tok->args[i]));
    } else {
      smartlist_add(ns->supported_methods, tor_strdup("1"));
    }
  } else {
    tok = find_opt_by_keyword(tokens, K_CONSENSUS_METHOD);
    if (tok) {
      ns->consensus_method = (int)tor_parse_long(tok->args[0], 10, 1, INT_MAX,
                                                 &ok, NULL);
      if (!ok)
        goto err;
    } else {
      ns->consensus_method = 1;
    }
  }

  tok = find_by_keyword(tokens, K_VALID_AFTER);
  if (parse_iso_time(tok->args[0], &ns->valid_after))
    goto err;

  tok = find_by_keyword(tokens, K_FRESH_UNTIL);
  if (parse_iso_time(tok->args[0], &ns->fresh_until))
    goto err;

  tok = find_by_keyword(tokens, K_VALID_UNTIL);
  if (parse_iso_time(tok->args[0], &ns->valid_until))
    goto err;

  tok = find_by_keyword(tokens, K_VOTING_DELAY);
  tor_assert(tok->n_args >= 2);
  ns->vote_seconds =
    (int) tor_parse_long(tok->args[0], 10, 0, INT_MAX, &ok, NULL);
  if (!ok)
    goto err;
  ns->dist_seconds =
    (int) tor_parse_long(tok->args[1], 10, 0, INT_MAX, &ok, NULL);
  if (!ok)
    goto err;
  if (ns->valid_after + MIN_VOTE_INTERVAL > ns->fresh_until) {
    log_warn(LD_DIR, "Vote/consensus freshness interval is too short");
    goto err;
  }
  if (ns->valid_after + MIN_VOTE_INTERVAL*2 > ns->valid_until) {
    log_warn(LD_DIR, "Vote/consensus liveness interval is too short");
    goto err;
  }
  if (ns->vote_seconds < MIN_VOTE_SECONDS) {
    log_warn(LD_DIR, "Vote seconds is too short");
    goto err;
  }
  if (ns->dist_seconds < MIN_DIST_SECONDS) {
    log_warn(LD_DIR, "Dist seconds is too short");
    goto err;
  }

  if ((tok = find_opt_by_keyword(tokens, K_CLIENT_VERSIONS))) {
    ns->client_versions = tor_strdup(tok->args[0]);
  }
  if ((tok = find_opt_by_keyword(tokens, K_SERVER_VERSIONS))) {
    ns->server_versions = tor_strdup(tok->args[0]);
  }

  tok = find_by_keyword(tokens, K_KNOWN_FLAGS);
  ns->known_flags = smartlist_create();
  inorder = 1;
  for (i = 0; i < tok->n_args; ++i) {
    smartlist_add(ns->known_flags, tor_strdup(tok->args[i]));
    if (i>0 && strcmp(tok->args[i-1], tok->args[i])>= 0) {
      log_warn(LD_DIR, "%s >= %s", tok->args[i-1], tok->args[i]);
      inorder = 0;
    }
  }
  if (!inorder) {
    log_warn(LD_DIR, "known-flags not in order");
    goto err;
  }

  tok = find_opt_by_keyword(tokens, K_PARAMS);
  if (tok) {
    inorder = 1;
    ns->net_params = smartlist_create();
    for (i = 0; i < tok->n_args; ++i) {
      int ok=0;
      char *eq = strchr(tok->args[i], '=');
      if (!eq) {
        log_warn(LD_DIR, "Bad element '%s' in params", escaped(tok->args[i]));
        goto err;
      }
      tor_parse_long(eq+1, 10, INT32_MIN, INT32_MAX, &ok, NULL);
      if (!ok) {
        log_warn(LD_DIR, "Bad element '%s' in params", escaped(tok->args[i]));
        goto err;
      }
      if (i > 0 && strcmp(tok->args[i-1], tok->args[i]) >= 0) {
        log_warn(LD_DIR, "%s >= %s", tok->args[i-1], tok->args[i]);
        inorder = 0;
      }
      smartlist_add(ns->net_params, tor_strdup(tok->args[i]));
    }
    if (!inorder) {
      log_warn(LD_DIR, "params not in order");
      goto err;
    }
  }

  ns->voters = smartlist_create();

  SMARTLIST_FOREACH_BEGIN(tokens, directory_token_t *, _tok) {
    tok = _tok;
    if (tok->tp == K_DIR_SOURCE) {
      tor_assert(tok->n_args >= 6);

      if (voter)
        smartlist_add(ns->voters, voter);
      voter = tor_malloc_zero(sizeof(networkstatus_voter_info_t));
      voter->sigs = smartlist_create();
      if (ns->type != NS_TYPE_CONSENSUS)
        memcpy(voter->vote_digest, ns_digests.d[DIGEST_SHA1], DIGEST_LEN);

      voter->nickname = tor_strdup(tok->args[0]);
      if (strlen(tok->args[1]) != HEX_DIGEST_LEN ||
          base16_decode(voter->identity_digest, sizeof(voter->identity_digest),
                        tok->args[1], HEX_DIGEST_LEN) < 0) {
        log_warn(LD_DIR, "Error decoding identity digest %s in "
                 "network-status vote.", escaped(tok->args[1]));
        goto err;
      }
      if (ns->type != NS_TYPE_CONSENSUS &&
          memcmp(ns->cert->cache_info.identity_digest,
                 voter->identity_digest, DIGEST_LEN)) {
        log_warn(LD_DIR,"Mismatch between identities in certificate and vote");
        goto err;
      }
      voter->address = tor_strdup(tok->args[2]);
      if (!tor_inet_aton(tok->args[3], &in)) {
        log_warn(LD_DIR, "Error decoding IP address %s in network-status.",
                 escaped(tok->args[3]));
        goto err;
      }
      voter->addr = ntohl(in.s_addr);
      voter->dir_port = (uint16_t)
        tor_parse_long(tok->args[4], 10, 0, 65535, &ok, NULL);
      if (!ok)
        goto err;
      voter->or_port = (uint16_t)
        tor_parse_long(tok->args[5], 10, 0, 65535, &ok, NULL);
      if (!ok)
        goto err;
    } else if (tok->tp == K_CONTACT) {
      if (!voter || voter->contact) {
        log_warn(LD_DIR, "contact element is out of place.");
        goto err;
      }
      voter->contact = tor_strdup(tok->args[0]);
    } else if (tok->tp == K_VOTE_DIGEST) {
      tor_assert(ns->type == NS_TYPE_CONSENSUS);
      tor_assert(tok->n_args >= 1);
      if (!voter || ! tor_digest_is_zero(voter->vote_digest)) {
        log_warn(LD_DIR, "vote-digest element is out of place.");
        goto err;
      }
      if (strlen(tok->args[0]) != HEX_DIGEST_LEN ||
        base16_decode(voter->vote_digest, sizeof(voter->vote_digest),
                      tok->args[0], HEX_DIGEST_LEN) < 0) {
        log_warn(LD_DIR, "Error decoding vote digest %s in "
                 "network-status consensus.", escaped(tok->args[0]));
        goto err;
      }
    }
  } SMARTLIST_FOREACH_END(_tok);
  if (voter) {
    smartlist_add(ns->voters, voter);
    voter = NULL;
  }
  if (smartlist_len(ns->voters) == 0) {
    log_warn(LD_DIR, "Missing dir-source elements in a vote networkstatus.");
    goto err;
  } else if (ns->type != NS_TYPE_CONSENSUS && smartlist_len(ns->voters) != 1) {
    log_warn(LD_DIR, "Too many dir-source elements in a vote networkstatus.");
    goto err;
  }

  if (ns->type != NS_TYPE_CONSENSUS &&
      (tok = find_opt_by_keyword(tokens, K_LEGACY_DIR_KEY))) {
    int bad = 1;
    if (strlen(tok->args[0]) == HEX_DIGEST_LEN) {
      networkstatus_voter_info_t *voter = smartlist_get(ns->voters, 0);
      if (base16_decode(voter->legacy_id_digest, DIGEST_LEN,
                        tok->args[0], HEX_DIGEST_LEN)<0)
        bad = 1;
      else
        bad = 0;
    }
    if (bad) {
      log_warn(LD_DIR, "Invalid legacy key digest %s on vote.",
               escaped(tok->args[0]));
    }
  }

  /* Parse routerstatus lines. */
  rs_tokens = smartlist_create();
  rs_area = memarea_new();
  s = end_of_header;
  ns->routerstatus_list = smartlist_create();

  while (!strcmpstart(s, "r ")) {
    if (ns->type != NS_TYPE_CONSENSUS) {
      vote_routerstatus_t *rs = tor_malloc_zero(sizeof(vote_routerstatus_t));
      if (routerstatus_parse_entry_from_string(rs_area, &s, rs_tokens, ns,
                                               rs, 0, 0))
        smartlist_add(ns->routerstatus_list, rs);
      else {
        tor_free(rs->version);
        tor_free(rs);
      }
    } else {
      routerstatus_t *rs;
      if ((rs = routerstatus_parse_entry_from_string(rs_area, &s, rs_tokens,
                                                     NULL, NULL,
                                                     ns->consensus_method,
                                                     flav)))
        smartlist_add(ns->routerstatus_list, rs);
    }
  }
  for (i = 1; i < smartlist_len(ns->routerstatus_list); ++i) {
    routerstatus_t *rs1, *rs2;
    if (ns->type != NS_TYPE_CONSENSUS) {
      vote_routerstatus_t *a = smartlist_get(ns->routerstatus_list, i-1);
      vote_routerstatus_t *b = smartlist_get(ns->routerstatus_list, i);
      rs1 = &a->status; rs2 = &b->status;
    } else {
      rs1 = smartlist_get(ns->routerstatus_list, i-1);
      rs2 = smartlist_get(ns->routerstatus_list, i);
    }
    if (memcmp(rs1->identity_digest, rs2->identity_digest, DIGEST_LEN) >= 0) {
      log_warn(LD_DIR, "Vote networkstatus entries not sorted by identity "
               "digest");
      goto err;
    }
  }

  /* Parse footer; check signature. */
  footer_tokens = smartlist_create();
  if ((end_of_footer = strstr(s, "\nnetwork-status-version ")))
    ++end_of_footer;
  else
    end_of_footer = s + strlen(s);
  if (tokenize_string(area,s, end_of_footer, footer_tokens,
                      networkstatus_vote_footer_token_table, 0)) {
    log_warn(LD_DIR, "Error tokenizing network-status vote footer.");
    goto err;
  }

  {
    int found_sig = 0;
    SMARTLIST_FOREACH_BEGIN(footer_tokens, directory_token_t *, _tok) {
      tok = _tok;
      if (tok->tp == K_DIRECTORY_SIGNATURE)
        found_sig = 1;
      else if (found_sig) {
        log_warn(LD_DIR, "Extraneous token after first directory-signature");
        goto err;
      }
    } SMARTLIST_FOREACH_END(_tok);
  }

  tok = find_opt_by_keyword(footer_tokens, K_BW_WEIGHTS);
  if (tok) {
    ns->weight_params = smartlist_create();
    for (i = 0; i < tok->n_args; ++i) {
      int ok=0;
      char *eq = strchr(tok->args[i], '=');
      if (!eq) {
        log_warn(LD_DIR, "Bad element '%s' in weight params",
                 escaped(tok->args[i]));
        goto err;
      }
      tor_parse_long(eq+1, 10, INT32_MIN, INT32_MAX, &ok, NULL);
      if (!ok) {
        log_warn(LD_DIR, "Bad element '%s' in params", escaped(tok->args[i]));
        goto err;
      }
      smartlist_add(ns->weight_params, tor_strdup(tok->args[i]));
    }
  }

  SMARTLIST_FOREACH_BEGIN(footer_tokens, directory_token_t *, _tok) {
    char declared_identity[DIGEST_LEN];
    networkstatus_voter_info_t *v;
    document_signature_t *sig;
    const char *id_hexdigest = NULL;
    const char *sk_hexdigest = NULL;
    digest_algorithm_t alg = DIGEST_SHA1;
    tok = _tok;
    if (tok->tp != K_DIRECTORY_SIGNATURE)
      continue;
    tor_assert(tok->n_args >= 2);
    if (tok->n_args == 2) {
      id_hexdigest = tok->args[0];
      sk_hexdigest = tok->args[1];
    } else {
      const char *algname = tok->args[0];
      int a;
      id_hexdigest = tok->args[1];
      sk_hexdigest = tok->args[2];
      a = crypto_digest_algorithm_parse_name(algname);
      if (a<0) {
        log_warn(LD_DIR, "Unknown digest algorithm %s; skipping",
                 escaped(algname));
        continue;
      }
      alg = a;
    }

    if (!tok->object_type ||
        strcmp(tok->object_type, "SIGNATURE") ||
        tok->object_size < 128 || tok->object_size > 512) {
      log_warn(LD_DIR, "Bad object type or length on directory-signature");
      goto err;
    }

    if (strlen(id_hexdigest) != HEX_DIGEST_LEN ||
        base16_decode(declared_identity, sizeof(declared_identity),
                      id_hexdigest, HEX_DIGEST_LEN) < 0) {
      log_warn(LD_DIR, "Error decoding declared identity %s in "
               "network-status vote.", escaped(id_hexdigest));
      goto err;
    }
    if (!(v = networkstatus_get_voter_by_id(ns, declared_identity))) {
      log_warn(LD_DIR, "ID on signature on network-status vote does not match "
               "any declared directory source.");
      goto err;
    }
    sig = tor_malloc_zero(sizeof(document_signature_t));
    memcpy(sig->identity_digest, v->identity_digest, DIGEST_LEN);
    sig->alg = alg;
    if (strlen(sk_hexdigest) != HEX_DIGEST_LEN ||
        base16_decode(sig->signing_key_digest, sizeof(sig->signing_key_digest),
                      sk_hexdigest, HEX_DIGEST_LEN) < 0) {
      log_warn(LD_DIR, "Error decoding declared signing key digest %s in "
               "network-status vote.", escaped(sk_hexdigest));
      tor_free(sig);
      goto err;
    }

    if (ns->type != NS_TYPE_CONSENSUS) {
      if (memcmp(declared_identity, ns->cert->cache_info.identity_digest,
                 DIGEST_LEN)) {
        log_warn(LD_DIR, "Digest mismatch between declared and actual on "
                 "network-status vote.");
        tor_free(sig);
        goto err;
      }
    }

    if (voter_get_sig_by_algorithm(v, sig->alg)) {
      /* We already parsed a vote with this algorithm from this voter. Use the
         first one. */
      log_fn(LOG_PROTOCOL_WARN, LD_DIR, "We received a networkstatus "
             "that contains two votes from the same voter with the same "
             "algorithm. Ignoring the second vote.");
      tor_free(sig);
      continue;
    }

    if (ns->type != NS_TYPE_CONSENSUS) {
      if (check_signature_token(ns_digests.d[DIGEST_SHA1], DIGEST_LEN,
                                tok, ns->cert->signing_key, 0,
                                "network-status vote")) {
        tor_free(sig);
        goto err;
      }
      sig->good_signature = 1;
    } else {
      if (tok->object_size >= INT_MAX) {
        tor_free(sig);
        goto err;
      }
      sig->signature = tor_memdup(tok->object_body, tok->object_size);
      sig->signature_len = (int) tok->object_size;
    }
    smartlist_add(v->sigs, sig);

    ++n_signatures;
  } SMARTLIST_FOREACH_END(_tok);

  if (! n_signatures) {
    log_warn(LD_DIR, "No signatures on networkstatus vote.");
    goto err;
  } else if (ns->type == NS_TYPE_VOTE && n_signatures != 1) {
    log_warn(LD_DIR, "Received more than one signature on a "
             "network-status vote.");
    goto err;
  }

  if (eos_out)
    *eos_out = end_of_footer;

  goto done;
 err:
  dump_desc(s_dup, "v3 networkstatus");
  networkstatus_vote_free(ns);
  ns = NULL;
 done:
  if (tokens) {
    SMARTLIST_FOREACH(tokens, directory_token_t *, t, token_clear(t));
    smartlist_free(tokens);
  }
  if (voter) {
    if (voter->sigs) {
      SMARTLIST_FOREACH(voter->sigs, document_signature_t *, sig,
                        document_signature_free(sig));
      smartlist_free(voter->sigs);
    }
    tor_free(voter->nickname);
    tor_free(voter->address);
    tor_free(voter->contact);
    tor_free(voter);
  }
  if (rs_tokens) {
    SMARTLIST_FOREACH(rs_tokens, directory_token_t *, t, token_clear(t));
    smartlist_free(rs_tokens);
  }
  if (footer_tokens) {
    SMARTLIST_FOREACH(footer_tokens, directory_token_t *, t, token_clear(t));
    smartlist_free(footer_tokens);
  }
  if (area) {
    DUMP_AREA(area, "v3 networkstatus");
    memarea_drop_all(area);
  }
  if (rs_area)
    memarea_drop_all(rs_area);

  return ns;
}

/** Return the digests_t that holds the digests of the
 * <b>flavor_name</b>-flavored networkstatus according to the detached
 * signatures document <b>sigs</b>, allocating a new digests_t as neeeded. */
static digests_t *
detached_get_digests(ns_detached_signatures_t *sigs, const char *flavor_name)
{
  digests_t *d = strmap_get(sigs->digests, flavor_name);
  if (!d) {
    d = tor_malloc_zero(sizeof(digests_t));
    strmap_set(sigs->digests, flavor_name, d);
  }
  return d;
}

/** Return the list of signatures of the <b>flavor_name</b>-flavored
 * networkstatus according to the detached signatures document <b>sigs</b>,
 * allocating a new digests_t as neeeded. */
static smartlist_t *
detached_get_signatures(ns_detached_signatures_t *sigs,
                        const char *flavor_name)
{
  smartlist_t *sl = strmap_get(sigs->signatures, flavor_name);
  if (!sl) {
    sl = smartlist_create();
    strmap_set(sigs->signatures, flavor_name, sl);
  }
  return sl;
}

/** Parse a detached v3 networkstatus signature document between <b>s</b> and
 * <b>eos</b> and return the result.  Return -1 on failure. */
ns_detached_signatures_t *
networkstatus_parse_detached_signatures(const char *s, const char *eos)
{
  /* XXXX there is too much duplicate shared between this function and
   * networkstatus_parse_vote_from_string(). */
  directory_token_t *tok;
  memarea_t *area = NULL;
  digests_t *digests;

  smartlist_t *tokens = smartlist_create();
  ns_detached_signatures_t *sigs =
    tor_malloc_zero(sizeof(ns_detached_signatures_t));
  sigs->digests = strmap_new();
  sigs->signatures = strmap_new();

  if (!eos)
    eos = s + strlen(s);

  area = memarea_new();
  if (tokenize_string(area,s, eos, tokens,
                      networkstatus_detached_signature_token_table, 0)) {
    log_warn(LD_DIR, "Error tokenizing detached networkstatus signatures");
    goto err;
  }

  /* Grab all the digest-like tokens. */
  SMARTLIST_FOREACH_BEGIN(tokens, directory_token_t *, _tok) {
    const char *algname;
    digest_algorithm_t alg;
    const char *flavor;
    const char *hexdigest;
    size_t expected_length;

    tok = _tok;

    if (tok->tp == K_CONSENSUS_DIGEST) {
      algname = "sha1";
      alg = DIGEST_SHA1;
      flavor = "ns";
      hexdigest = tok->args[0];
    } else if (tok->tp == K_ADDITIONAL_DIGEST) {
      int a = crypto_digest_algorithm_parse_name(tok->args[1]);
      if (a<0) {
        log_warn(LD_DIR, "Unrecognized algorithm name %s", tok->args[0]);
        continue;
      }
      alg = (digest_algorithm_t) a;
      flavor = tok->args[0];
      algname = tok->args[1];
      hexdigest = tok->args[2];
    } else {
      continue;
    }

    expected_length =
      (alg == DIGEST_SHA1) ? HEX_DIGEST_LEN : HEX_DIGEST256_LEN;

    if (strlen(hexdigest) != expected_length) {
      log_warn(LD_DIR, "Wrong length on consensus-digest in detached "
               "networkstatus signatures");
      goto err;
    }
    digests = detached_get_digests(sigs, flavor);
    tor_assert(digests);
    if (!tor_mem_is_zero(digests->d[alg], DIGEST256_LEN)) {
      log_warn(LD_DIR, "Multiple digests for %s with %s on detached "
               "signatures document", flavor, algname);
      continue;
    }
    if (base16_decode(digests->d[alg], DIGEST256_LEN,
                      hexdigest, strlen(hexdigest)) < 0) {
      log_warn(LD_DIR, "Bad encoding on consensus-digest in detached "
               "networkstatus signatures");
      goto err;
    }
  } SMARTLIST_FOREACH_END(_tok);

  tok = find_by_keyword(tokens, K_VALID_AFTER);
  if (parse_iso_time(tok->args[0], &sigs->valid_after)) {
    log_warn(LD_DIR, "Bad valid-after in detached networkstatus signatures");
    goto err;
  }

  tok = find_by_keyword(tokens, K_FRESH_UNTIL);
  if (parse_iso_time(tok->args[0], &sigs->fresh_until)) {
    log_warn(LD_DIR, "Bad fresh-until in detached networkstatus signatures");
    goto err;
  }

  tok = find_by_keyword(tokens, K_VALID_UNTIL);
  if (parse_iso_time(tok->args[0], &sigs->valid_until)) {
    log_warn(LD_DIR, "Bad valid-until in detached networkstatus signatures");
    goto err;
  }

  SMARTLIST_FOREACH_BEGIN(tokens, directory_token_t *, _tok) {
    const char *id_hexdigest;
    const char *sk_hexdigest;
    const char *algname;
    const char *flavor;
    digest_algorithm_t alg;

    char id_digest[DIGEST_LEN];
    char sk_digest[DIGEST_LEN];
    smartlist_t *siglist;
    document_signature_t *sig;
    int is_duplicate;

    tok = _tok;
    if (tok->tp == K_DIRECTORY_SIGNATURE) {
      tor_assert(tok->n_args >= 2);
      flavor = "ns";
      algname = "sha1";
      id_hexdigest = tok->args[0];
      sk_hexdigest = tok->args[1];
    } else if (tok->tp == K_ADDITIONAL_SIGNATURE) {
      tor_assert(tok->n_args >= 4);
      flavor = tok->args[0];
      algname = tok->args[1];
      id_hexdigest = tok->args[2];
      sk_hexdigest = tok->args[3];
    } else {
      continue;
    }

    {
      int a = crypto_digest_algorithm_parse_name(algname);
      if (a<0) {
        log_warn(LD_DIR, "Unrecognized algorithm name %s", algname);
        continue;
      }
      alg = (digest_algorithm_t) a;
    }

    if (!tok->object_type ||
        strcmp(tok->object_type, "SIGNATURE") ||
        tok->object_size < 128 || tok->object_size > 512) {
      log_warn(LD_DIR, "Bad object type or length on directory-signature");
      goto err;
    }

    if (strlen(id_hexdigest) != HEX_DIGEST_LEN ||
        base16_decode(id_digest, sizeof(id_digest),
                      id_hexdigest, HEX_DIGEST_LEN) < 0) {
      log_warn(LD_DIR, "Error decoding declared identity %s in "
               "network-status vote.", escaped(id_hexdigest));
      goto err;
    }
    if (strlen(sk_hexdigest) != HEX_DIGEST_LEN ||
        base16_decode(sk_digest, sizeof(sk_digest),
                      sk_hexdigest, HEX_DIGEST_LEN) < 0) {
      log_warn(LD_DIR, "Error decoding declared signing key digest %s in "
               "network-status vote.", escaped(sk_hexdigest));
      goto err;
    }

    siglist = detached_get_signatures(sigs, flavor);
    is_duplicate = 0;
    SMARTLIST_FOREACH(siglist, document_signature_t *, s, {
      if (s->alg == alg &&
          !memcmp(id_digest, s->identity_digest, DIGEST_LEN) &&
          !memcmp(sk_digest, s->signing_key_digest, DIGEST_LEN)) {
        is_duplicate = 1;
      }
    });
    if (is_duplicate) {
      log_warn(LD_DIR, "Two signatures with identical keys and algorithm "
               "found.");
      continue;
    }

    sig = tor_malloc_zero(sizeof(document_signature_t));
    sig->alg = alg;
    memcpy(sig->identity_digest, id_digest, DIGEST_LEN);
    memcpy(sig->signing_key_digest, sk_digest, DIGEST_LEN);
    if (tok->object_size >= INT_MAX) {
      tor_free(sig);
      goto err;
    }
    sig->signature = tor_memdup(tok->object_body, tok->object_size);
    sig->signature_len = (int) tok->object_size;

    smartlist_add(siglist, sig);
  } SMARTLIST_FOREACH_END(_tok);

  goto done;
 err:
  ns_detached_signatures_free(sigs);
  sigs = NULL;
 done:
  SMARTLIST_FOREACH(tokens, directory_token_t *, t, token_clear(t));
  smartlist_free(tokens);
  if (area) {
    DUMP_AREA(area, "detached signatures");
    memarea_drop_all(area);
  }
  return sigs;
}

/** Parse the addr policy in the string <b>s</b> and return it.  If
 * assume_action is nonnegative, then insert its action (ADDR_POLICY_ACCEPT or
 * ADDR_POLICY_REJECT) for items that specify no action.
 */
addr_policy_t *
router_parse_addr_policy_item_from_string(const char *s, int assume_action)
{
  directory_token_t *tok = NULL;
  const char *cp, *eos;
  /* Longest possible policy is "accept ffff:ffff:..255/ffff:...255:0-65535".
   * But note that there can be an arbitrary amount of space between the
   * accept and the address:mask/port element. */
  char line[TOR_ADDR_BUF_LEN*2 + 32];
  addr_policy_t *r;
  memarea_t *area = NULL;

  s = eat_whitespace(s);
  if ((*s == '*' || TOR_ISDIGIT(*s)) && assume_action >= 0) {
    if (tor_snprintf(line, sizeof(line), "%s %s",
               assume_action == ADDR_POLICY_ACCEPT?"accept":"reject", s)<0) {
      log_warn(LD_DIR, "Policy %s is too long.", escaped(s));
      return NULL;
    }
    cp = line;
    tor_strlower(line);
  } else { /* assume an already well-formed address policy line */
    cp = s;
  }

  eos = cp + strlen(cp);
  area = memarea_new();
  tok = get_next_token(area, &cp, eos, routerdesc_token_table);
  if (tok->tp == _ERR) {
    log_warn(LD_DIR, "Error reading address policy: %s", tok->error);
    goto err;
  }
  if (tok->tp != K_ACCEPT && tok->tp != K_ACCEPT6 &&
      tok->tp != K_REJECT && tok->tp != K_REJECT6) {
    log_warn(LD_DIR, "Expected 'accept' or 'reject'.");
    goto err;
  }

  r = router_parse_addr_policy(tok);
  goto done;
 err:
  r = NULL;
 done:
  token_clear(tok);
  if (area) {
    DUMP_AREA(area, "policy item");
    memarea_drop_all(area);
  }
  return r;
}

/** Add an exit policy stored in the token <b>tok</b> to the router info in
 * <b>router</b>.  Return 0 on success, -1 on failure. */
static int
router_add_exit_policy(routerinfo_t *router, directory_token_t *tok)
{
  addr_policy_t *newe;
  newe = router_parse_addr_policy(tok);
  if (!newe)
    return -1;
  if (! router->exit_policy)
    router->exit_policy = smartlist_create();

  if (((tok->tp == K_ACCEPT6 || tok->tp == K_REJECT6) &&
       tor_addr_family(&newe->addr) == AF_INET)
      ||
      ((tok->tp == K_ACCEPT || tok->tp == K_REJECT) &&
       tor_addr_family(&newe->addr) == AF_INET6)) {
    log_warn(LD_DIR, "Mismatch between field type and address type in exit "
             "policy");
    addr_policy_free(newe);
    return -1;
  }

  smartlist_add(router->exit_policy, newe);

  return 0;
}

/** Given a K_ACCEPT or K_REJECT token and a router, create and return
 * a new exit_policy_t corresponding to the token. */
static addr_policy_t *
router_parse_addr_policy(directory_token_t *tok)
{
  addr_policy_t newe;
  char *arg;

  tor_assert(tok->tp == K_REJECT || tok->tp == K_REJECT6 ||
             tok->tp == K_ACCEPT || tok->tp == K_ACCEPT6);

  if (tok->n_args != 1)
    return NULL;
  arg = tok->args[0];

  if (!strcmpstart(arg,"private"))
    return router_parse_addr_policy_private(tok);

  memset(&newe, 0, sizeof(newe));

  if (tok->tp == K_REJECT || tok->tp == K_REJECT6)
    newe.policy_type = ADDR_POLICY_REJECT;
  else
    newe.policy_type = ADDR_POLICY_ACCEPT;

  if (tor_addr_parse_mask_ports(arg, &newe.addr, &newe.maskbits,
                                &newe.prt_min, &newe.prt_max) < 0) {
    log_warn(LD_DIR,"Couldn't parse line %s. Dropping", escaped(arg));
    return NULL;
  }

  return addr_policy_get_canonical_entry(&newe);
}

/** Parse an exit policy line of the format "accept/reject private:...".
 * This didn't exist until Tor 0.1.1.15, so nobody should generate it in
 * router descriptors until earlier versions are obsolete.
 */
static addr_policy_t *
router_parse_addr_policy_private(directory_token_t *tok)
{
  const char *arg;
  uint16_t port_min, port_max;
  addr_policy_t result;

  arg = tok->args[0];
  if (strcmpstart(arg, "private"))
    return NULL;

  arg += strlen("private");
  arg = (char*) eat_whitespace(arg);
  if (!arg || *arg != ':')
    return NULL;

  if (parse_port_range(arg+1, &port_min, &port_max)<0)
    return NULL;

  memset(&result, 0, sizeof(result));
  if (tok->tp == K_REJECT || tok->tp == K_REJECT6)
    result.policy_type = ADDR_POLICY_REJECT;
  else
    result.policy_type = ADDR_POLICY_ACCEPT;
  result.is_private = 1;
  result.prt_min = port_min;
  result.prt_max = port_max;

  return addr_policy_get_canonical_entry(&result);
}

/** Log and exit if <b>t</b> is malformed */
void
assert_addr_policy_ok(smartlist_t *lst)
{
  if (!lst) return;
  SMARTLIST_FOREACH(lst, addr_policy_t *, t, {
    tor_assert(t->policy_type == ADDR_POLICY_REJECT ||
               t->policy_type == ADDR_POLICY_ACCEPT);
    tor_assert(t->prt_min <= t->prt_max);
  });
}

/*
 * Low-level tokenizer for router descriptors and directories.
 */

/** Free all resources allocated for <b>tok</b> */
static void
token_clear(directory_token_t *tok)
{
  if (tok->key)
    crypto_free_pk_env(tok->key);
}

#define ALLOC_ZERO(sz) memarea_alloc_zero(area,sz)
#define ALLOC(sz) memarea_alloc(area,sz)
#define STRDUP(str) memarea_strdup(area,str)
#define STRNDUP(str,n) memarea_strndup(area,(str),(n))

#define RET_ERR(msg)                                               \
  STMT_BEGIN                                                       \
    if (tok) token_clear(tok);                                      \
    tok = ALLOC_ZERO(sizeof(directory_token_t));                   \
    tok->tp = _ERR;                                                \
    tok->error = STRDUP(msg);                                      \
    goto done_tokenizing;                                          \
  STMT_END

/** Helper: make sure that the token <b>tok</b> with keyword <b>kwd</b> obeys
 * the object syntax of <b>o_syn</b>.  Allocate all storage in <b>area</b>.
 * Return <b>tok</b> on success, or a new _ERR token if the token didn't
 * conform to the syntax we wanted.
 **/
static INLINE directory_token_t *
token_check_object(memarea_t *area, const char *kwd,
                   directory_token_t *tok, obj_syntax o_syn)
{
  char ebuf[128];
  switch (o_syn) {
    case NO_OBJ:
      /* No object is allowed for this token. */
      if (tok->object_body) {
        tor_snprintf(ebuf, sizeof(ebuf), "Unexpected object for %s", kwd);
        RET_ERR(ebuf);
      }
      if (tok->key) {
        tor_snprintf(ebuf, sizeof(ebuf), "Unexpected public key for %s", kwd);
        RET_ERR(ebuf);
      }
      break;
    case NEED_OBJ:
      /* There must be a (non-key) object. */
      if (!tok->object_body) {
        tor_snprintf(ebuf, sizeof(ebuf), "Missing object for %s", kwd);
        RET_ERR(ebuf);
      }
      break;
    case NEED_KEY_1024: /* There must be a 1024-bit public key. */
    case NEED_SKEY_1024: /* There must be a 1024-bit private key. */
      if (tok->key && crypto_pk_keysize(tok->key) != PK_BYTES) {
        tor_snprintf(ebuf, sizeof(ebuf), "Wrong size on key for %s: %d bits",
                     kwd, (int)crypto_pk_keysize(tok->key));
        RET_ERR(ebuf);
      }
      /* fall through */
    case NEED_KEY: /* There must be some kind of key. */
      if (!tok->key) {
        tor_snprintf(ebuf, sizeof(ebuf), "Missing public key for %s", kwd);
        RET_ERR(ebuf);
      }
      if (o_syn != NEED_SKEY_1024) {
        if (crypto_pk_key_is_private(tok->key)) {
          tor_snprintf(ebuf, sizeof(ebuf),
               "Private key given for %s, which wants a public key", kwd);
          RET_ERR(ebuf);
        }
      } else { /* o_syn == NEED_SKEY_1024 */
        if (!crypto_pk_key_is_private(tok->key)) {
          tor_snprintf(ebuf, sizeof(ebuf),
               "Public key given for %s, which wants a private key", kwd);
          RET_ERR(ebuf);
        }
      }
      break;
    case OBJ_OK:
      /* Anything goes with this token. */
      break;
  }

 done_tokenizing:
  return tok;
}

/** Helper: parse space-separated arguments from the string <b>s</b> ending at
 * <b>eol</b>, and store them in the args field of <b>tok</b>.  Store the
 * number of parsed elements into the n_args field of <b>tok</b>.  Allocate
 * all storage in <b>area</b>.  Return the number of arguments parsed, or
 * return -1 if there was an insanely high number of arguments. */
static INLINE int
get_token_arguments(memarea_t *area, directory_token_t *tok,
                    const char *s, const char *eol)
{
/** Largest number of arguments we'll accept to any token, ever. */
#define MAX_ARGS 512
  char *mem = memarea_strndup(area, s, eol-s);
  char *cp = mem;
  int j = 0;
  char *args[MAX_ARGS];
  while (*cp) {
    if (j == MAX_ARGS)
      return -1;
    args[j++] = cp;
    cp = (char*)find_whitespace(cp);
    if (!cp || !*cp)
      break; /* End of the line. */
    *cp++ = '\0';
    cp = (char*)eat_whitespace(cp);
  }
  tok->n_args = j;
  tok->args = memarea_memdup(area, args, j*sizeof(char*));
  return j;
#undef MAX_ARGS
}

/** Helper function: read the next token from *s, advance *s to the end of the
 * token, and return the parsed token.  Parse *<b>s</b> according to the list
 * of tokens in <b>table</b>.
 */
static directory_token_t *
get_next_token(memarea_t *area,
               const char **s, const char *eos, token_rule_t *table)
{
  const char *next, *eol, *obstart;
  size_t obname_len;
  int i;
  directory_token_t *tok;
  obj_syntax o_syn = NO_OBJ;
  char ebuf[128];
  const char *kwd = "";

  tor_assert(area);
  tok = ALLOC_ZERO(sizeof(directory_token_t));
  tok->tp = _ERR;

  /* Set *s to first token, eol to end-of-line, next to after first token */
  *s = eat_whitespace_eos(*s, eos); /* eat multi-line whitespace */
  tor_assert(eos >= *s);
  eol = memchr(*s, '\n', eos-*s);
  if (!eol)
    eol = eos;
  next = find_whitespace_eos(*s, eol);

  if (!strcmp_len(*s, "opt", next-*s)) {
    /* Skip past an "opt" at the start of the line. */
    *s = eat_whitespace_eos_no_nl(next, eol);
    next = find_whitespace_eos(*s, eol);
  } else if (*s == eos) {  /* If no "opt", and end-of-line, line is invalid */
    RET_ERR("Unexpected EOF");
  }

  /* Search the table for the appropriate entry.  (I tried a binary search
   * instead, but it wasn't any faster.) */
  for (i = 0; table[i].t ; ++i) {
    if (!strcmp_len(*s, table[i].t, next-*s)) {
      /* We've found the keyword. */
      kwd = table[i].t;
      tok->tp = table[i].v;
      o_syn = table[i].os;
      *s = eat_whitespace_eos_no_nl(next, eol);
      /* We go ahead whether there are arguments or not, so that tok->args is
       * always set if we want arguments. */
      if (table[i].concat_args) {
        /* The keyword takes the line as a single argument */
        tok->args = ALLOC(sizeof(char*));
        tok->args[0] = STRNDUP(*s,eol-*s); /* Grab everything on line */
        tok->n_args = 1;
      } else {
        /* This keyword takes multiple arguments. */
        if (get_token_arguments(area, tok, *s, eol)<0) {
          tor_snprintf(ebuf, sizeof(ebuf),"Far too many arguments to %s", kwd);
          RET_ERR(ebuf);
        }
        *s = eol;
      }
      if (tok->n_args < table[i].min_args) {
        tor_snprintf(ebuf, sizeof(ebuf), "Too few arguments to %s", kwd);
        RET_ERR(ebuf);
      } else if (tok->n_args > table[i].max_args) {
        tor_snprintf(ebuf, sizeof(ebuf), "Too many arguments to %s", kwd);
        RET_ERR(ebuf);
      }
      break;
    }
  }

  if (tok->tp == _ERR) {
    /* No keyword matched; call it an "K_opt" or "A_unrecognized" */
    if (**s == '@')
      tok->tp = _A_UNKNOWN;
    else
      tok->tp = K_OPT;
    tok->args = ALLOC(sizeof(char*));
    tok->args[0] = STRNDUP(*s, eol-*s);
    tok->n_args = 1;
    o_syn = OBJ_OK;
  }

  /* Check whether there's an object present */
  *s = eat_whitespace_eos(eol, eos);  /* Scan from end of first line */
  tor_assert(eos >= *s);
  eol = memchr(*s, '\n', eos-*s);
  if (!eol || eol-*s<11 || strcmpstart(*s, "-----BEGIN ")) /* No object. */
    goto check_object;

  obstart = *s; /* Set obstart to start of object spec */
  if (*s+16 >= eol || memchr(*s+11,'\0',eol-*s-16) || /* no short lines, */
      strcmp_len(eol-5, "-----", 5)) {          /* nuls or invalid endings */
    RET_ERR("Malformed object: bad begin line");
  }
  tok->object_type = STRNDUP(*s+11, eol-*s-16);
  obname_len = eol-*s-16; /* store objname length here to avoid a strlen() */
  *s = eol+1;    /* Set *s to possible start of object data (could be eos) */

  /* Go to the end of the object */
  next = tor_memstr(*s, eos-*s, "-----END ");
  if (!next) {
    RET_ERR("Malformed object: missing object end line");
  }
  tor_assert(eos >= next);
  eol = memchr(next, '\n', eos-next);
  if (!eol)  /* end-of-line marker, or eos if there's no '\n' */
    eol = eos;
  /* Validate the ending tag, which should be 9 + NAME + 5 + eol */
  if ((size_t)(eol-next) != 9+obname_len+5 ||
      strcmp_len(next+9, tok->object_type, obname_len) ||
      strcmp_len(eol-5, "-----", 5)) {
    snprintf(ebuf, sizeof(ebuf), "Malformed object: mismatched end tag %s",
             tok->object_type);
    ebuf[sizeof(ebuf)-1] = '\0';
    RET_ERR(ebuf);
  }
  if (!strcmp(tok->object_type, "RSA PUBLIC KEY")) { /* If it's a public key */
    tok->key = crypto_new_pk_env();
    if (crypto_pk_read_public_key_from_string(tok->key, obstart, eol-obstart))
      RET_ERR("Couldn't parse public key.");
  } else if (!strcmp(tok->object_type, "RSA PRIVATE KEY")) { /* private key */
    tok->key = crypto_new_pk_env();
    if (crypto_pk_read_private_key_from_string(tok->key, obstart))
      RET_ERR("Couldn't parse private key.");
  } else { /* If it's something else, try to base64-decode it */
    int r;
    tok->object_body = ALLOC(next-*s); /* really, this is too much RAM. */
    r = base64_decode(tok->object_body, next-*s, *s, next-*s);
    if (r<0)
      RET_ERR("Malformed object: bad base64-encoded data");
    tok->object_size = r;
  }
  *s = eol;

 check_object:
  tok = token_check_object(area, kwd, tok, o_syn);

 done_tokenizing:
  return tok;

#undef RET_ERR
#undef ALLOC
#undef ALLOC_ZERO
#undef STRDUP
#undef STRNDUP
}

/** Read all tokens from a string between <b>start</b> and <b>end</b>, and add
 * them to <b>out</b>.  Parse according to the token rules in <b>table</b>.
 * Caller must free tokens in <b>out</b>.  If <b>end</b> is NULL, use the
 * entire string.
 */
static int
tokenize_string(memarea_t *area,
                const char *start, const char *end, smartlist_t *out,
                token_rule_t *table, int flags)
{
  const char **s;
  directory_token_t *tok = NULL;
  int counts[_NIL];
  int i;
  int first_nonannotation;
  int prev_len = smartlist_len(out);
  tor_assert(area);

  s = &start;
  if (!end)
    end = start+strlen(start);
  for (i = 0; i < _NIL; ++i)
    counts[i] = 0;
  while (*s < end && (!tok || tok->tp != _EOF)) {
    tok = get_next_token(area, s, end, table);
    if (tok->tp == _ERR) {
      log_warn(LD_DIR, "parse error: %s", tok->error);
      token_clear(tok);
      return -1;
    }
    ++counts[tok->tp];
    smartlist_add(out, tok);
    *s = eat_whitespace_eos(*s, end);
  }

  if (flags & TS_NOCHECK)
    return 0;

  if ((flags & TS_ANNOTATIONS_OK)) {
    first_nonannotation = -1;
    for (i = 0; i < smartlist_len(out); ++i) {
      tok = smartlist_get(out, i);
      if (tok->tp < MIN_ANNOTATION || tok->tp > MAX_ANNOTATION) {
        first_nonannotation = i;
        break;
      }
    }
    if (first_nonannotation < 0) {
      log_warn(LD_DIR, "parse error: item contains only annotations");
      return -1;
    }
    for (i=first_nonannotation;  i < smartlist_len(out); ++i) {
      tok = smartlist_get(out, i);
      if (tok->tp >= MIN_ANNOTATION && tok->tp <= MAX_ANNOTATION) {
        log_warn(LD_DIR, "parse error: Annotations mixed with keywords");
        return -1;
      }
    }
    if ((flags & TS_NO_NEW_ANNOTATIONS)) {
      if (first_nonannotation != prev_len) {
        log_warn(LD_DIR, "parse error: Unexpected annotations.");
        return -1;
      }
    }
  } else {
    for (i=0;  i < smartlist_len(out); ++i) {
      tok = smartlist_get(out, i);
      if (tok->tp >= MIN_ANNOTATION && tok->tp <= MAX_ANNOTATION) {
        log_warn(LD_DIR, "parse error: no annotations allowed.");
        return -1;
      }
    }
    first_nonannotation = 0;
  }
  for (i = 0; table[i].t; ++i) {
    if (counts[table[i].v] < table[i].min_cnt) {
      log_warn(LD_DIR, "Parse error: missing %s element.", table[i].t);
      return -1;
    }
    if (counts[table[i].v] > table[i].max_cnt) {
      log_warn(LD_DIR, "Parse error: too many %s elements.", table[i].t);
      return -1;
    }
    if (table[i].pos & AT_START) {
      if (smartlist_len(out) < 1 ||
          (tok = smartlist_get(out, first_nonannotation))->tp != table[i].v) {
        log_warn(LD_DIR, "Parse error: first item is not %s.", table[i].t);
        return -1;
      }
    }
    if (table[i].pos & AT_END) {
      if (smartlist_len(out) < 1 ||
          (tok = smartlist_get(out, smartlist_len(out)-1))->tp != table[i].v) {
        log_warn(LD_DIR, "Parse error: last item is not %s.", table[i].t);
        return -1;
      }
    }
  }
  return 0;
}

/** Find the first token in <b>s</b> whose keyword is <b>keyword</b>; return
 * NULL if no such keyword is found.
 */
static directory_token_t *
find_opt_by_keyword(smartlist_t *s, directory_keyword keyword)
{
  SMARTLIST_FOREACH(s, directory_token_t *, t, if (t->tp == keyword) return t);
  return NULL;
}

/** Find the first token in <b>s</b> whose keyword is <b>keyword</b>; fail
 * with an assert if no such keyword is found.
 */
static directory_token_t *
_find_by_keyword(smartlist_t *s, directory_keyword keyword,
                 const char *keyword_as_string)
{
  directory_token_t *tok = find_opt_by_keyword(s, keyword);
  if (PREDICT_UNLIKELY(!tok)) {
    log_err(LD_BUG, "Missing %s [%d] in directory object that should have "
         "been validated. Internal error.", keyword_as_string, (int)keyword);
    tor_assert(tok);
  }
  return tok;
}

/** Return a newly allocated smartlist of all accept or reject tokens in
 * <b>s</b>.
 */
static smartlist_t *
find_all_exitpolicy(smartlist_t *s)
{
  smartlist_t *out = smartlist_create();
  SMARTLIST_FOREACH(s, directory_token_t *, t,
      if (t->tp == K_ACCEPT || t->tp == K_ACCEPT6 ||
          t->tp == K_REJECT || t->tp == K_REJECT6)
        smartlist_add(out,t));
  return out;
}

static int
<<<<<<< HEAD
router_get_hash_impl_helper(const char *s,
                            const char *start_str,
                            const char *end_str, char end_c,
                            const char **start_out, const char **end_out)
=======
router_get_hash_impl(const char *s, size_t s_len, char *digest,
                            const char *start_str,
                            const char *end_str, char end_c)
>>>>>>> b67657bd
{
  const char *start, *end;
  start = tor_memstr(s, s_len, start_str);
  if (!start) {
    log_warn(LD_DIR,"couldn't find start of hashed material \"%s\"",start_str);
    return -1;
  }
  if (start != s && *(start-1) != '\n') {
    log_warn(LD_DIR,
             "first occurrence of \"%s\" is not at the start of a line",
             start_str);
    return -1;
  }
  end = tor_memstr(start+strlen(start_str),
                   s_len - (start-s) - strlen(start_str), end_str);
  if (!end) {
    log_warn(LD_DIR,"couldn't find end of hashed material \"%s\"",end_str);
    return -1;
  }
  end = memchr(end+strlen(end_str), end_c, s_len - (end-s) - strlen(end_str));
  if (!end) {
    log_warn(LD_DIR,"couldn't find EOL");
    return -1;
  }
  ++end;

  *start_out = start;
  *end_out = end;
  return 0;
}

/** Compute the digest of the substring of <b>s</b> taken from the first
 * occurrence of <b>start_str</b> through the first instance of c after the
 * first subsequent occurrence of <b>end_str</b>; store the 20-byte result in
 * <b>digest</b>; return 0 on success.
 *
 * If no such substring exists, return -1.
 */
static int
router_get_hash_impl(const char *s, char *digest,
                     const char *start_str,
                     const char *end_str, char end_c,
                     digest_algorithm_t alg)
{
  const char *start=NULL, *end=NULL;
  if (router_get_hash_impl_helper(s,start_str,end_str,end_c,&start,&end)<0)
    return -1;

  if (alg == DIGEST_SHA1) {
    if (crypto_digest(digest, start, end-start)) {
      log_warn(LD_BUG,"couldn't compute digest");
      return -1;
    }
  } else {
    if (crypto_digest256(digest, start, end-start, alg)) {
      log_warn(LD_BUG,"couldn't compute digest");
      return -1;
    }
  }

  return 0;
}

/** As router_get_hash_impl, but compute all hashes. */
static int
router_get_hashes_impl(const char *s, digests_t *digests,
                       const char *start_str,
                       const char *end_str, char end_c)
{
  const char *start=NULL, *end=NULL;
  if (router_get_hash_impl_helper(s,start_str,end_str,end_c,&start,&end)<0)
    return -1;

  if (crypto_digest_all(digests, start, end-start)) {
    log_warn(LD_BUG,"couldn't compute digests");
    return -1;
  }

  return 0;
}

/** Assuming that s starts with a microdesc, return the start of the
 * *NEXT* one.  Return NULL on "not found." */
static const char *
find_start_of_next_microdesc(const char *s, const char *eos)
{
  int started_with_annotations;
  s = eat_whitespace_eos(s, eos);
  if (!s)
    return NULL;

#define CHECK_LENGTH() STMT_BEGIN \
    if (s+32 > eos)               \
      return NULL;                \
  STMT_END

#define NEXT_LINE() STMT_BEGIN            \
    s = memchr(s, '\n', eos-s);           \
    if (!s || s+1 >= eos)                 \
      return NULL;                        \
    s++;                                  \
  STMT_END

  CHECK_LENGTH();

  started_with_annotations = (*s == '@');

  if (started_with_annotations) {
    /* Start by advancing to the first non-annotation line. */
    while (*s == '@')
      NEXT_LINE();
  }
  CHECK_LENGTH();

  /* Now we should be pointed at an onion-key line.  If we are, then skip
   * it. */
  if (!strcmpstart(s, "onion-key"))
    NEXT_LINE();

  /* Okay, now we're pointed at the first line of the microdescriptor which is
     not an annotation or onion-key.  The next line that _is_ an annotation or
     onion-key is the start of the next microdescriptor. */
  while (s+32 < eos) {
    if (*s == '@' || !strcmpstart(s, "onion-key"))
      return s;
    NEXT_LINE();
  }
  return NULL;

#undef CHECK_LENGTH
#undef NEXT_LINE
}

/** Parse as many microdescriptors as are found from the string starting at
 * <b>s</b> and ending at <b>eos</b>.  If allow_annotations is set, read any
 * annotations we recognize and ignore ones we don't.  If <b>copy_body</b> is
 * true, then strdup the bodies of the microdescriptors.  Return all newly
 * parsed microdescriptors in a newly allocated smartlist_t. */
smartlist_t *
microdescs_parse_from_string(const char *s, const char *eos,
                             int allow_annotations, int copy_body)
{
  smartlist_t *tokens;
  smartlist_t *result;
  microdesc_t *md = NULL;
  memarea_t *area;
  const char *start = s;
  const char *start_of_next_microdesc;
  int flags = allow_annotations ? TS_ANNOTATIONS_OK : 0;

  directory_token_t *tok;

  if (!eos)
    eos = s + strlen(s);

  s = eat_whitespace_eos(s, eos);
  area = memarea_new();
  result = smartlist_create();
  tokens = smartlist_create();

  while (s < eos) {
    start_of_next_microdesc = find_start_of_next_microdesc(s, eos);
    if (!start_of_next_microdesc)
      start_of_next_microdesc = eos;

    if (tokenize_string(area, s, start_of_next_microdesc, tokens,
                        microdesc_token_table, flags)) {
      log_warn(LD_DIR, "Unparseable microdescriptor");
      goto next;
    }

    md = tor_malloc_zero(sizeof(microdesc_t));
    {
      const char *cp = tor_memstr(s, start_of_next_microdesc-s,
                                  "onion-key");
      tor_assert(cp);

      md->bodylen = start_of_next_microdesc - cp;
      if (copy_body)
        md->body = tor_strndup(cp, md->bodylen);
      else
        md->body = (char*)cp;
      md->off = cp - start;
    }

    if ((tok = find_opt_by_keyword(tokens, A_LAST_LISTED))) {
      if (parse_iso_time(tok->args[0], &md->last_listed)) {
        log_warn(LD_DIR, "Bad last-listed time in microdescriptor");
        goto next;
      }
    }

    tok = find_by_keyword(tokens, K_ONION_KEY);
    md->onion_pkey = tok->key;
    tok->key = NULL;

    if ((tok = find_opt_by_keyword(tokens, K_FAMILY))) {
      int i;
      md->family = smartlist_create();
      for (i=0;i<tok->n_args;++i) {
        if (!is_legal_nickname_or_hexdigest(tok->args[i])) {
          log_warn(LD_DIR, "Illegal nickname %s in family line",
                   escaped(tok->args[i]));
          goto next;
        }
        smartlist_add(md->family, tor_strdup(tok->args[i]));
      }
    }

    if ((tok = find_opt_by_keyword(tokens, K_P))) {
      md->exitsummary = tor_strdup(tok->args[0]);
    }

    crypto_digest256(md->digest, md->body, md->bodylen, DIGEST_SHA256);

    smartlist_add(result, md);

    md = NULL;
  next:
    microdesc_free(md);

    memarea_clear(area);
    smartlist_clear(tokens);
    s = start_of_next_microdesc;
  }

  memarea_drop_all(area);
  smartlist_free(tokens);

  return result;
}

/** Parse the Tor version of the platform string <b>platform</b>,
 * and compare it to the version in <b>cutoff</b>. Return 1 if
 * the router is at least as new as the cutoff, else return 0.
 */
int
tor_version_as_new_as(const char *platform, const char *cutoff)
{
  tor_version_t cutoff_version, router_version;
  char *s, *s2, *start;
  char tmp[128];

  tor_assert(platform);

  if (tor_version_parse(cutoff, &cutoff_version)<0) {
    log_warn(LD_BUG,"cutoff version '%s' unparseable.",cutoff);
    return 0;
  }
  if (strcmpstart(platform,"Tor ")) /* nonstandard Tor; be safe and say yes */
    return 1;

  start = (char *)eat_whitespace(platform+3);
  if (!*start) return 0;
  s = (char *)find_whitespace(start); /* also finds '\0', which is fine */
  s2 = (char*)eat_whitespace(s);
  if (!strcmpstart(s2, "(r") || !strcmpstart(s2, "(git-"))
    s = (char*)find_whitespace(s2);

  if ((size_t)(s-start+1) >= sizeof(tmp)) /* too big, no */
    return 0;
  strlcpy(tmp, start, s-start+1);

  if (tor_version_parse(tmp, &router_version)<0) {
    log_info(LD_DIR,"Router version '%s' unparseable.",tmp);
    return 1; /* be safe and say yes */
  }

  /* Here's why we don't need to do any special handling for svn revisions:
   * - If neither has an svn revision, we're fine.
   * - If the router doesn't have an svn revision, we can't assume that it
   *   is "at least" any svn revision, so we need to return 0.
   * - If the target version doesn't have an svn revision, any svn revision
   *   (or none at all) is good enough, so return 1.
   * - If both target and router have an svn revision, we compare them.
   */

  return tor_version_compare(&router_version, &cutoff_version) >= 0;
}

/** Parse a tor version from <b>s</b>, and store the result in <b>out</b>.
 * Return 0 on success, -1 on failure. */
int
tor_version_parse(const char *s, tor_version_t *out)
{
  char *eos=NULL;
  const char *cp=NULL;
  /* Format is:
   *   "Tor " ? NUM dot NUM dot NUM [ ( pre | rc | dot ) NUM [ - tag ] ]
   */
  tor_assert(s);
  tor_assert(out);

  memset(out, 0, sizeof(tor_version_t));

  if (!strcasecmpstart(s, "Tor "))
    s += 4;

  /* Get major. */
  out->major = (int)strtol(s,&eos,10);
  if (!eos || eos==s || *eos != '.') return -1;
  cp = eos+1;

  /* Get minor */
  out->minor = (int) strtol(cp,&eos,10);
  if (!eos || eos==cp || *eos != '.') return -1;
  cp = eos+1;

  /* Get micro */
  out->micro = (int) strtol(cp,&eos,10);
  if (!eos || eos==cp) return -1;
  if (!*eos) {
    out->status = VER_RELEASE;
    out->patchlevel = 0;
    return 0;
  }
  cp = eos;

  /* Get status */
  if (*cp == '.') {
    out->status = VER_RELEASE;
    ++cp;
  } else if (0==strncmp(cp, "pre", 3)) {
    out->status = VER_PRE;
    cp += 3;
  } else if (0==strncmp(cp, "rc", 2)) {
    out->status = VER_RC;
    cp += 2;
  } else {
    return -1;
  }

  /* Get patchlevel */
  out->patchlevel = (int) strtol(cp,&eos,10);
  if (!eos || eos==cp) return -1;
  cp = eos;

  /* Get status tag. */
  if (*cp == '-' || *cp == '.')
    ++cp;
  eos = (char*) find_whitespace(cp);
  if (eos-cp >= (int)sizeof(out->status_tag))
    strlcpy(out->status_tag, cp, sizeof(out->status_tag));
  else {
    memcpy(out->status_tag, cp, eos-cp);
    out->status_tag[eos-cp] = 0;
  }
  cp = eat_whitespace(eos);

  if (!strcmpstart(cp, "(r")) {
    cp += 2;
    out->svn_revision = (int) strtol(cp,&eos,10);
  } else if (!strcmpstart(cp, "(git-")) {
    char *close_paren = strchr(cp, ')');
    int hexlen;
    char digest[DIGEST_LEN];
    if (! close_paren)
      return -1;
    cp += 5;
    if (close_paren-cp > HEX_DIGEST_LEN)
      return -1;
    hexlen = (int)(close_paren-cp);
    memset(digest, 0, sizeof(digest));
    if ( hexlen == 0 || (hexlen % 2) == 1)
      return -1;
    if (base16_decode(digest, hexlen/2, cp, hexlen))
      return -1;
    memcpy(out->git_tag, digest, hexlen/2);
    out->git_tag_len = hexlen/2;
  }

  return 0;
}

/** Compare two tor versions; Return <0 if a < b; 0 if a ==b, >0 if a >
 * b. */
int
tor_version_compare(tor_version_t *a, tor_version_t *b)
{
  int i;
  tor_assert(a);
  tor_assert(b);
  if ((i = a->major - b->major))
    return i;
  else if ((i = a->minor - b->minor))
    return i;
  else if ((i = a->micro - b->micro))
    return i;
  else if ((i = a->status - b->status))
    return i;
  else if ((i = a->patchlevel - b->patchlevel))
    return i;
  else if ((i = strcmp(a->status_tag, b->status_tag)))
    return i;
  else if ((i = a->svn_revision - b->svn_revision))
    return i;
  else if ((i = a->git_tag_len - b->git_tag_len))
    return i;
  else if (a->git_tag_len)
    return memcmp(a->git_tag, b->git_tag, a->git_tag_len);
  else
    return 0;
}

/** Return true iff versions <b>a</b> and <b>b</b> belong to the same series.
 */
static int
tor_version_same_series(tor_version_t *a, tor_version_t *b)
{
  tor_assert(a);
  tor_assert(b);
  return ((a->major == b->major) &&
          (a->minor == b->minor) &&
          (a->micro == b->micro));
}

/** Helper: Given pointers to two strings describing tor versions, return -1
 * if _a precedes _b, 1 if _b precedes _a, and 0 if they are equivalent.
 * Used to sort a list of versions. */
static int
_compare_tor_version_str_ptr(const void **_a, const void **_b)
{
  const char *a = *_a, *b = *_b;
  int ca, cb;
  tor_version_t va, vb;
  ca = tor_version_parse(a, &va);
  cb = tor_version_parse(b, &vb);
  /* If they both parse, compare them. */
  if (!ca && !cb)
    return tor_version_compare(&va,&vb);
  /* If one parses, it comes first. */
  if (!ca && cb)
    return -1;
  if (ca && !cb)
    return 1;
  /* If neither parses, compare strings.  Also, the directory server admin
  ** needs to be smacked upside the head.  But Tor is tolerant and gentle. */
  return strcmp(a,b);
}

/** Sort a list of string-representations of versions in ascending order. */
void
sort_version_list(smartlist_t *versions, int remove_duplicates)
{
  smartlist_sort(versions, _compare_tor_version_str_ptr);

  if (remove_duplicates)
    smartlist_uniq(versions, _compare_tor_version_str_ptr, _tor_free);
}

/** Parse and validate the ASCII-encoded v2 descriptor in <b>desc</b>,
 * write the parsed descriptor to the newly allocated *<b>parsed_out</b>, the
 * binary descriptor ID of length DIGEST_LEN to <b>desc_id_out</b>, the
 * encrypted introduction points to the newly allocated
 * *<b>intro_points_encrypted_out</b>, their encrypted size to
 * *<b>intro_points_encrypted_size_out</b>, the size of the encoded descriptor
 * to *<b>encoded_size_out</b>, and a pointer to the possibly next
 * descriptor to *<b>next_out</b>; return 0 for success (including validation)
 * and -1 for failure.
 */
int
rend_parse_v2_service_descriptor(rend_service_descriptor_t **parsed_out,
                                 char *desc_id_out,
                                 char **intro_points_encrypted_out,
                                 size_t *intro_points_encrypted_size_out,
                                 size_t *encoded_size_out,
                                 const char **next_out, const char *desc)
{
  rend_service_descriptor_t *result =
                            tor_malloc_zero(sizeof(rend_service_descriptor_t));
  char desc_hash[DIGEST_LEN];
  const char *eos;
  smartlist_t *tokens = smartlist_create();
  directory_token_t *tok;
  char secret_id_part[DIGEST_LEN];
  int i, version, num_ok=1;
  smartlist_t *versions;
  char public_key_hash[DIGEST_LEN];
  char test_desc_id[DIGEST_LEN];
  memarea_t *area = NULL;
  tor_assert(desc);
  /* Check if desc starts correctly. */
  if (strncmp(desc, "rendezvous-service-descriptor ",
              strlen("rendezvous-service-descriptor "))) {
    log_info(LD_REND, "Descriptor does not start correctly.");
    goto err;
  }
  /* Compute descriptor hash for later validation. */
  if (router_get_hash_impl(desc, strlen(desc), desc_hash,
                           "rendezvous-service-descriptor ",
                           "\nsignature", '\n', DIGEST_SHA1) < 0) {
    log_warn(LD_REND, "Couldn't compute descriptor hash.");
    goto err;
  }
  /* Determine end of string. */
  eos = strstr(desc, "\nrendezvous-service-descriptor ");
  if (!eos)
    eos = desc + strlen(desc);
  else
    eos = eos + 1;
  /* Check length. */
  if (strlen(desc) > REND_DESC_MAX_SIZE) {
    log_warn(LD_REND, "Descriptor length is %i which exceeds "
             "maximum rendezvous descriptor size of %i kilobytes.",
             (int)strlen(desc), REND_DESC_MAX_SIZE);
    goto err;
  }
  /* Tokenize descriptor. */
  area = memarea_new();
  if (tokenize_string(area, desc, eos, tokens, desc_token_table, 0)) {
    log_warn(LD_REND, "Error tokenizing descriptor.");
    goto err;
  }
  /* Set next to next descriptor, if available. */
  *next_out = eos;
  /* Set length of encoded descriptor. */
  *encoded_size_out = eos - desc;
  /* Check min allowed length of token list. */
  if (smartlist_len(tokens) < 7) {
    log_warn(LD_REND, "Impossibly short descriptor.");
    goto err;
  }
  /* Parse base32-encoded descriptor ID. */
  tok = find_by_keyword(tokens, R_RENDEZVOUS_SERVICE_DESCRIPTOR);
  tor_assert(tok == smartlist_get(tokens, 0));
  tor_assert(tok->n_args == 1);
  if (strlen(tok->args[0]) != REND_DESC_ID_V2_LEN_BASE32 ||
      strspn(tok->args[0], BASE32_CHARS) != REND_DESC_ID_V2_LEN_BASE32) {
    log_warn(LD_REND, "Invalid descriptor ID: '%s'", tok->args[0]);
    goto err;
  }
  if (base32_decode(desc_id_out, DIGEST_LEN,
                    tok->args[0], REND_DESC_ID_V2_LEN_BASE32) < 0) {
    log_warn(LD_REND, "Descriptor ID contains illegal characters: %s",
             tok->args[0]);
    goto err;
  }
  /* Parse descriptor version. */
  tok = find_by_keyword(tokens, R_VERSION);
  tor_assert(tok->n_args == 1);
  result->version =
    (int) tor_parse_long(tok->args[0], 10, 0, INT_MAX, &num_ok, NULL);
  if (result->version != 2 || !num_ok) {
    /* If it's <2, it shouldn't be under this format.  If the number
     * is greater than 2, we bumped it because we broke backward
     * compatibility.  See how version numbers in our other formats
     * work. */
    log_warn(LD_REND, "Unrecognized descriptor version: %s",
             escaped(tok->args[0]));
    goto err;
  }
  /* Parse public key. */
  tok = find_by_keyword(tokens, R_PERMANENT_KEY);
  result->pk = tok->key;
  tok->key = NULL; /* Prevent free */
  /* Parse secret ID part. */
  tok = find_by_keyword(tokens, R_SECRET_ID_PART);
  tor_assert(tok->n_args == 1);
  if (strlen(tok->args[0]) != REND_SECRET_ID_PART_LEN_BASE32 ||
      strspn(tok->args[0], BASE32_CHARS) != REND_SECRET_ID_PART_LEN_BASE32) {
    log_warn(LD_REND, "Invalid secret ID part: '%s'", tok->args[0]);
    goto err;
  }
  if (base32_decode(secret_id_part, DIGEST_LEN, tok->args[0], 32) < 0) {
    log_warn(LD_REND, "Secret ID part contains illegal characters: %s",
             tok->args[0]);
    goto err;
  }
  /* Parse publication time -- up-to-date check is done when storing the
   * descriptor. */
  tok = find_by_keyword(tokens, R_PUBLICATION_TIME);
  tor_assert(tok->n_args == 1);
  if (parse_iso_time(tok->args[0], &result->timestamp) < 0) {
    log_warn(LD_REND, "Invalid publication time: '%s'", tok->args[0]);
    goto err;
  }
  /* Parse protocol versions. */
  tok = find_by_keyword(tokens, R_PROTOCOL_VERSIONS);
  tor_assert(tok->n_args == 1);
  versions = smartlist_create();
  smartlist_split_string(versions, tok->args[0], ",",
                         SPLIT_SKIP_SPACE|SPLIT_IGNORE_BLANK, 0);
  for (i = 0; i < smartlist_len(versions); i++) {
    version = (int) tor_parse_long(smartlist_get(versions, i),
                                   10, 0, INT_MAX, &num_ok, NULL);
    if (!num_ok) /* It's a string; let's ignore it. */
      continue;
    result->protocols |= 1 << version;
  }
  SMARTLIST_FOREACH(versions, char *, cp, tor_free(cp));
  smartlist_free(versions);
  /* Parse encrypted introduction points. Don't verify. */
  tok = find_opt_by_keyword(tokens, R_INTRODUCTION_POINTS);
  if (tok) {
    if (strcmp(tok->object_type, "MESSAGE")) {
      log_warn(LD_DIR, "Bad object type: introduction points should be of "
               "type MESSAGE");
      goto err;
    }
    *intro_points_encrypted_out = tor_memdup(tok->object_body,
                                             tok->object_size);
    *intro_points_encrypted_size_out = tok->object_size;
  } else {
    *intro_points_encrypted_out = NULL;
    *intro_points_encrypted_size_out = 0;
  }
  /* Parse and verify signature. */
  tok = find_by_keyword(tokens, R_SIGNATURE);
  note_crypto_pk_op(VERIFY_RTR);
  if (check_signature_token(desc_hash, DIGEST_LEN, tok, result->pk, 0,
                            "v2 rendezvous service descriptor") < 0)
    goto err;
  /* Verify that descriptor ID belongs to public key and secret ID part. */
  crypto_pk_get_digest(result->pk, public_key_hash);
  rend_get_descriptor_id_bytes(test_desc_id, public_key_hash,
                               secret_id_part);
  if (memcmp(desc_id_out, test_desc_id, DIGEST_LEN)) {
    log_warn(LD_REND, "Parsed descriptor ID does not match "
             "computed descriptor ID.");
    goto err;
  }
  goto done;
 err:
  rend_service_descriptor_free(result);
  result = NULL;
 done:
  if (tokens) {
    SMARTLIST_FOREACH(tokens, directory_token_t *, t, token_clear(t));
    smartlist_free(tokens);
  }
  if (area)
    memarea_drop_all(area);
  *parsed_out = result;
  if (result)
    return 0;
  return -1;
}

/** Decrypt the encrypted introduction points in <b>ipos_encrypted</b> of
 * length <b>ipos_encrypted_size</b> using <b>descriptor_cookie</b> and
 * write the result to a newly allocated string that is pointed to by
 * <b>ipos_decrypted</b> and its length to <b>ipos_decrypted_size</b>.
 * Return 0 if decryption was successful and -1 otherwise. */
int
rend_decrypt_introduction_points(char **ipos_decrypted,
                                 size_t *ipos_decrypted_size,
                                 const char *descriptor_cookie,
                                 const char *ipos_encrypted,
                                 size_t ipos_encrypted_size)
{
  tor_assert(ipos_encrypted);
  tor_assert(descriptor_cookie);
  if (ipos_encrypted_size < 2) {
    log_warn(LD_REND, "Size of encrypted introduction points is too "
                      "small.");
    return -1;
  }
  if (ipos_encrypted[0] == (int)REND_BASIC_AUTH) {
    char iv[CIPHER_IV_LEN], client_id[REND_BASIC_AUTH_CLIENT_ID_LEN],
         session_key[CIPHER_KEY_LEN], *dec;
    int declen, client_blocks;
    size_t pos = 0, len, client_entries_len;
    crypto_digest_env_t *digest;
    crypto_cipher_env_t *cipher;
    client_blocks = (int) ipos_encrypted[1];
    client_entries_len = client_blocks * REND_BASIC_AUTH_CLIENT_MULTIPLE *
                         REND_BASIC_AUTH_CLIENT_ENTRY_LEN;
    if (ipos_encrypted_size < 2 + client_entries_len + CIPHER_IV_LEN + 1) {
      log_warn(LD_REND, "Size of encrypted introduction points is too "
                        "small.");
      return -1;
    }
    memcpy(iv, ipos_encrypted + 2 + client_entries_len, CIPHER_IV_LEN);
    digest = crypto_new_digest_env();
    crypto_digest_add_bytes(digest, descriptor_cookie, REND_DESC_COOKIE_LEN);
    crypto_digest_add_bytes(digest, iv, CIPHER_IV_LEN);
    crypto_digest_get_digest(digest, client_id,
                             REND_BASIC_AUTH_CLIENT_ID_LEN);
    crypto_free_digest_env(digest);
    for (pos = 2; pos < 2 + client_entries_len;
         pos += REND_BASIC_AUTH_CLIENT_ENTRY_LEN) {
      if (!memcmp(ipos_encrypted + pos, client_id,
                  REND_BASIC_AUTH_CLIENT_ID_LEN)) {
        /* Attempt to decrypt introduction points. */
        cipher = crypto_create_init_cipher(descriptor_cookie, 0);
        if (crypto_cipher_decrypt(cipher, session_key, ipos_encrypted
                                  + pos + REND_BASIC_AUTH_CLIENT_ID_LEN,
                                  CIPHER_KEY_LEN) < 0) {
          log_warn(LD_REND, "Could not decrypt session key for client.");
          crypto_free_cipher_env(cipher);
          return -1;
        }
        crypto_free_cipher_env(cipher);
        cipher = crypto_create_init_cipher(session_key, 0);
        len = ipos_encrypted_size - 2 - client_entries_len - CIPHER_IV_LEN;
        dec = tor_malloc(len);
        declen = crypto_cipher_decrypt_with_iv(cipher, dec, len,
            ipos_encrypted + 2 + client_entries_len,
            ipos_encrypted_size - 2 - client_entries_len);
        crypto_free_cipher_env(cipher);
        if (declen < 0) {
          log_warn(LD_REND, "Could not decrypt introduction point string.");
          tor_free(dec);
          return -1;
        }
        if (memcmpstart(dec, declen, "introduction-point ")) {
          log_warn(LD_REND, "Decrypted introduction points don't "
                            "look like we could parse them.");
          tor_free(dec);
          continue;
        }
        *ipos_decrypted = dec;
        *ipos_decrypted_size = declen;
        return 0;
      }
    }
    log_warn(LD_REND, "Could not decrypt introduction points. Please "
             "check your authorization for this service!");
    return -1;
  } else if (ipos_encrypted[0] == (int)REND_STEALTH_AUTH) {
    crypto_cipher_env_t *cipher;
    char *dec;
    int declen;
    dec = tor_malloc_zero(ipos_encrypted_size - CIPHER_IV_LEN - 1);
    cipher = crypto_create_init_cipher(descriptor_cookie, 0);
    declen = crypto_cipher_decrypt_with_iv(cipher, dec,
                                           ipos_encrypted_size -
                                               CIPHER_IV_LEN - 1,
                                           ipos_encrypted + 1,
                                           ipos_encrypted_size - 1);
    crypto_free_cipher_env(cipher);
    if (declen < 0) {
      log_warn(LD_REND, "Decrypting introduction points failed!");
      tor_free(dec);
      return -1;
    }
    *ipos_decrypted = dec;
    *ipos_decrypted_size = declen;
    return 0;
  } else {
    log_warn(LD_REND, "Unknown authorization type number: %d",
             ipos_encrypted[0]);
    return -1;
  }
}

/** Parse the encoded introduction points in <b>intro_points_encoded</b> of
 * length <b>intro_points_encoded_size</b> and write the result to the
 * descriptor in <b>parsed</b>; return the number of successfully parsed
 * introduction points or -1 in case of a failure. */
int
rend_parse_introduction_points(rend_service_descriptor_t *parsed,
                               const char *intro_points_encoded,
                               size_t intro_points_encoded_size)
{
  const char *current_ipo, *end_of_intro_points;
  smartlist_t *tokens;
  directory_token_t *tok;
  rend_intro_point_t *intro;
  extend_info_t *info;
  int result, num_ok=1;
  memarea_t *area = NULL;
  tor_assert(parsed);
  /** Function may only be invoked once. */
  tor_assert(!parsed->intro_nodes);
  tor_assert(intro_points_encoded);
  tor_assert(intro_points_encoded_size > 0);
  /* Consider one intro point after the other. */
  current_ipo = intro_points_encoded;
  end_of_intro_points = intro_points_encoded + intro_points_encoded_size;
  tokens = smartlist_create();
  parsed->intro_nodes = smartlist_create();
  area = memarea_new();

  while (!memcmpstart(current_ipo, end_of_intro_points-current_ipo,
                      "introduction-point ")) {
    /* Determine end of string. */
    const char *eos = tor_memstr(current_ipo, end_of_intro_points-current_ipo,
                                 "\nintroduction-point ");
    if (!eos)
      eos = end_of_intro_points;
    else
      eos = eos+1;
    tor_assert(eos <= intro_points_encoded+intro_points_encoded_size);
    /* Free tokens and clear token list. */
    SMARTLIST_FOREACH(tokens, directory_token_t *, t, token_clear(t));
    smartlist_clear(tokens);
    memarea_clear(area);
    /* Tokenize string. */
    if (tokenize_string(area, current_ipo, eos, tokens, ipo_token_table, 0)) {
      log_warn(LD_REND, "Error tokenizing introduction point");
      goto err;
    }
    /* Advance to next introduction point, if available. */
    current_ipo = eos;
    /* Check minimum allowed length of introduction point. */
    if (smartlist_len(tokens) < 5) {
      log_warn(LD_REND, "Impossibly short introduction point.");
      goto err;
    }
    /* Allocate new intro point and extend info. */
    intro = tor_malloc_zero(sizeof(rend_intro_point_t));
    info = intro->extend_info = tor_malloc_zero(sizeof(extend_info_t));
    /* Parse identifier. */
    tok = find_by_keyword(tokens, R_IPO_IDENTIFIER);
    if (base32_decode(info->identity_digest, DIGEST_LEN,
                      tok->args[0], REND_INTRO_POINT_ID_LEN_BASE32) < 0) {
      log_warn(LD_REND, "Identity digest contains illegal characters: %s",
               tok->args[0]);
      rend_intro_point_free(intro);
      goto err;
    }
    /* Write identifier to nickname. */
    info->nickname[0] = '$';
    base16_encode(info->nickname + 1, sizeof(info->nickname) - 1,
                  info->identity_digest, DIGEST_LEN);
    /* Parse IP address. */
    tok = find_by_keyword(tokens, R_IPO_IP_ADDRESS);
    if (tor_addr_from_str(&info->addr, tok->args[0])<0) {
      log_warn(LD_REND, "Could not parse introduction point address.");
      rend_intro_point_free(intro);
      goto err;
    }
    if (tor_addr_family(&info->addr) != AF_INET) {
      log_warn(LD_REND, "Introduction point address was not ipv4.");
      rend_intro_point_free(intro);
      goto err;
    }

    /* Parse onion port. */
    tok = find_by_keyword(tokens, R_IPO_ONION_PORT);
    info->port = (uint16_t) tor_parse_long(tok->args[0],10,1,65535,
                                           &num_ok,NULL);
    if (!info->port || !num_ok) {
      log_warn(LD_REND, "Introduction point onion port %s is invalid",
               escaped(tok->args[0]));
      rend_intro_point_free(intro);
      goto err;
    }
    /* Parse onion key. */
    tok = find_by_keyword(tokens, R_IPO_ONION_KEY);
    info->onion_key = tok->key;
    tok->key = NULL; /* Prevent free */
    /* Parse service key. */
    tok = find_by_keyword(tokens, R_IPO_SERVICE_KEY);
    intro->intro_key = tok->key;
    tok->key = NULL; /* Prevent free */
    /* Add extend info to list of introduction points. */
    smartlist_add(parsed->intro_nodes, intro);
  }
  result = smartlist_len(parsed->intro_nodes);
  goto done;

 err:
  result = -1;

 done:
  /* Free tokens and clear token list. */
  SMARTLIST_FOREACH(tokens, directory_token_t *, t, token_clear(t));
  smartlist_free(tokens);
  if (area)
    memarea_drop_all(area);

  return result;
}

/** Parse the content of a client_key file in <b>ckstr</b> and add
 * rend_authorized_client_t's for each parsed client to
 * <b>parsed_clients</b>. Return the number of parsed clients as result
 * or -1 for failure. */
int
rend_parse_client_keys(strmap_t *parsed_clients, const char *ckstr)
{
  int result = -1;
  smartlist_t *tokens;
  directory_token_t *tok;
  const char *current_entry = NULL;
  memarea_t *area = NULL;
  if (!ckstr || strlen(ckstr) == 0)
    return -1;
  tokens = smartlist_create();
  /* Begin parsing with first entry, skipping comments or whitespace at the
   * beginning. */
  area = memarea_new();
  current_entry = eat_whitespace(ckstr);
  while (!strcmpstart(current_entry, "client-name ")) {
    rend_authorized_client_t *parsed_entry;
    size_t len;
    char descriptor_cookie_base64[REND_DESC_COOKIE_LEN_BASE64+2+1];
    char descriptor_cookie_tmp[REND_DESC_COOKIE_LEN+2];
    /* Determine end of string. */
    const char *eos = strstr(current_entry, "\nclient-name ");
    if (!eos)
      eos = current_entry + strlen(current_entry);
    else
      eos = eos + 1;
    /* Free tokens and clear token list. */
    SMARTLIST_FOREACH(tokens, directory_token_t *, t, token_clear(t));
    smartlist_clear(tokens);
    memarea_clear(area);
    /* Tokenize string. */
    if (tokenize_string(area, current_entry, eos, tokens,
                        client_keys_token_table, 0)) {
      log_warn(LD_REND, "Error tokenizing client keys file.");
      goto err;
    }
    /* Advance to next entry, if available. */
    current_entry = eos;
    /* Check minimum allowed length of token list. */
    if (smartlist_len(tokens) < 2) {
      log_warn(LD_REND, "Impossibly short client key entry.");
      goto err;
    }
    /* Parse client name. */
    tok = find_by_keyword(tokens, C_CLIENT_NAME);
    tor_assert(tok == smartlist_get(tokens, 0));
    tor_assert(tok->n_args == 1);

    len = strlen(tok->args[0]);
    if (len < 1 || len > 19 ||
      strspn(tok->args[0], REND_LEGAL_CLIENTNAME_CHARACTERS) != len) {
      log_warn(LD_CONFIG, "Illegal client name: %s. (Length must be "
               "between 1 and 19, and valid characters are "
               "[A-Za-z0-9+-_].)", tok->args[0]);
      goto err;
    }
    /* Check if client name is duplicate. */
    if (strmap_get(parsed_clients, tok->args[0])) {
      log_warn(LD_CONFIG, "HiddenServiceAuthorizeClient contains a "
               "duplicate client name: '%s'. Ignoring.", tok->args[0]);
      goto err;
    }
    parsed_entry = tor_malloc_zero(sizeof(rend_authorized_client_t));
    parsed_entry->client_name = tor_strdup(tok->args[0]);
    strmap_set(parsed_clients, parsed_entry->client_name, parsed_entry);
    /* Parse client key. */
    tok = find_opt_by_keyword(tokens, C_CLIENT_KEY);
    if (tok) {
      parsed_entry->client_key = tok->key;
      tok->key = NULL; /* Prevent free */
    }

    /* Parse descriptor cookie. */
    tok = find_by_keyword(tokens, C_DESCRIPTOR_COOKIE);
    tor_assert(tok->n_args == 1);
    if (strlen(tok->args[0]) != REND_DESC_COOKIE_LEN_BASE64 + 2) {
      log_warn(LD_REND, "Descriptor cookie has illegal length: %s",
               escaped(tok->args[0]));
      goto err;
    }
    /* The size of descriptor_cookie_tmp needs to be REND_DESC_COOKIE_LEN+2,
     * because a base64 encoding of length 24 does not fit into 16 bytes in all
     * cases. */
    if ((base64_decode(descriptor_cookie_tmp, REND_DESC_COOKIE_LEN+2,
                       tok->args[0], REND_DESC_COOKIE_LEN_BASE64+2+1)
           != REND_DESC_COOKIE_LEN)) {
      log_warn(LD_REND, "Descriptor cookie contains illegal characters: "
                        "%s", descriptor_cookie_base64);
      goto err;
    }
    memcpy(parsed_entry->descriptor_cookie, descriptor_cookie_tmp,
           REND_DESC_COOKIE_LEN);
  }
  result = strmap_size(parsed_clients);
  goto done;
 err:
  result = -1;
 done:
  /* Free tokens and clear token list. */
  SMARTLIST_FOREACH(tokens, directory_token_t *, t, token_clear(t));
  smartlist_free(tokens);
  if (area)
    memarea_drop_all(area);
  return result;
}
<|MERGE_RESOLUTION|>--- conflicted
+++ resolved
@@ -522,18 +522,13 @@
 
 static int router_get_hash_impl(const char *s, size_t s_len, char *digest,
                                 const char *start_str, const char *end_str,
-<<<<<<< HEAD
                                 char end_char,
                                 digest_algorithm_t alg);
-static int router_get_hashes_impl(const char *s, digests_t *digests,
+static int router_get_hashes_impl(const char *s, size_t s_len,
+                                  digests_t *digests,
                                   const char *start_str, const char *end_str,
                                   char end_char);
 static void token_clear(directory_token_t *tok);
-=======
-                                char end_char);
-
-static void token_free(directory_token_t *tok);
->>>>>>> b67657bd
 static smartlist_t *find_all_exitpolicy(smartlist_t *s);
 static directory_token_t *_find_by_keyword(smartlist_t *s,
                                            directory_keyword keyword,
@@ -612,14 +607,9 @@
 int
 router_get_dir_hash(const char *s, char *digest)
 {
-<<<<<<< HEAD
-  return router_get_hash_impl(s,digest,
+  return router_get_hash_impl(s, strlen(s), digest,
                               "signed-directory","\ndirectory-signature",'\n',
                               DIGEST_SHA1);
-=======
-  return router_get_hash_impl(s, strlen(s), digest,
-                              "signed-directory","\ndirectory-signature",'\n');
->>>>>>> b67657bd
 }
 
 /** Set <b>digest</b> to the SHA-1 digest of the hash of the first router in
@@ -628,14 +618,9 @@
 int
 router_get_router_hash(const char *s, size_t s_len, char *digest)
 {
-<<<<<<< HEAD
-  return router_get_hash_impl(s,digest,
+  return router_get_hash_impl(s, s_len, digest,
                               "router ","\nrouter-signature", '\n',
                               DIGEST_SHA1);
-=======
-  return router_get_hash_impl(s, s_len, digest,
-                              "router ","\nrouter-signature", '\n');
->>>>>>> b67657bd
 }
 
 /** Set <b>digest</b> to the SHA-1 digest of the hash of the running-routers
@@ -644,14 +629,9 @@
 int
 router_get_runningrouters_hash(const char *s, char *digest)
 {
-<<<<<<< HEAD
-  return router_get_hash_impl(s,digest,
+  return router_get_hash_impl(s, strlen(s), digest,
                               "network-status","\ndirectory-signature", '\n',
                               DIGEST_SHA1);
-=======
-  return router_get_hash_impl(s, strlen(s), digest,
-                              "network-status","\ndirectory-signature", '\n');
->>>>>>> b67657bd
 }
 
 /** Set <b>digest</b> to the SHA-1 digest of the hash of the network-status
@@ -670,7 +650,7 @@
 int
 router_get_networkstatus_v3_hashes(const char *s, digests_t *digests)
 {
-  return router_get_hashes_impl(s,digests,
+  return router_get_hashes_impl(s,strlen(s),digests,
                                 "network-status-version",
                                 "\ndirectory-signature",
                                 ' ');
@@ -682,17 +662,10 @@
 router_get_networkstatus_v3_hash(const char *s, char *digest,
                                  digest_algorithm_t alg)
 {
-<<<<<<< HEAD
-  return router_get_hash_impl(s,digest,
+  return router_get_hash_impl(s, strlen(s), digest,
                               "network-status-version",
                               "\ndirectory-signature",
                               ' ', alg);
-=======
-  return router_get_hash_impl(s, strlen(s), digest,
-                              "network-status-version",
-                              "\ndirectory-signature",
-                              ' ');
->>>>>>> b67657bd
 }
 
 /** Set <b>digest</b> to the SHA-1 digest of the hash of the extrainfo
@@ -700,13 +673,8 @@
 int
 router_get_extrainfo_hash(const char *s, char *digest)
 {
-<<<<<<< HEAD
-  return router_get_hash_impl(s,digest,"extra-info","\nrouter-signature",'\n',
-                              DIGEST_SHA1);
-=======
   return router_get_hash_impl(s, strlen(s), digest, "extra-info",
-                              "\nrouter-signature",'\n');
->>>>>>> b67657bd
+                              "\nrouter-signature",'\n', DIGEST_SHA1);
 }
 
 /** Helper: used to generate signatures for routers, directories and
@@ -1761,13 +1729,8 @@
     log_warn(LD_DIR, "Error tokenizing key certificate");
     goto err;
   }
-<<<<<<< HEAD
-  if (router_get_hash_impl(s, digest, "dir-key-certificate-version",
+  if (router_get_hash_impl(s, strlen(s), digest, "dir-key-certificate-version",
                            "\ndir-key-certification", '\n', DIGEST_SHA1) < 0)
-=======
-  if (router_get_hash_impl(s, strlen(s), digest, "dir-key-certificate-version",
-                           "\ndir-key-certification", '\n') < 0)
->>>>>>> b67657bd
     goto err;
   tok = smartlist_get(tokens, 0);
   if (tok->tp != K_DIR_KEY_CERTIFICATE_VERSION || strcmp(tok->args[0], "3")) {
@@ -2379,7 +2342,6 @@
   return ns;
 }
 
-<<<<<<< HEAD
 /** Verify the bandwidth weights of a network status document */
 int
 networkstatus_verify_bw_weights(networkstatus_t *ns)
@@ -2767,8 +2729,6 @@
 
   return valid;
 }
-=======
->>>>>>> b67657bd
 
 /** Parse a v3 networkstatus vote, opinion, or consensus (depending on
  * ns_type), from <b>s</b>, and return the result.  Return NULL on failure. */
@@ -4108,16 +4068,10 @@
 }
 
 static int
-<<<<<<< HEAD
-router_get_hash_impl_helper(const char *s,
+router_get_hash_impl_helper(const char *s, size_t s_len,
                             const char *start_str,
                             const char *end_str, char end_c,
                             const char **start_out, const char **end_out)
-=======
-router_get_hash_impl(const char *s, size_t s_len, char *digest,
-                            const char *start_str,
-                            const char *end_str, char end_c)
->>>>>>> b67657bd
 {
   const char *start, *end;
   start = tor_memstr(s, s_len, start_str);
@@ -4157,13 +4111,13 @@
  * If no such substring exists, return -1.
  */
 static int
-router_get_hash_impl(const char *s, char *digest,
+router_get_hash_impl(const char *s, size_t s_len, char *digest,
                      const char *start_str,
                      const char *end_str, char end_c,
                      digest_algorithm_t alg)
 {
   const char *start=NULL, *end=NULL;
-  if (router_get_hash_impl_helper(s,start_str,end_str,end_c,&start,&end)<0)
+  if (router_get_hash_impl_helper(s,s_len,start_str,end_str,end_c,&start,&end)<0)
     return -1;
 
   if (alg == DIGEST_SHA1) {
@@ -4183,12 +4137,12 @@
 
 /** As router_get_hash_impl, but compute all hashes. */
 static int
-router_get_hashes_impl(const char *s, digests_t *digests,
+router_get_hashes_impl(const char *s, size_t s_len, digests_t *digests,
                        const char *start_str,
                        const char *end_str, char end_c)
 {
   const char *start=NULL, *end=NULL;
-  if (router_get_hash_impl_helper(s,start_str,end_str,end_c,&start,&end)<0)
+  if (router_get_hash_impl_helper(s,s_len,start_str,end_str,end_c,&start,&end)<0)
     return -1;
 
   if (crypto_digest_all(digests, start, end-start)) {
