// Copyright (c) 2016-2018, The Tor Project, Inc. */
// See LICENSE for licensing information */

//! FFI functions, only to be called from C.
//!
//! Equivalent C versions of this api are in `protover.c`

use libc::{c_char, c_int, uint32_t};
use std::ffi::CStr;
use std::ffi::CString;

use smartlist::*;
use tor_allocate::allocate_and_copy_string;

use errors::ProtoverError;
use protover::*;

/// Translate C enums to Rust Proto enums, using the integer value of the C
/// enum to map to its associated Rust enum.
///
/// C_RUST_COUPLED: protover.h `protocol_type_t`
fn translate_to_rust(c_proto: uint32_t) -> Result<Protocol, ProtoverError> {
    match c_proto {
        0 => Ok(Protocol::Link),
        1 => Ok(Protocol::LinkAuth),
        2 => Ok(Protocol::Relay),
        3 => Ok(Protocol::DirCache),
        4 => Ok(Protocol::HSDir),
        5 => Ok(Protocol::HSIntro),
        6 => Ok(Protocol::HSRend),
        7 => Ok(Protocol::Desc),
        8 => Ok(Protocol::Microdesc),
        9 => Ok(Protocol::Cons),
        _ => Err(ProtoverError::UnknownProtocol),
    }
}

/// Provide an interface for C to translate arguments and return types for
/// protover::all_supported
#[no_mangle]
pub extern "C" fn protover_all_supported(
    c_relay_version: *const c_char,
    missing_out: *mut *mut c_char,
) -> c_int {
    if c_relay_version.is_null() {
        return 1;
    }

    // Require an unsafe block to read the version from a C string. The pointer
    // is checked above to ensure it is not null.
    let c_str: &CStr = unsafe { CStr::from_ptr(c_relay_version) };

    let relay_version = match c_str.to_str() {
        Ok(n) => n,
        Err(_) => return 1,
    };

    let relay_proto_entry: UnvalidatedProtoEntry =
        match UnvalidatedProtoEntry::from_str_any_len(relay_version) {
            Ok(n) => n,
            Err(_) => return 1,
        };

<<<<<<< HEAD
    if let Some(unsupported) = relay_proto_entry.all_supported() {
        let c_unsupported: CString = match CString::new(unsupported.to_string()) {
            Ok(n) => n,
            Err(_) => return 1,
        };

        let ptr = c_unsupported.into_raw();
=======
    if maybe_unsupported.is_some() {
        let unsupported: UnvalidatedProtoEntry = maybe_unsupported.unwrap();
        if missing_out.is_null() {
            return 0;
        }
        let ptr = allocate_and_copy_string(&unsupported.to_string());
>>>>>>> 7edc594e
        unsafe { *missing_out = ptr };

        return 0;
    }

    1
}

/// Provide an interface for C to translate arguments and return types for
/// protover::list_supports_protocol
#[no_mangle]
pub extern "C" fn protocol_list_supports_protocol(
    c_protocol_list: *const c_char,
    c_protocol: uint32_t,
    version: uint32_t,
) -> c_int {
    if c_protocol_list.is_null() {
        return 1;
    }

    // Require an unsafe block to read the version from a C string. The pointer
    // is checked above to ensure it is not null.
    let c_str: &CStr = unsafe { CStr::from_ptr(c_protocol_list) };

    let protocol_list = match c_str.to_str() {
        Ok(n) => n,
        Err(_) => return 1,
    };
    let proto_entry: UnvalidatedProtoEntry = match protocol_list.parse() {
        Ok(n) => n,
        Err(_) => return 0,
    };
    let protocol: UnknownProtocol = match translate_to_rust(c_protocol) {
        Ok(n) => n.into(),
        Err(_) => return 0,
    };
    if proto_entry.supports_protocol(&protocol, &version) {
        1
    } else {
        0
    }
}

#[no_mangle]
pub extern "C" fn protover_contains_long_protocol_names_(c_protocol_list: *const c_char) -> c_int {
    if c_protocol_list.is_null() {
        return 1;
    }

    // Require an unsafe block to read the version from a C string. The pointer
    // is checked above to ensure it is not null.
    let c_str: &CStr = unsafe { CStr::from_ptr(c_protocol_list) };

    let protocol_list = match c_str.to_str() {
        Ok(n) => n,
        Err(_) => return 1,
    };

    match protocol_list.parse::<UnvalidatedProtoEntry>() {
        Ok(_) => 0,
        Err(_) => 1,
    }
}

/// Provide an interface for C to translate arguments and return types for
/// protover::list_supports_protocol_or_later
#[no_mangle]
pub extern "C" fn protocol_list_supports_protocol_or_later(
    c_protocol_list: *const c_char,
    c_protocol: uint32_t,
    version: uint32_t,
) -> c_int {
    if c_protocol_list.is_null() {
        return 1;
    }

    // Require an unsafe block to read the version from a C string. The pointer
    // is checked above to ensure it is not null.
    let c_str: &CStr = unsafe { CStr::from_ptr(c_protocol_list) };

    let protocol_list = match c_str.to_str() {
        Ok(n) => n,
        Err(_) => return 1,
    };

    let protocol = match translate_to_rust(c_protocol) {
        Ok(n) => n,
        Err(_) => return 0,
    };

    let proto_entry: UnvalidatedProtoEntry = match protocol_list.parse() {
        Ok(n) => n,
        Err(_) => return 1,
    };

    if proto_entry.supports_protocol_or_later(&protocol.into(), &version) {
        return 1;
    }
    0
}

/// Provide an interface for C to translate arguments and return types for
/// protover::get_supported_protocols
#[no_mangle]
pub extern "C" fn protover_get_supported_protocols() -> *const c_char {
    let supported: &'static CStr;

    supported = get_supported_protocols_cstr();
    supported.as_ptr()
}

/// Provide an interface for C to translate arguments and return types for
/// protover::compute_vote
//
// Why is the threshold a signed integer? —isis
#[no_mangle]
pub extern "C" fn protover_compute_vote(
    list: *const Stringlist,
    threshold: c_int,
    allow_long_proto_names: bool,
) -> *mut c_char {
    if list.is_null() {
        return allocate_and_copy_string("");
    }

    // Dereference of raw pointer requires an unsafe block. The pointer is
    // checked above to ensure it is not null.
    let data: Vec<String> = unsafe { (*list).get_list() };
    let hold: usize = threshold as usize;
    let mut proto_entries: Vec<UnvalidatedProtoEntry> = Vec::new();

    for datum in data {
        let entry: UnvalidatedProtoEntry = if allow_long_proto_names {
            match UnvalidatedProtoEntry::from_str_any_len(datum.as_str()) {
                Ok(n) => n,
                Err(_) => continue,
            }
        } else {
            match datum.parse() {
                Ok(n) => n,
                Err(_) => continue,
            }
        };
        proto_entries.push(entry);
    }
    let vote: UnvalidatedProtoEntry = ProtoverVote::compute(&proto_entries, &hold);

    allocate_and_copy_string(&vote.to_string())
}

/// Provide an interface for C to translate arguments and return types for
/// protover::is_supported_here
#[no_mangle]
pub extern "C" fn protover_is_supported_here(c_protocol: uint32_t, version: uint32_t) -> c_int {
    let protocol = match translate_to_rust(c_protocol) {
        Ok(n) => n,
        Err(_) => return 0,
    };

    let is_supported = is_supported_here(&protocol, &version);

    return if is_supported { 1 } else { 0 };
}

/// Provide an interface for C to translate arguments and return types for
/// protover::compute_for_old_tor
#[no_mangle]
pub extern "C" fn protover_compute_for_old_tor(version: *const c_char) -> *const c_char {
    let supported: &'static CStr;
    let empty: &'static CStr;

    empty = cstr!("");

    if version.is_null() {
        return empty.as_ptr();
    }

    // Require an unsafe block to read the version from a C string. The pointer
    // is checked above to ensure it is not null.
    let c_str: &CStr = unsafe { CStr::from_ptr(version) };

    let version = match c_str.to_str() {
        Ok(n) => n,
        Err(_) => return empty.as_ptr(),
    };

    supported = compute_for_old_tor_cstr(&version);
    supported.as_ptr()
}<|MERGE_RESOLUTION|>--- conflicted
+++ resolved
@@ -61,22 +61,16 @@
             Err(_) => return 1,
         };
 
-<<<<<<< HEAD
     if let Some(unsupported) = relay_proto_entry.all_supported() {
+        if missing_out.is_null() {
+            return 0;
+        }
         let c_unsupported: CString = match CString::new(unsupported.to_string()) {
             Ok(n) => n,
             Err(_) => return 1,
         };
 
         let ptr = c_unsupported.into_raw();
-=======
-    if maybe_unsupported.is_some() {
-        let unsupported: UnvalidatedProtoEntry = maybe_unsupported.unwrap();
-        if missing_out.is_null() {
-            return 0;
-        }
-        let ptr = allocate_and_copy_string(&unsupported.to_string());
->>>>>>> 7edc594e
         unsafe { *missing_out = ptr };
 
         return 0;
