/* Copyright (c) 2001-2004, Roger Dingledine.
<<<<<<< HEAD
->a * Copyright (c) 2004-2006, Roger Dingledine, Nick Mathewson.
 * Copyright (c) 2007-2021, The Tor Project, Inc. */
=======
 * Copyright (c) 2004-2006, Roger Dingledine, Nick Mathewson.
 * Copyright (c) 2007-2020, The Tor Project, Inc. */
>>>>>>> ebb826f4
/* See LICENSE for licensing information */

/**
 * \file test.c
 * \brief Unit tests for many pieces of the lower level Tor modules.
 **/

#include "orconfig.h"
#include "lib/crypt_ops/crypto_dh.h"
#include "lib/crypt_ops/crypto_rand.h"
#include "app/config/or_state_st.h"
#include "test/rng_test_helpers.h"

#include <stdio.h>
#ifdef HAVE_FCNTL_H
#include <fcntl.h>
#endif

#ifdef _WIN32
/* For mkdir() */
#include <direct.h>
#else
#include <dirent.h>
#endif /* defined(_WIN32) */

#include <math.h>

/* These macros pull in declarations for some functions and structures that
 * are typically file-private. */
#define ROUTER_PRIVATE
#define CIRCUITSTATS_PRIVATE
#define CIRCUITLIST_PRIVATE
#define MAINLOOP_PRIVATE
#define STATEFILE_PRIVATE

#include "core/or/or.h"
#include "lib/err/backtrace.h"
#include "lib/buf/buffers.h"
#include "core/or/circuitlist.h"
#include "core/or/circuitstats.h"
#include "lib/compress/compress.h"
#include "app/config/config.h"
#include "core/or/connection_edge.h"
#include "core/or/extendinfo.h"
#include "test/test.h"
#include "core/mainloop/mainloop.h"
#include "lib/memarea/memarea.h"
#include "core/or/onion.h"
#include "core/crypto/onion_ntor.h"
#include "core/crypto/onion_fast.h"
#include "core/crypto/onion_tap.h"
#include "core/or/policies.h"
#include "app/config/statefile.h"
#include "lib/crypt_ops/crypto_curve25519.h"
#include "feature/nodelist/networkstatus.h"

#include "core/or/extend_info_st.h"
#include "core/or/or_circuit_st.h"
#include "feature/relay/onion_queue.h"

/** Run unit tests for the onion handshake code. */
static void
test_onion_handshake(void *arg)
{
  /* client-side */
  crypto_dh_t *c_dh = NULL;
  char c_buf[TAP_ONIONSKIN_CHALLENGE_LEN];
  char c_keys[40];
  /* server-side */
  char s_buf[TAP_ONIONSKIN_REPLY_LEN];
  char s_keys[40];
  int i;
  /* shared */
  crypto_pk_t *pk = NULL, *pk2 = NULL;

  (void)arg;
  pk = pk_generate(0);
  pk2 = pk_generate(1);

  /* client handshake 1. */
  memset(c_buf, 0, TAP_ONIONSKIN_CHALLENGE_LEN);
  tt_assert(! onion_skin_TAP_create(pk, &c_dh, c_buf));

  for (i = 1; i <= 3; ++i) {
    crypto_pk_t *k1, *k2;
    if (i==1) {
      /* server handshake: only one key known. */
      k1 = pk;  k2 = NULL;
    } else if (i==2) {
      /* server handshake: try the right key first. */
      k1 = pk;  k2 = pk2;
    } else {
      /* server handshake: try the right key second. */
      k1 = pk2; k2 = pk;
    }

    memset(s_buf, 0, TAP_ONIONSKIN_REPLY_LEN);
    memset(s_keys, 0, 40);
    tt_assert(! onion_skin_TAP_server_handshake(c_buf, k1, k2,
                                                  s_buf, s_keys, 40));

    /* client handshake 2 */
    memset(c_keys, 0, 40);
    tt_assert(! onion_skin_TAP_client_handshake(c_dh, s_buf, c_keys,
                                                40, NULL));

    tt_mem_op(c_keys,OP_EQ, s_keys, 40);
    memset(s_buf, 0, 40);
    tt_mem_op(c_keys,OP_NE, s_buf, 40);
  }
 done:
  crypto_dh_free(c_dh);
  crypto_pk_free(pk);
  crypto_pk_free(pk2);
}

static void
test_bad_onion_handshake(void *arg)
{
  char junk_buf[TAP_ONIONSKIN_CHALLENGE_LEN];
  char junk_buf2[TAP_ONIONSKIN_CHALLENGE_LEN];
  /* client-side */
  crypto_dh_t *c_dh = NULL;
  char c_buf[TAP_ONIONSKIN_CHALLENGE_LEN];
  char c_keys[40];
  /* server-side */
  char s_buf[TAP_ONIONSKIN_REPLY_LEN];
  char s_keys[40];
  /* shared */
  crypto_pk_t *pk = NULL, *pk2 = NULL;

  (void)arg;

  pk = pk_generate(0);
  pk2 = pk_generate(1);

  /* Server: Case 1: the encrypted data is degenerate. */
  memset(junk_buf, 0, sizeof(junk_buf));
  crypto_pk_obsolete_public_hybrid_encrypt(pk,
                               junk_buf2, TAP_ONIONSKIN_CHALLENGE_LEN,
                               junk_buf, DH1024_KEY_LEN,
                               PK_PKCS1_OAEP_PADDING, 1);
  tt_int_op(-1, OP_EQ,
            onion_skin_TAP_server_handshake(junk_buf2, pk, NULL,
                                            s_buf, s_keys, 40));

  /* Server: Case 2: the encrypted data is not long enough. */
  memset(junk_buf, 0, sizeof(junk_buf));
  memset(junk_buf2, 0, sizeof(junk_buf2));
  crypto_pk_public_encrypt(pk, junk_buf2, sizeof(junk_buf2),
                               junk_buf, 48, PK_PKCS1_OAEP_PADDING);
  tt_int_op(-1, OP_EQ,
            onion_skin_TAP_server_handshake(junk_buf2, pk, NULL,
                                            s_buf, s_keys, 40));

  /* client handshake 1: do it straight. */
  memset(c_buf, 0, TAP_ONIONSKIN_CHALLENGE_LEN);
  tt_assert(! onion_skin_TAP_create(pk, &c_dh, c_buf));

  /* Server: Case 3: we just don't have the right key. */
  tt_int_op(-1, OP_EQ,
            onion_skin_TAP_server_handshake(c_buf, pk2, NULL,
                                            s_buf, s_keys, 40));

  /* Server: Case 4: The RSA-encrypted portion is corrupt. */
  c_buf[64] ^= 33;
  tt_int_op(-1, OP_EQ,
            onion_skin_TAP_server_handshake(c_buf, pk, NULL,
                                            s_buf, s_keys, 40));
  c_buf[64] ^= 33;

  /* (Let the server proceed) */
  tt_int_op(0, OP_EQ,
            onion_skin_TAP_server_handshake(c_buf, pk, NULL,
                                            s_buf, s_keys, 40));

  /* Client: Case 1: The server sent back junk. */
  const char *msg = NULL;
  s_buf[64] ^= 33;
  tt_int_op(-1, OP_EQ,
            onion_skin_TAP_client_handshake(c_dh, s_buf, c_keys, 40, &msg));
  s_buf[64] ^= 33;
  tt_str_op(msg, OP_EQ, "Digest DOES NOT MATCH on onion handshake. "
            "Bug or attack.");

  /* Let the client finish; make sure it can. */
  msg = NULL;
  tt_int_op(0, OP_EQ,
            onion_skin_TAP_client_handshake(c_dh, s_buf, c_keys, 40, &msg));
  tt_mem_op(s_keys,OP_EQ, c_keys, 40);
  tt_ptr_op(msg, OP_EQ, NULL);

  /* Client: Case 2: The server sent back a degenerate DH. */
  memset(s_buf, 0, sizeof(s_buf));
  tt_int_op(-1, OP_EQ,
            onion_skin_TAP_client_handshake(c_dh, s_buf, c_keys, 40, &msg));
  tt_str_op(msg, OP_EQ, "DH computation failed.");

 done:
  crypto_dh_free(c_dh);
  crypto_pk_free(pk);
  crypto_pk_free(pk2);
}

static void
test_ntor_handshake(void *arg)
{
  /* client-side */
  ntor_handshake_state_t *c_state = NULL;
  uint8_t c_buf[NTOR_ONIONSKIN_LEN];
  uint8_t c_keys[400];

  /* server-side */
  di_digest256_map_t *s_keymap=NULL;
  curve25519_keypair_t s_keypair;
  uint8_t s_buf[NTOR_REPLY_LEN];
  uint8_t s_keys[400];

  /* shared */
  const curve25519_public_key_t *server_pubkey;
  uint8_t node_id[20] = "abcdefghijklmnopqrst";

  (void) arg;

  /* Make the server some keys */
  curve25519_secret_key_generate(&s_keypair.seckey, 0);
  curve25519_public_key_generate(&s_keypair.pubkey, &s_keypair.seckey);
  dimap_add_entry(&s_keymap, s_keypair.pubkey.public_key, &s_keypair);
  server_pubkey = &s_keypair.pubkey;

  /* client handshake 1. */
  memset(c_buf, 0, NTOR_ONIONSKIN_LEN);
  tt_int_op(0, OP_EQ, onion_skin_ntor_create(node_id, server_pubkey,
                                          &c_state, c_buf));

  /* server handshake */
  memset(s_buf, 0, NTOR_REPLY_LEN);
  memset(s_keys, 0, 40);
  tt_int_op(0, OP_EQ, onion_skin_ntor_server_handshake(c_buf, s_keymap, NULL,
                                                    node_id,
                                                    s_buf, s_keys, 400));

  /* client handshake 2 */
  memset(c_keys, 0, 40);
  tt_int_op(0, OP_EQ, onion_skin_ntor_client_handshake(c_state, s_buf,
                                                       c_keys, 400, NULL));

  tt_mem_op(c_keys,OP_EQ, s_keys, 400);
  memset(s_buf, 0, 40);
  tt_mem_op(c_keys,OP_NE, s_buf, 40);

  /* Now try with a bogus server response. Zero input should trigger
   * All The Problems. */
  memset(c_keys, 0, 400);
  memset(s_buf, 0, NTOR_REPLY_LEN);
  const char *msg = NULL;
  tt_int_op(-1, OP_EQ, onion_skin_ntor_client_handshake(c_state, s_buf,
                                                        c_keys, 400, &msg));
  tt_str_op(msg, OP_EQ, "Zero output from curve25519 handshake");

 done:
  ntor_handshake_state_free(c_state);
  dimap_free(s_keymap, NULL);
}

static void
test_fast_handshake(void *arg)
{
  /* tests for the obsolete "CREATE_FAST" handshake. */
  (void) arg;
  fast_handshake_state_t *state = NULL;
  uint8_t client_handshake[CREATE_FAST_LEN];
  uint8_t server_handshake[CREATED_FAST_LEN];
  uint8_t s_keys[100], c_keys[100];

  /* First, test an entire handshake. */
  memset(client_handshake, 0, sizeof(client_handshake));
  tt_int_op(0, OP_EQ, fast_onionskin_create(&state, client_handshake));
  tt_assert(! fast_mem_is_zero((char*)client_handshake,
                              sizeof(client_handshake)));

  tt_int_op(0, OP_EQ,
            fast_server_handshake(client_handshake, server_handshake,
                                  s_keys, 100));
  const char *msg = NULL;
  tt_int_op(0, OP_EQ,
            fast_client_handshake(state, server_handshake, c_keys, 100, &msg));
  tt_ptr_op(msg, OP_EQ, NULL);
  tt_mem_op(s_keys, OP_EQ, c_keys, 100);

  /* Now test a failing handshake. */
  server_handshake[0] ^= 3;
  tt_int_op(-1, OP_EQ,
            fast_client_handshake(state, server_handshake, c_keys, 100, &msg));
  tt_str_op(msg, OP_EQ, "Digest DOES NOT MATCH on fast handshake. "
            "Bug or attack.");

 done:
  fast_handshake_state_free(state);
}

/** Run unit tests for the onion queues. */
static void
test_onion_queues(void *arg)
{
  uint8_t buf1[TAP_ONIONSKIN_CHALLENGE_LEN] = {0};
  uint8_t buf2[NTOR_ONIONSKIN_LEN] = {0};

  or_circuit_t *circ1 = or_circuit_new(0, NULL);
  or_circuit_t *circ2 = or_circuit_new(0, NULL);

  create_cell_t *onionskin = NULL, *create2_ptr;
  create_cell_t *create1 = tor_malloc_zero(sizeof(create_cell_t));
  create_cell_t *create2 = tor_malloc_zero(sizeof(create_cell_t));
  (void)arg;
  create2_ptr = create2; /* remember, but do not free */

  create_cell_init(create1, CELL_CREATE, ONION_HANDSHAKE_TYPE_TAP,
                   TAP_ONIONSKIN_CHALLENGE_LEN, buf1);
  create_cell_init(create2, CELL_CREATE, ONION_HANDSHAKE_TYPE_NTOR,
                   NTOR_ONIONSKIN_LEN, buf2);

  tt_int_op(0,OP_EQ, onion_num_pending(ONION_HANDSHAKE_TYPE_TAP));
  tt_int_op(0,OP_EQ, onion_pending_add(circ1, create1));
  create1 = NULL;
  tt_int_op(1,OP_EQ, onion_num_pending(ONION_HANDSHAKE_TYPE_TAP));

  tt_int_op(0,OP_EQ, onion_num_pending(ONION_HANDSHAKE_TYPE_NTOR));
  tt_int_op(0,OP_EQ, onion_pending_add(circ2, create2));
  create2 = NULL;
  tt_int_op(1,OP_EQ, onion_num_pending(ONION_HANDSHAKE_TYPE_NTOR));

  tt_ptr_op(circ2,OP_EQ, onion_next_task(&onionskin));
  tt_int_op(1,OP_EQ, onion_num_pending(ONION_HANDSHAKE_TYPE_TAP));
  tt_int_op(0,OP_EQ, onion_num_pending(ONION_HANDSHAKE_TYPE_NTOR));
  tt_ptr_op(onionskin, OP_EQ, create2_ptr);

  clear_pending_onions();
  tt_int_op(0,OP_EQ, onion_num_pending(ONION_HANDSHAKE_TYPE_TAP));
  tt_int_op(0,OP_EQ, onion_num_pending(ONION_HANDSHAKE_TYPE_NTOR));

 done:
  circuit_free_(TO_CIRCUIT(circ1));
  circuit_free_(TO_CIRCUIT(circ2));
  tor_free(create1);
  tor_free(create2);
  tor_free(onionskin);
}

static int32_t cbtnummodes = 10;

static int32_t
mock_xm_networkstatus_get_param(
    const networkstatus_t *ns, const char *param_name, int32_t default_val,
    int32_t min_val, int32_t max_val)
{
  (void)ns;
  (void)default_val;
  (void)min_val;
  (void)max_val;
  // only support cbtnummodes right now
  tor_assert(strcmp(param_name, "cbtnummodes")==0);
  return cbtnummodes;
}

static void
test_circuit_timeout_xm_alpha(void *arg)
{
  circuit_build_times_t cbt;
  build_time_t Xm;
  int alpha_ret;
  circuit_build_times_init(&cbt);
  (void)arg;

  /* Plan:
   * 1. Create array of build times with 10 modes.
   * 2. Make sure Xm calc is sane for 1,3,5,10,15,20 modes.
   * 3. Make sure alpha calc is sane for 1,3,5,10,15,20 modes.
   */

  /* 110 build times, 9 modes, 8 mode ties, 10 abandoned */
  build_time_t circuit_build_times[] = {
    100, 20, 1000, 500, 200, 5000, 30, 600, 200, 300, CBT_BUILD_ABANDONED,
    101, 21, 1001, 501, 201, 5001, 31, 601, 201, 301, CBT_BUILD_ABANDONED,
    102, 22, 1002, 502, 202, 5002, 32, 602, 202, 302, CBT_BUILD_ABANDONED,
    103, 23, 1003, 503, 203, 5003, 33, 603, 203, 303, CBT_BUILD_ABANDONED,
    104, 24, 1004, 504, 204, 5004, 34, 604, 204, 304, CBT_BUILD_ABANDONED,
    105, 25, 1005, 505, 205, 5005, 35, 605, 205, 305, CBT_BUILD_ABANDONED,
    106, 26, 1006, 506, 206, 5006, 36, 606, 206, 306, CBT_BUILD_ABANDONED,
    107, 27, 1007, 507, 207, 5007, 37, 607, 207, 307, CBT_BUILD_ABANDONED,
    108, 28, 1008, 508, 208, 5008, 38, 608, 208, 308, CBT_BUILD_ABANDONED,
    109, 29, 1009, 509, 209, 5009, 39, 609, 209, 309, CBT_BUILD_ABANDONED
  };

  memcpy(cbt.circuit_build_times, circuit_build_times,
         sizeof(circuit_build_times));
  cbt.total_build_times = 110;

  MOCK(networkstatus_get_param, mock_xm_networkstatus_get_param);

#define CBT_ALPHA_PRECISION 0.00001
  cbtnummodes = 1;
  Xm = circuit_build_times_get_xm(&cbt);
  alpha_ret = circuit_build_times_update_alpha(&cbt);
  tt_int_op(alpha_ret, OP_EQ, 1);
  tt_int_op(Xm, OP_EQ, 205);
  tt_assert(fabs(cbt.alpha - 1.394401) < CBT_ALPHA_PRECISION);

  cbtnummodes = 3;
  Xm = circuit_build_times_get_xm(&cbt);
  alpha_ret = circuit_build_times_update_alpha(&cbt);
  tt_int_op(alpha_ret, OP_EQ, 1);
  tt_int_op(Xm, OP_EQ, 117);
  tt_assert(fabs(cbt.alpha - 0.902313) < CBT_ALPHA_PRECISION);

  cbtnummodes = 5;
  Xm = circuit_build_times_get_xm(&cbt);
  alpha_ret = circuit_build_times_update_alpha(&cbt);
  tt_int_op(alpha_ret, OP_EQ, 1);
  tt_int_op(Xm, OP_EQ, 146);
  tt_assert(fabs(cbt.alpha - 1.049032) < CBT_ALPHA_PRECISION);

  cbtnummodes = 10;
  Xm = circuit_build_times_get_xm(&cbt);
  alpha_ret = circuit_build_times_update_alpha(&cbt);
  tt_int_op(alpha_ret, OP_EQ, 1);
  tt_int_op(Xm, OP_EQ, 800);
  tt_assert(fabs(cbt.alpha - 4.851754) < CBT_ALPHA_PRECISION);

  cbtnummodes = 15;
  Xm = circuit_build_times_get_xm(&cbt);
  alpha_ret = circuit_build_times_update_alpha(&cbt);
  tt_int_op(alpha_ret, OP_EQ, 1);
  tt_int_op(Xm, OP_EQ, 800);
  tt_assert(fabs(cbt.alpha - 4.851754) < CBT_ALPHA_PRECISION);

  cbtnummodes = 20;
  Xm = circuit_build_times_get_xm(&cbt);
  alpha_ret = circuit_build_times_update_alpha(&cbt);
  tt_int_op(alpha_ret, OP_EQ, 1);
  tt_int_op(Xm, OP_EQ, 800);
  tt_assert(fabs(cbt.alpha - 4.851754) < CBT_ALPHA_PRECISION);

 done:
#undef CBT_ALPHA_PRECISION
  UNMOCK(networkstatus_get_param);
  circuit_build_times_free_timeouts(&cbt);
}

static void
test_circuit_timeout(void *arg)
{
  /* Plan:
   *  1. Generate 1000 samples
   *  2. Estimate parameters
   *  3. If difference, repeat
   *  4. Save state
   *  5. load state
   *  6. Estimate parameters
   *  7. compare differences
   */
  circuit_build_times_t initial;
  circuit_build_times_t estimate;
  circuit_build_times_t final;
  double timeout1, timeout2;
  or_state_t *state=NULL;
  int i, runs;
  (void)arg;

  initialize_periodic_events();

  circuit_build_times_init(&initial);
  circuit_build_times_init(&estimate);
  circuit_build_times_init(&final);

  state = or_state_new();

  // Use a deterministic RNG here, or else we'll get nondeterministic
  // coverage in some of the circuitstats functions.
  testing_enable_deterministic_rng();

  circuitbuild_running_unit_tests();
#define timeout0 (build_time_t)(30*1000.0)
  initial.Xm = 3000;
  circuit_build_times_initial_alpha(&initial,
                                    CBT_DEFAULT_QUANTILE_CUTOFF/100.0,
                                    timeout0);
  do {
    for (i=0; i < CBT_DEFAULT_MIN_CIRCUITS_TO_OBSERVE; i++) {
      build_time_t sample = circuit_build_times_generate_sample(&initial,0,1);

      circuit_build_times_add_time(&estimate, sample);
    }
    circuit_build_times_update_alpha(&estimate);
    timeout1 = circuit_build_times_calculate_timeout(&estimate,
                                  CBT_DEFAULT_QUANTILE_CUTOFF/100.0);
    circuit_build_times_set_timeout(&estimate);
    log_notice(LD_CIRC, "Timeout1 is %f, Xm is %d", timeout1, estimate.Xm);
           /* 2% error */
  } while (fabs(circuit_build_times_cdf(&initial, timeout0) -
                circuit_build_times_cdf(&initial, timeout1)) > 0.02);

  tt_int_op(estimate.total_build_times, OP_LE, CBT_NCIRCUITS_TO_OBSERVE);

  circuit_build_times_update_state(&estimate, state);
  circuit_build_times_free_timeouts(&final);
  tt_int_op(circuit_build_times_parse_state(&final, state), OP_EQ, 0);

  circuit_build_times_update_alpha(&final);
  timeout2 = circuit_build_times_calculate_timeout(&final,
                                 CBT_DEFAULT_QUANTILE_CUTOFF/100.0);

  circuit_build_times_set_timeout(&final);
  log_notice(LD_CIRC, "Timeout2 is %f, Xm is %d", timeout2, final.Xm);

  /* 5% here because some accuracy is lost due to histogram conversion */
  tt_assert(fabs(circuit_build_times_cdf(&initial, timeout0) -
                   circuit_build_times_cdf(&initial, timeout2)) < 0.05);

  for (runs = 0; runs < 50; runs++) {
    int build_times_idx = 0;
    int total_build_times = 0;

    final.close_ms = final.timeout_ms = CBT_DEFAULT_TIMEOUT_INITIAL_VALUE;
    estimate.close_ms = estimate.timeout_ms
                      = CBT_DEFAULT_TIMEOUT_INITIAL_VALUE;

    for (i = 0; i < CBT_DEFAULT_RECENT_CIRCUITS*2; i++) {
      circuit_build_times_network_circ_success(&estimate);
      circuit_build_times_add_time(&estimate,
            circuit_build_times_generate_sample(&estimate, 0,
                CBT_DEFAULT_QUANTILE_CUTOFF/100.0));

      circuit_build_times_network_circ_success(&estimate);
      circuit_build_times_add_time(&final,
            circuit_build_times_generate_sample(&final, 0,
                CBT_DEFAULT_QUANTILE_CUTOFF/100.0));
    }

    tt_assert(!circuit_build_times_network_check_changed(&estimate));
    tt_assert(!circuit_build_times_network_check_changed(&final));

    /* Reset liveness to be non-live */
    final.liveness.network_last_live = 0;
    estimate.liveness.network_last_live = 0;

    build_times_idx = estimate.build_times_idx;
    total_build_times = estimate.total_build_times;

    tt_assert(circuit_build_times_network_check_live(&estimate));
    tt_assert(circuit_build_times_network_check_live(&final));

    circuit_build_times_count_close(&estimate, 0,
            (time_t)(approx_time()-estimate.close_ms/1000.0-1));
    circuit_build_times_count_close(&final, 0,
            (time_t)(approx_time()-final.close_ms/1000.0-1));

    tt_assert(!circuit_build_times_network_check_live(&estimate));
    tt_assert(!circuit_build_times_network_check_live(&final));

    log_info(LD_CIRC, "idx: %d %d, tot: %d %d",
             build_times_idx, estimate.build_times_idx,
             total_build_times, estimate.total_build_times);

    /* Check rollback index. Should match top of loop. */
    tt_assert(build_times_idx == estimate.build_times_idx);
    // This can fail if estimate.total_build_times == 1000, because
    // in that case, rewind actually causes us to lose timeouts
    if (total_build_times != CBT_NCIRCUITS_TO_OBSERVE)
      tt_assert(total_build_times == estimate.total_build_times);

    /* Now simulate that the network has become live and we need
     * a change */
    circuit_build_times_network_is_live(&estimate);
    circuit_build_times_network_is_live(&final);

    for (i = 0; i < CBT_DEFAULT_MAX_RECENT_TIMEOUT_COUNT; i++) {
      circuit_build_times_count_timeout(&estimate, 1);

      if (i < CBT_DEFAULT_MAX_RECENT_TIMEOUT_COUNT-1) {
        circuit_build_times_count_timeout(&final, 1);
      }
    }

    tt_int_op(estimate.liveness.after_firsthop_idx, OP_EQ, 0);
    tt_assert(final.liveness.after_firsthop_idx ==
                CBT_DEFAULT_MAX_RECENT_TIMEOUT_COUNT-1);

    tt_assert(circuit_build_times_network_check_live(&estimate));
    tt_assert(circuit_build_times_network_check_live(&final));

    circuit_build_times_count_timeout(&final, 1);

    /* Ensure return value for degenerate cases are clamped correctly */
    initial.alpha = INT32_MAX;
    tt_assert(circuit_build_times_calculate_timeout(&initial, .99999999) <=
              INT32_MAX);
    initial.alpha = 0;
    tt_assert(circuit_build_times_calculate_timeout(&initial, .5) <=
              INT32_MAX);
  }

 done:
  circuit_build_times_free_timeouts(&initial);
  circuit_build_times_free_timeouts(&estimate);
  circuit_build_times_free_timeouts(&final);
  or_state_free(state);
  teardown_periodic_events();

  testing_disable_deterministic_rng();
}

#define ENT(name)                                                       \
  { #name, test_ ## name , 0, NULL, NULL }
#define FORK(name)                                                      \
  { #name, test_ ## name , TT_FORK, NULL, NULL }

static struct testcase_t test_array[] = {
  ENT(onion_handshake),
  { "bad_onion_handshake", test_bad_onion_handshake, 0, NULL, NULL },
  ENT(onion_queues),
  { "ntor_handshake", test_ntor_handshake, 0, NULL, NULL },
  { "fast_handshake", test_fast_handshake, 0, NULL, NULL },
  FORK(circuit_timeout),
  FORK(circuit_timeout_xm_alpha),

  END_OF_TESTCASES
};

struct testgroup_t testgroups[] = {
  { "", test_array },
  { "accounting/", accounting_tests },
  { "addr/", addr_tests },
  { "address/", address_tests },
  { "address_set/", address_set_tests },
  { "bridges/", bridges_tests },
  { "buffer/", buffer_tests },
  { "bwmgt/", bwmgt_tests },
  { "cellfmt/", cell_format_tests },
  { "cellqueue/", cell_queue_tests },
  { "channel/", channel_tests },
  { "channelpadding/", channelpadding_tests },
  { "channeltls/", channeltls_tests },
  { "checkdir/", checkdir_tests },
  { "circuitbuild/", circuitbuild_tests },
  { "circuitpadding/", circuitpadding_tests },
  { "circuitlist/", circuitlist_tests },
  { "circuitmux/", circuitmux_tests },
  { "circuitmux_ewma/", circuitmux_ewma_tests },
  { "circuitstats/", circuitstats_tests },
  { "circuituse/", circuituse_tests },
  { "compat/libevent/", compat_libevent_tests },
  { "config/", config_tests },
  { "config/mgr/", confmgr_tests },
  { "config/parse/", confparse_tests },
  { "connection/", connection_tests },
  { "conscache/", conscache_tests },
  { "consdiff/", consdiff_tests },
  { "consdiffmgr/", consdiffmgr_tests },
  { "container/", container_tests },
  { "container/namemap/", namemap_tests },
  { "control/", controller_tests },
  { "control/btrack/", btrack_tests },
  { "control/event/", controller_event_tests },
  { "crypto/", crypto_tests },
  { "crypto/ope/", crypto_ope_tests },
#ifdef ENABLE_OPENSSL
  { "crypto/openssl/", crypto_openssl_tests },
#endif
  { "crypto/pem/", pem_tests },
  { "crypto/rng/", crypto_rng_tests },
  { "dir/", dir_tests },
  { "dir/auth/ports/", dirauth_port_tests },
  { "dir/auth/process_descs/", process_descs_tests },
  { "dir/md/", microdesc_tests },
  { "dirauth/dirvote/", dirvote_tests},
  { "dir/voting/flags/", voting_flags_tests },
  { "dir/voting/schedule/", voting_schedule_tests },
  { "dir_handle_get/", dir_handle_get_tests },
  { "dispatch/", dispatch_tests, },
  { "dns/", dns_tests },
  { "dos/", dos_tests },
  { "entryconn/", entryconn_tests },
  { "entrynodes/", entrynodes_tests },
  { "extorport/", extorport_tests },
  { "geoip/", geoip_tests },
  { "guardfraction/", guardfraction_tests },
  { "hs_cache/", hs_cache },
  { "hs_cell/", hs_cell_tests },
  { "hs_client/", hs_client_tests },
  { "hs_common/", hs_common_tests },
  { "hs_config/", hs_config_tests },
  { "hs_control/", hs_control_tests },
  { "hs_descriptor/", hs_descriptor },
  { "hs_dos/", hs_dos_tests },
  { "hs_intropoint/", hs_intropoint_tests },
  { "hs_metrics/", hs_metrics_tests },
  { "hs_ntor/", hs_ntor_tests },
  { "hs_ob/", hs_ob_tests },
  { "hs_service/", hs_service_tests },
  { "keypin/", keypin_tests },
  { "link-handshake/", link_handshake_tests },
  { "mainloop/", mainloop_tests },
  { "metrics/", metrics_tests },
  { "netinfo/", netinfo_tests },
  { "nodelist/", nodelist_tests },
  { "oom/", oom_tests },
  { "oos/", oos_tests },
  { "options/", options_tests },
  { "options/act/", options_act_tests },
  { "parsecommon/", parsecommon_tests },
  { "periodic-event/" , periodic_event_tests },
  { "policy/" , policy_tests },
  { "prob_distr/", prob_distr_tests },
  { "procmon/", procmon_tests },
  { "process/", process_tests },
  { "proto/haproxy/", proto_haproxy_tests },
  { "proto/http/", proto_http_tests },
  { "proto/misc/", proto_misc_tests },
  { "protover/", protover_tests },
  { "pt/", pt_tests },
  { "pubsub/build/", pubsub_build_tests },
  { "pubsub/msg/", pubsub_msg_tests },
  { "relay/" , relay_tests },
  { "relaycell/", relaycell_tests },
  { "relaycrypt/", relaycrypt_tests },
  { "replaycache/", replaycache_tests },
  { "router/", router_tests },
  { "routerkeys/", routerkeys_tests },
  { "routerlist/", routerlist_tests },
  { "routerset/" , routerset_tests },
  { "scheduler/", scheduler_tests },
  { "sendme/", sendme_tests },
  { "shared-random/", sr_tests },
  { "socks/", socks_tests },
  { "statefile/", statefile_tests },
  { "stats/", stats_tests },
  { "status/" , status_tests },
  { "storagedir/", storagedir_tests },
  { "token_bucket/", token_bucket_tests },
  { "tortls/", tortls_tests },
#ifndef ENABLE_NSS
  { "tortls/openssl/", tortls_openssl_tests },
#endif
  { "tortls/x509/", x509_tests },
  { "util/", util_tests },
  { "util/format/", util_format_tests },
  { "util/handle/", handle_tests },
  { "util/logging/", logging_tests },
  { "util/process/", util_process_tests },
  { "util/thread/", thread_tests },
  END_OF_GROUPS
};<|MERGE_RESOLUTION|>--- conflicted
+++ resolved
@@ -1,11 +1,5 @@
 /* Copyright (c) 2001-2004, Roger Dingledine.
-<<<<<<< HEAD
-->a * Copyright (c) 2004-2006, Roger Dingledine, Nick Mathewson.
  * Copyright (c) 2007-2021, The Tor Project, Inc. */
-=======
- * Copyright (c) 2004-2006, Roger Dingledine, Nick Mathewson.
- * Copyright (c) 2007-2020, The Tor Project, Inc. */
->>>>>>> ebb826f4
 /* See LICENSE for licensing information */
 
 /**
