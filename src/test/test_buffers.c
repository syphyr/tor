/* Copyright (c) 2001-2004, Roger Dingledine.
 * Copyright (c) 2004-2006, Roger Dingledine, Nick Mathewson.
 * Copyright (c) 2007-2017, The Tor Project, Inc. */
/* See LICENSE for licensing information */

#define BUFFERS_PRIVATE
#include "or.h"
#include "buffers.h"
#include "ext_orport.h"
#include "test.h"

/** Run unit tests for buffers.c */
static void
test_buffers_basic(void *arg)
{
  char str[256];
  char str2[256];

  buf_t *buf = NULL, *buf2 = NULL;
  const char *cp;

  int j;
  size_t r;
  (void) arg;

  /****
   * buf_new
   ****/
  if (!(buf = buf_new()))
    TT_DIE(("Assertion failed."));

  //test_eq(buf_capacity(buf), 4096);
  tt_int_op(buf_datalen(buf),OP_EQ, 0);

  /****
   * General pointer frobbing
   */
  for (j=0;j<256;++j) {
    str[j] = (char)j;
  }
  write_to_buf(str, 256, buf);
  write_to_buf(str, 256, buf);
  tt_int_op(buf_datalen(buf),OP_EQ, 512);
  fetch_from_buf(str2, 200, buf);
  tt_mem_op(str,OP_EQ, str2, 200);
  tt_int_op(buf_datalen(buf),OP_EQ, 312);
  memset(str2, 0, sizeof(str2));

  fetch_from_buf(str2, 256, buf);
  tt_mem_op(str+200,OP_EQ, str2, 56);
  tt_mem_op(str,OP_EQ, str2+56, 200);
  tt_int_op(buf_datalen(buf),OP_EQ, 56);
  memset(str2, 0, sizeof(str2));
  /* Okay, now we should be 512 bytes into the 4096-byte buffer.  If we add
   * another 3584 bytes, we hit the end. */
  for (j=0;j<15;++j) {
    write_to_buf(str, 256, buf);
  }
  assert_buf_ok(buf);
  tt_int_op(buf_datalen(buf),OP_EQ, 3896);
  fetch_from_buf(str2, 56, buf);
  tt_int_op(buf_datalen(buf),OP_EQ, 3840);
  tt_mem_op(str+200,OP_EQ, str2, 56);
  for (j=0;j<15;++j) {
    memset(str2, 0, sizeof(str2));
    fetch_from_buf(str2, 256, buf);
    tt_mem_op(str,OP_EQ, str2, 256);
  }
  tt_int_op(buf_datalen(buf),OP_EQ, 0);
  buf_free(buf);
  buf = NULL;

  /* Okay, now make sure growing can work. */
  buf = buf_new_with_capacity(16);
  //test_eq(buf_capacity(buf), 16);
  write_to_buf(str+1, 255, buf);
  //test_eq(buf_capacity(buf), 256);
  fetch_from_buf(str2, 254, buf);
  tt_mem_op(str+1,OP_EQ, str2, 254);
  //test_eq(buf_capacity(buf), 256);
  assert_buf_ok(buf);
  write_to_buf(str, 32, buf);
  //test_eq(buf_capacity(buf), 256);
  assert_buf_ok(buf);
  write_to_buf(str, 256, buf);
  assert_buf_ok(buf);
  //test_eq(buf_capacity(buf), 512);
  tt_int_op(buf_datalen(buf),OP_EQ, 33+256);
  fetch_from_buf(str2, 33, buf);
  tt_int_op(*str2,OP_EQ, str[255]);

  tt_mem_op(str2+1,OP_EQ, str, 32);
  //test_eq(buf_capacity(buf), 512);
  tt_int_op(buf_datalen(buf),OP_EQ, 256);
  fetch_from_buf(str2, 256, buf);
  tt_mem_op(str,OP_EQ, str2, 256);

  /* now try shrinking: case 1. */
  buf_free(buf);
  buf = buf_new_with_capacity(33668);
  for (j=0;j<67;++j) {
    write_to_buf(str,255, buf);
  }
  //test_eq(buf_capacity(buf), 33668);
  tt_int_op(buf_datalen(buf),OP_EQ, 17085);
  for (j=0; j < 40; ++j) {
    fetch_from_buf(str2, 255,buf);
    tt_mem_op(str2,OP_EQ, str, 255);
  }

  /* now try shrinking: case 2. */
  buf_free(buf);
  buf = buf_new_with_capacity(33668);
  for (j=0;j<67;++j) {
    write_to_buf(str,255, buf);
  }
  for (j=0; j < 20; ++j) {
    fetch_from_buf(str2, 255,buf);
    tt_mem_op(str2,OP_EQ, str, 255);
  }
  for (j=0;j<80;++j) {
    write_to_buf(str,255, buf);
  }
  //test_eq(buf_capacity(buf),33668);
  for (j=0; j < 120; ++j) {
    fetch_from_buf(str2, 255,buf);
    tt_mem_op(str2,OP_EQ, str, 255);
  }

  /* Move from buf to buf. */
  buf_free(buf);
  buf = buf_new_with_capacity(4096);
  buf2 = buf_new_with_capacity(4096);
  for (j=0;j<100;++j)
    write_to_buf(str, 255, buf);
  tt_int_op(buf_datalen(buf),OP_EQ, 25500);
  for (j=0;j<100;++j) {
    r = 10;
    move_buf_to_buf(buf2, buf, &r);
    tt_int_op(r,OP_EQ, 0);
  }
  tt_int_op(buf_datalen(buf),OP_EQ, 24500);
  tt_int_op(buf_datalen(buf2),OP_EQ, 1000);
  for (j=0;j<3;++j) {
    fetch_from_buf(str2, 255, buf2);
    tt_mem_op(str2,OP_EQ, str, 255);
  }
  r = 8192; /*big move*/
  move_buf_to_buf(buf2, buf, &r);
  tt_int_op(r,OP_EQ, 0);
  r = 30000; /* incomplete move */
  move_buf_to_buf(buf2, buf, &r);
  tt_int_op(r,OP_EQ, 13692);
  for (j=0;j<97;++j) {
    fetch_from_buf(str2, 255, buf2);
    tt_mem_op(str2,OP_EQ, str, 255);
  }
  buf_free(buf);
  buf_free(buf2);
  buf = buf2 = NULL;

  buf = buf_new_with_capacity(5);
  cp = "Testing. This is a moderately long Testing string.";
  for (j = 0; cp[j]; j++)
    write_to_buf(cp+j, 1, buf);
  tt_int_op(0,OP_EQ, buf_find_string_offset(buf, "Testing", 7));
  tt_int_op(1,OP_EQ, buf_find_string_offset(buf, "esting", 6));
  tt_int_op(1,OP_EQ, buf_find_string_offset(buf, "est", 3));
  tt_int_op(39,OP_EQ, buf_find_string_offset(buf, "ing str", 7));
  tt_int_op(35,OP_EQ, buf_find_string_offset(buf, "Testing str", 11));
  tt_int_op(32,OP_EQ, buf_find_string_offset(buf, "ng ", 3));
  tt_int_op(43,OP_EQ, buf_find_string_offset(buf, "string.", 7));
  tt_int_op(-1,OP_EQ, buf_find_string_offset(buf, "shrdlu", 6));
  tt_int_op(-1,OP_EQ, buf_find_string_offset(buf, "Testing thing", 13));
  tt_int_op(-1,OP_EQ, buf_find_string_offset(buf, "ngx", 3));
  buf_free(buf);
  buf = NULL;

  /* Try adding a string too long for any freelist. */
  {
    char *mem = tor_malloc_zero(65536);
    buf = buf_new();
    write_to_buf(mem, 65536, buf);
    tor_free(mem);

    tt_int_op(buf_datalen(buf), OP_EQ, 65536);
    buf_free(buf);
    buf = NULL;
  }

 done:
  if (buf)
    buf_free(buf);
  if (buf2)
    buf_free(buf2);
}

static void
test_buffer_pullup(void *arg)
{
  buf_t *buf;
  char *stuff, *tmp;
  const char *cp;
  size_t sz;
  (void)arg;
  stuff = tor_malloc(16384);
  tmp = tor_malloc(16384);

  buf = buf_new_with_capacity(3000); /* rounds up to next power of 2. */

  tt_assert(buf);
  tt_int_op(buf_get_default_chunk_size(buf), OP_EQ, 4096);

  tt_int_op(buf_get_total_allocation(), OP_EQ, 0);

  /* There are a bunch of cases for pullup.  One is the trivial case. Let's
     mess around with an empty buffer. */
  buf_pullup(buf, 16);
  buf_get_first_chunk_data(buf, &cp, &sz);
  tt_ptr_op(cp, OP_EQ, NULL);
  tt_uint_op(sz, OP_EQ, 0);

  /* Let's make sure nothing got allocated */
  tt_int_op(buf_get_total_allocation(), OP_EQ, 0);

  /* Case 1: everything puts into the first chunk with some moving. */

  /* Let's add some data. */
  crypto_rand(stuff, 16384);
  write_to_buf(stuff, 3000, buf);
  write_to_buf(stuff+3000, 3000, buf);
  buf_get_first_chunk_data(buf, &cp, &sz);
  tt_ptr_op(cp, OP_NE, NULL);
  tt_int_op(sz, OP_LE, 4096);

  /* Make room for 3000 bytes in the first chunk, so that the pullup-move code
   * can get tested. */
  tt_int_op(fetch_from_buf(tmp, 3000, buf), OP_EQ, 3000);
  tt_mem_op(tmp,OP_EQ, stuff, 3000);
  buf_pullup(buf, 2048);
  assert_buf_ok(buf);
  buf_get_first_chunk_data(buf, &cp, &sz);
  tt_ptr_op(cp, OP_NE, NULL);
  tt_int_op(sz, OP_GE, 2048);
  tt_mem_op(cp,OP_EQ, stuff+3000, 2048);
  tt_int_op(3000, OP_EQ, buf_datalen(buf));
  tt_int_op(fetch_from_buf(tmp, 3000, buf), OP_EQ, 0);
  tt_mem_op(tmp,OP_EQ, stuff+3000, 2048);

  buf_free(buf);

  /* Now try the large-chunk case. */
  buf = buf_new_with_capacity(3000); /* rounds up to next power of 2. */
  write_to_buf(stuff, 4000, buf);
  write_to_buf(stuff+4000, 4000, buf);
  write_to_buf(stuff+8000, 4000, buf);
  write_to_buf(stuff+12000, 4000, buf);
  tt_int_op(buf_datalen(buf), OP_EQ, 16000);
  buf_get_first_chunk_data(buf, &cp, &sz);
  tt_ptr_op(cp, OP_NE, NULL);
  tt_int_op(sz, OP_LE, 4096);

  buf_pullup(buf, 12500);
  assert_buf_ok(buf);
  buf_get_first_chunk_data(buf, &cp, &sz);
  tt_ptr_op(cp, OP_NE, NULL);
  tt_int_op(sz, OP_GE, 12500);
  tt_mem_op(cp,OP_EQ, stuff, 12500);
  tt_int_op(buf_datalen(buf), OP_EQ, 16000);

  fetch_from_buf(tmp, 12400, buf);
  tt_mem_op(tmp,OP_EQ, stuff, 12400);
  tt_int_op(buf_datalen(buf), OP_EQ, 3600);
  fetch_from_buf(tmp, 3500, buf);
  tt_mem_op(tmp,OP_EQ, stuff+12400, 3500);
  fetch_from_buf(tmp, 100, buf);
  tt_mem_op(tmp,OP_EQ, stuff+15900, 10);

  buf_free(buf);

  /* Make sure that the pull-up-whole-buffer case works */
  buf = buf_new_with_capacity(3000); /* rounds up to next power of 2. */
  write_to_buf(stuff, 4000, buf);
  write_to_buf(stuff+4000, 4000, buf);
  fetch_from_buf(tmp, 100, buf); /* dump 100 bytes from first chunk */
  buf_pullup(buf, 16000); /* Way too much. */
  assert_buf_ok(buf);
  buf_get_first_chunk_data(buf, &cp, &sz);
  tt_ptr_op(cp, OP_NE, NULL);
  tt_int_op(sz, OP_EQ, 7900);
  tt_mem_op(cp,OP_EQ, stuff+100, 7900);

  buf_free(buf);
  buf = NULL;

  tt_int_op(buf_get_total_allocation(), OP_EQ, 0);
 done:
  buf_free(buf);
  tor_free(stuff);
  tor_free(tmp);
}

static void
test_buffer_copy(void *arg)
{
  buf_t *buf=NULL, *buf2=NULL;
  const char *s;
  size_t len;
  char b[256];
  int i;
  (void)arg;

  buf = buf_new();
  tt_assert(buf);

  /* Copy an empty buffer. */
  tt_int_op(0, OP_EQ, buf_set_to_copy(&buf2, buf));
  tt_assert(buf2);
  tt_int_op(0, OP_EQ, buf_datalen(buf2));

  /* Now try with a short buffer. */
  s = "And now comes an act of enormous enormance!";
  len = strlen(s);
  write_to_buf(s, len, buf);
  tt_int_op(len, OP_EQ, buf_datalen(buf));
  /* Add junk to buf2 so we can test replacing.*/
  write_to_buf("BLARG", 5, buf2);
  tt_int_op(0, OP_EQ, buf_set_to_copy(&buf2, buf));
  tt_int_op(len, OP_EQ, buf_datalen(buf2));
  fetch_from_buf(b, len, buf2);
  tt_mem_op(b, OP_EQ, s, len);
  /* Now free buf2 and retry so we can test allocating */
  buf_free(buf2);
  buf2 = NULL;
  tt_int_op(0, OP_EQ, buf_set_to_copy(&buf2, buf));
  tt_int_op(len, OP_EQ, buf_datalen(buf2));
  fetch_from_buf(b, len, buf2);
  tt_mem_op(b, OP_EQ, s, len);
  /* Clear buf for next test */
  fetch_from_buf(b, len, buf);
  tt_int_op(buf_datalen(buf),OP_EQ,0);

  /* Okay, now let's try a bigger buffer. */
  s = "Quis autem vel eum iure reprehenderit qui in ea voluptate velit "
    "esse quam nihil molestiae consequatur, vel illum qui dolorem eum "
    "fugiat quo voluptas nulla pariatur?";
  len = strlen(s);
  for (i = 0; i < 256; ++i) {
    b[0]=i;
    write_to_buf(b, 1, buf);
    write_to_buf(s, len, buf);
  }
  tt_int_op(0, OP_EQ, buf_set_to_copy(&buf2, buf));
  tt_int_op(buf_datalen(buf2), OP_EQ, buf_datalen(buf));
  for (i = 0; i < 256; ++i) {
    fetch_from_buf(b, len+1, buf2);
    tt_int_op((unsigned char)b[0],OP_EQ,i);
    tt_mem_op(b+1, OP_EQ, s, len);
  }

 done:
  if (buf)
    buf_free(buf);
  if (buf2)
    buf_free(buf2);
}

static void
test_buffer_ext_or_cmd(void *arg)
{
  ext_or_cmd_t *cmd = NULL;
  buf_t *buf = buf_new();
  char *tmp = NULL;
  (void) arg;

  /* Empty -- should give "not there. */
  tt_int_op(0, OP_EQ, fetch_ext_or_command_from_buf(buf, &cmd));
  tt_ptr_op(NULL, OP_EQ, cmd);

  /* Three bytes: shouldn't work. */
  write_to_buf("\x00\x20\x00", 3, buf);
  tt_int_op(0, OP_EQ, fetch_ext_or_command_from_buf(buf, &cmd));
  tt_ptr_op(NULL, OP_EQ, cmd);
  tt_int_op(3, OP_EQ, buf_datalen(buf));

  /* 0020 0000: That's a nil command. It should work. */
  write_to_buf("\x00", 1, buf);
  tt_int_op(1, OP_EQ, fetch_ext_or_command_from_buf(buf, &cmd));
  tt_ptr_op(NULL, OP_NE, cmd);
  tt_int_op(0x20, OP_EQ, cmd->cmd);
  tt_int_op(0, OP_EQ, cmd->len);
  tt_int_op(0, OP_EQ, buf_datalen(buf));
  ext_or_cmd_free(cmd);
  cmd = NULL;

  /* Now try a length-6 command with one byte missing. */
  write_to_buf("\x10\x21\x00\x06""abcde", 9, buf);
  tt_int_op(0, OP_EQ, fetch_ext_or_command_from_buf(buf, &cmd));
  tt_ptr_op(NULL, OP_EQ, cmd);
  write_to_buf("f", 1, buf);
  tt_int_op(1, OP_EQ, fetch_ext_or_command_from_buf(buf, &cmd));
  tt_ptr_op(NULL, OP_NE, cmd);
  tt_int_op(0x1021, OP_EQ, cmd->cmd);
  tt_int_op(6, OP_EQ, cmd->len);
  tt_mem_op("abcdef", OP_EQ, cmd->body, 6);
  tt_int_op(0, OP_EQ, buf_datalen(buf));
  ext_or_cmd_free(cmd);
  cmd = NULL;

  /* Now try a length-10 command with 4 extra bytes. */
  write_to_buf("\xff\xff\x00\x0aloremipsum\x10\x00\xff\xff", 18, buf);
  tt_int_op(1, OP_EQ, fetch_ext_or_command_from_buf(buf, &cmd));
  tt_ptr_op(NULL, OP_NE, cmd);
  tt_int_op(0xffff, OP_EQ, cmd->cmd);
  tt_int_op(10, OP_EQ, cmd->len);
  tt_mem_op("loremipsum", OP_EQ, cmd->body, 10);
  tt_int_op(4, OP_EQ, buf_datalen(buf));
  ext_or_cmd_free(cmd);
  cmd = NULL;

  /* Finally, let's try a maximum-length command. We already have the header
   * waiting. */
  tt_int_op(0, OP_EQ, fetch_ext_or_command_from_buf(buf, &cmd));
  tmp = tor_malloc_zero(65535);
  write_to_buf(tmp, 65535, buf);
  tt_int_op(1, OP_EQ, fetch_ext_or_command_from_buf(buf, &cmd));
  tt_ptr_op(NULL, OP_NE, cmd);
  tt_int_op(0x1000, OP_EQ, cmd->cmd);
  tt_int_op(0xffff, OP_EQ, cmd->len);
  tt_mem_op(tmp, OP_EQ, cmd->body, 65535);
  tt_int_op(0, OP_EQ, buf_datalen(buf));
  ext_or_cmd_free(cmd);
  cmd = NULL;

 done:
  ext_or_cmd_free(cmd);
  buf_free(buf);
  tor_free(tmp);
}

static void
test_buffer_allocation_tracking(void *arg)
{
  char *junk = tor_malloc(16384);
  buf_t *buf1 = NULL, *buf2 = NULL;
  int i;

  (void)arg;

  crypto_rand(junk, 16384);
  tt_int_op(buf_get_total_allocation(), OP_EQ, 0);

  buf1 = buf_new();
  tt_assert(buf1);
  buf2 = buf_new();
  tt_assert(buf2);

  tt_int_op(buf_allocation(buf1), OP_EQ, 0);
  tt_int_op(buf_get_total_allocation(), OP_EQ, 0);

  write_to_buf(junk, 4000, buf1);
  write_to_buf(junk, 4000, buf1);
  write_to_buf(junk, 4000, buf1);
  write_to_buf(junk, 4000, buf1);
  tt_int_op(buf_allocation(buf1), OP_EQ, 16384);
  fetch_from_buf(junk, 100, buf1);
  tt_int_op(buf_allocation(buf1), OP_EQ, 16384); /* still 4 4k chunks */

  tt_int_op(buf_get_total_allocation(), OP_EQ, 16384);

  fetch_from_buf(junk, 4096, buf1); /* drop a 1k chunk... */
  tt_int_op(buf_allocation(buf1), OP_EQ, 3*4096); /* now 3 4k chunks */

  tt_int_op(buf_get_total_allocation(), OP_EQ, 12288); /* that chunk was really
                                                       freed. */

  write_to_buf(junk, 4000, buf2);
  tt_int_op(buf_allocation(buf2), OP_EQ, 4096); /* another 4k chunk. */
  /*
   * We bounce back up to 16384 by allocating a new chunk.
   */
  tt_int_op(buf_get_total_allocation(), OP_EQ, 16384);
  write_to_buf(junk, 4000, buf2);
  tt_int_op(buf_allocation(buf2), OP_EQ, 8192); /* another 4k chunk. */
  tt_int_op(buf_get_total_allocation(),
            OP_EQ, 5*4096); /* that chunk was new. */

  /* Make a really huge buffer */
  for (i = 0; i < 1000; ++i) {
    write_to_buf(junk, 4000, buf2);
  }
  tt_int_op(buf_allocation(buf2), OP_GE, 4008000);
  tt_int_op(buf_get_total_allocation(), OP_GE, 4008000);
  buf_free(buf2);
  buf2 = NULL;

  tt_int_op(buf_get_total_allocation(), OP_LT, 4008000);
  tt_int_op(buf_get_total_allocation(), OP_EQ, buf_allocation(buf1));
  buf_free(buf1);
  buf1 = NULL;
  tt_int_op(buf_get_total_allocation(), OP_EQ, 0);

 done:
  buf_free(buf1);
  buf_free(buf2);
  tor_free(junk);
}

static void
test_buffer_time_tracking(void *arg)
{
  buf_t *buf=NULL, *buf2=NULL;
  const time_t START = 1389288246;
  const uint64_t START_NSEC = ((uint64_t)START) * 1000000000;
  int i;
  char tmp[4096];
  (void)arg;

  crypto_rand(tmp, sizeof(tmp));

  monotime_enable_test_mocking();

  buf = buf_new_with_capacity(3000); /* rounds up to next power of 2. */
  tt_assert(buf);

  monotime_coarse_set_mock_time_nsec(START_NSEC);
  const uint32_t START_MSEC = (uint32_t)monotime_coarse_absolute_msec();

  /* Empty buffer means the timestamp is 0. */
  tt_int_op(0, OP_EQ, buf_get_oldest_chunk_timestamp(buf, START_MSEC));
  tt_int_op(0, OP_EQ, buf_get_oldest_chunk_timestamp(buf, START_MSEC+1000));

  write_to_buf("ABCDEFG", 7, buf);
  tt_int_op(1000, OP_EQ, buf_get_oldest_chunk_timestamp(buf, START_MSEC+1000));

  buf2 = buf_copy(buf);
  tt_assert(buf2);
  tt_int_op(1234, OP_EQ,
            buf_get_oldest_chunk_timestamp(buf2, START_MSEC+1234));

  /* Now add more bytes; enough to overflow the first chunk. */
  monotime_coarse_set_mock_time_nsec(START_NSEC + 123 * (uint64_t)1000000);
  for (i = 0; i < 600; ++i)
    write_to_buf("ABCDEFG", 7, buf);
  tt_int_op(4207, OP_EQ, buf_datalen(buf));

  /* The oldest bytes are still in the front. */
  tt_int_op(2000, OP_EQ, buf_get_oldest_chunk_timestamp(buf, START_MSEC+2000));

  /* Once those bytes are dropped, the chunk is still on the first
   * timestamp. */
  fetch_from_buf(tmp, 100, buf);
  tt_int_op(2000, OP_EQ, buf_get_oldest_chunk_timestamp(buf, START_MSEC+2000));

  /* But once we discard the whole first chunk, we get the data in the second
   * chunk. */
  fetch_from_buf(tmp, 4000, buf);
  tt_int_op(107, OP_EQ, buf_datalen(buf));
  tt_int_op(2000, OP_EQ, buf_get_oldest_chunk_timestamp(buf, START_MSEC+2123));

  /* This time we'll be grabbing a chunk from the freelist, and making sure
     its time gets updated */
  monotime_coarse_set_mock_time_nsec(START_NSEC + 5617 * (uint64_t)1000000);
  for (i = 0; i < 600; ++i)
    write_to_buf("ABCDEFG", 7, buf);
  tt_int_op(4307, OP_EQ, buf_datalen(buf));

  tt_int_op(2000, OP_EQ, buf_get_oldest_chunk_timestamp(buf, START_MSEC+2123));
  fetch_from_buf(tmp, 4000, buf);
  fetch_from_buf(tmp, 306, buf);
  tt_int_op(0, OP_EQ, buf_get_oldest_chunk_timestamp(buf, START_MSEC+5617));
  tt_int_op(383, OP_EQ, buf_get_oldest_chunk_timestamp(buf, START_MSEC+6000));

 done:
  buf_free(buf);
  buf_free(buf2);
  monotime_disable_test_mocking();
}

static void
test_buffers_compress_fin_at_chunk_end_impl(compress_method_t method,
                                            compression_level_t level)
{
  char *msg = NULL;
  char *contents = NULL;
  char *expanded = NULL;
  buf_t *buf = NULL;
  tor_compress_state_t *compress_state = NULL;
  size_t out_len, in_len;
  size_t sz, headerjunk;

  buf = buf_new_with_capacity(128); /* will round up */
  sz = buf_get_default_chunk_size(buf);
  msg = tor_malloc_zero(sz);

  write_to_buf(msg, 1, buf);
  tt_assert(buf->head);

  /* Fill up the chunk so the compression stuff won't fit in one chunk. */
  tt_uint_op(buf->head->memlen, OP_LT, sz);
  headerjunk = buf->head->memlen - 7;
  write_to_buf(msg, headerjunk-1, buf);
  tt_uint_op(buf->head->datalen, OP_EQ, headerjunk);
  tt_uint_op(buf_datalen(buf), OP_EQ, headerjunk);
  /* Write an empty string, with finalization on. */
  compress_state = tor_compress_new(1, method, level);
  tt_int_op(write_to_buf_compress(buf, compress_state, "", 0, 1), OP_EQ, 0);

  in_len = buf_datalen(buf);
  contents = tor_malloc(in_len);

  tt_int_op(fetch_from_buf(contents, in_len, buf), OP_EQ, 0);

  if (method == NO_METHOD) {
    tt_uint_op(in_len, OP_EQ, headerjunk);
  } else {
    tt_uint_op(in_len, OP_GT, headerjunk);
  }

  tt_int_op(0, OP_EQ, tor_uncompress(&expanded, &out_len,
                                     contents + headerjunk,
                                     in_len - headerjunk,
                                     method, 1,
                                     LOG_WARN));

  tt_int_op(out_len, OP_EQ, 0);
  tt_assert(expanded);

 done:
  buf_free(buf);
  tor_compress_free(compress_state);
  tor_free(contents);
  tor_free(expanded);
  tor_free(msg);
}

static void
test_buffers_compress_impl(compress_method_t method,
                           compression_level_t level,
                           int finalize_with_nil)
{
  char *msg = NULL;
  char *contents = NULL;
  char *expanded = NULL;
  buf_t *buf = NULL;
  tor_compress_state_t *compress_state = NULL;
  size_t out_len, in_len;
  int done;

  buf = buf_new_with_capacity(128); /* will round up */
  compress_state = tor_compress_new(1, method, level);

  msg = tor_malloc(512);
  crypto_rand(msg, 512);
  tt_int_op(write_to_buf_compress(buf, compress_state,
                                  msg, 128, 0), OP_EQ, 0);
  tt_int_op(write_to_buf_compress(buf, compress_state,
                                  msg+128, 128, 0), OP_EQ, 0);
  tt_int_op(write_to_buf_compress(buf, compress_state,
                                  msg+256, 256, 0), OP_EQ, 0);
  done = !finalize_with_nil;
  tt_int_op(write_to_buf_compress(buf, compress_state,
                                  "all done", 9, done), OP_EQ, 0);
  if (finalize_with_nil) {
    tt_int_op(write_to_buf_compress(buf, compress_state, "", 0, 1), OP_EQ, 0);
  }

  in_len = buf_datalen(buf);
  contents = tor_malloc(in_len);

  tt_int_op(fetch_from_buf(contents, in_len, buf), OP_EQ, 0);

  tt_int_op(0, OP_EQ, tor_uncompress(&expanded, &out_len,
                                     contents, in_len,
                                     method, 1,
                                     LOG_WARN));

  tt_int_op(out_len, OP_GE, 128);
  tt_mem_op(msg, OP_EQ, expanded, 128);
  tt_int_op(out_len, OP_GE, 512);
  tt_mem_op(msg, OP_EQ, expanded, 512);
  tt_int_op(out_len, OP_EQ, 512+9);
  tt_mem_op("all done", OP_EQ, expanded+512, 9);

 done:
  buf_free(buf);
  tor_compress_free(compress_state);
  tor_free(contents);
  tor_free(expanded);
  tor_free(msg);
}

static void
test_buffers_compress(void *arg)
{
  const char *methodname = arg;
  tt_assert(methodname);

  compress_method_t method = compression_method_get_by_name(methodname);
  tt_int_op(method, OP_NE, UNKNOWN_METHOD);

  if (! tor_compress_supports_method(method)) {
    tt_skip();
  }

  compression_level_t levels[] = {
    BEST_COMPRESSION,
    HIGH_COMPRESSION,
    MEDIUM_COMPRESSION,
    LOW_COMPRESSION
  };

  for (unsigned l = 0; l < ARRAY_LENGTH(levels); ++l) {
    compression_level_t level = levels[l];

    test_buffers_compress_impl(method, level, 0);
    test_buffers_compress_impl(method, level, 1);
    test_buffers_compress_fin_at_chunk_end_impl(method, level);
  }

 done:
  ;
}

static const uint8_t *tls_read_ptr;
static int n_remaining;
static int next_reply_val[16];

static int
mock_tls_read(tor_tls_t *tls, char *cp, size_t len)
{
  (void)tls;
  int rv = next_reply_val[0];
  if (rv > 0) {
    int max = rv > (int)len ? (int)len : rv;
    if (max > n_remaining)
      max = n_remaining;
    memcpy(cp, tls_read_ptr, max);
    rv = max;
    n_remaining -= max;
    tls_read_ptr += max;
  }

  memmove(next_reply_val, next_reply_val + 1, 15*sizeof(int));
  return rv;
}

static void
test_buffers_tls_read_mocked(void *arg)
{
  uint8_t *mem;
  buf_t *buf;
  (void)arg;

  mem = tor_malloc(64*1024);
  crypto_rand((char*)mem, 64*1024);
  tls_read_ptr = mem;
  n_remaining = 64*1024;

  MOCK(tor_tls_read, mock_tls_read);

  buf = buf_new();

  next_reply_val[0] = 1024;
  tt_int_op(128, ==, read_to_buf_tls(NULL, 128, buf));

  next_reply_val[0] = 5000;
  next_reply_val[1] = 5000;
  tt_int_op(6000, ==, read_to_buf_tls(NULL, 6000, buf));

 done:
  UNMOCK(tor_tls_read);
  tor_free(mem);
  buf_free(buf);
}

static void
test_buffers_chunk_size(void *arg)
{
  (void)arg;
  const int min = 256;
  const int max = 65536;
  tt_uint_op(preferred_chunk_size(3), OP_EQ, min);
  tt_uint_op(preferred_chunk_size(25), OP_EQ, min);
  tt_uint_op(preferred_chunk_size(0), OP_EQ, min);
  tt_uint_op(preferred_chunk_size(256), OP_EQ, 512);
  tt_uint_op(preferred_chunk_size(65400), OP_EQ, max);
  /* Here, we're implicitly saying that the chunk header overhead is
   * between 1 and 100 bytes. 24..48 would probably be more accurate. */
  tt_uint_op(preferred_chunk_size(65536), OP_GT, 65536);
  tt_uint_op(preferred_chunk_size(65536), OP_LT, 65536+100);
  tt_uint_op(preferred_chunk_size(165536), OP_GT, 165536);
  tt_uint_op(preferred_chunk_size(165536), OP_LT, 165536+100);
 done:
  ;
}

static void
test_buffers_find_contentlen(void *arg)
{
  static const struct {
    const char *headers;
    int r;
    int contentlen;
  } results[] = {
    { "Blah blah\r\nContent-Length: 1\r\n\r\n", 1, 1 },
    { "Blah blah\r\n\r\n", 0, 0 }, /* no content-len */
    { "Blah blah Content-Length: 1\r\n", 0, 0 }, /* no content-len. */
    { "Blah blah\r\nContent-Length: 100000\r\n", 1, 100000},
    { "Blah blah\r\nContent-Length: 1000000000000000000000000\r\n", -1, 0},
    { "Blah blah\r\nContent-Length: 0\r\n", 1, 0},
    { "Blah blah\r\nContent-Length: -1\r\n", -1, 0},
    { "Blah blah\r\nContent-Length: 1x\r\n", -1, 0},
    { "Blah blah\r\nContent-Length: 1 x\r\n", -1, 0},
    { "Blah blah\r\nContent-Length: 1 \r\n", 1, 1},
    { "Blah blah\r\nContent-Length:  \r\n", -1, 0},
    { "Blah blah\r\nContent-Length: ", -1, 0},
    { "Blah blah\r\nContent-Length: 5050", -1, 0},
    { NULL, 0, 0 }
  };
  int i;

  (void)arg;

  for (i = 0; results[i].headers; ++i) {
    int r;
    size_t sz;
    size_t headerlen = strlen(results[i].headers);
    char * tmp = tor_memdup(results[i].headers, headerlen);/* ensure no eos */
    sz = 999; /* to ensure it gets set */
    r = buf_http_find_content_length(tmp, headerlen, &sz);
    tor_free(tmp);
    log_debug(LD_DIR, "%d: %s", i, escaped(results[i].headers));
    tt_int_op(r, ==, results[i].r);
    tt_int_op(sz, ==, results[i].contentlen);
  }
 done:
  ;
}

struct testcase_t buffer_tests[] = {
  { "basic", test_buffers_basic, TT_FORK, NULL, NULL },
  { "copy", test_buffer_copy, TT_FORK, NULL, NULL },
  { "pullup", test_buffer_pullup, TT_FORK, NULL, NULL },
  { "ext_or_cmd", test_buffer_ext_or_cmd, TT_FORK, NULL, NULL },
  { "allocation_tracking", test_buffer_allocation_tracking, TT_FORK,
    NULL, NULL },
  { "time_tracking", test_buffer_time_tracking, TT_FORK, NULL, NULL },
  { "tls_read_mocked", test_buffers_tls_read_mocked, 0,
    NULL, NULL },
  { "chunk_size", test_buffers_chunk_size, 0, NULL, NULL },
  { "find_contentlen", test_buffers_find_contentlen, 0, NULL, NULL },

  { "compress/zlib", test_buffers_compress, TT_FORK,
    &passthrough_setup, (char*)"deflate" },
  { "compress/gzip", test_buffers_compress, TT_FORK,
    &passthrough_setup, (char*)"gzip" },
  { "compress/zstd", test_buffers_compress, TT_FORK,
    &passthrough_setup, (char*)"x-zstd" },
  { "compress/lzma", test_buffers_compress, TT_FORK,
<<<<<<< HEAD
    &passthrough_setup, (char*)"x-tor-lzma" },
=======
    &passthrough_setup, (char*)"x-lzma" },
  { "compress/none", test_buffers_compress, TT_FORK,
    &passthrough_setup, (char*)"identity" },
>>>>>>> 3836d948

  END_OF_TESTCASES
};
<|MERGE_RESOLUTION|>--- conflicted
+++ resolved
@@ -858,13 +858,9 @@
   { "compress/zstd", test_buffers_compress, TT_FORK,
     &passthrough_setup, (char*)"x-zstd" },
   { "compress/lzma", test_buffers_compress, TT_FORK,
-<<<<<<< HEAD
     &passthrough_setup, (char*)"x-tor-lzma" },
-=======
-    &passthrough_setup, (char*)"x-lzma" },
   { "compress/none", test_buffers_compress, TT_FORK,
     &passthrough_setup, (char*)"identity" },
->>>>>>> 3836d948
 
   END_OF_TESTCASES
 };
