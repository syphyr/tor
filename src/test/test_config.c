/* Copyright (c) 2001-2004, Roger Dingledine.
 * Copyright (c) 2004-2006, Roger Dingledine, Nick Mathewson.
 * Copyright (c) 2007-2017, The Tor Project, Inc. */
/* See LICENSE for licensing information */

#include "orconfig.h"

#define CONFIG_PRIVATE
#define PT_PRIVATE
#define ROUTERSET_PRIVATE
#include "or.h"
#include "address.h"
#include "addressmap.h"
#include "bridges.h"
#include "circuitmux_ewma.h"
#include "circuitbuild.h"
#include "config.h"
#include "confparse.h"
#include "connection.h"
#include "connection_edge.h"
#include "test.h"
#include "util.h"
#include "address.h"
#include "connection_or.h"
#include "control.h"
#include "cpuworker.h"
#include "dirserv.h"
#include "dirvote.h"
#include "dns.h"
#include "entrynodes.h"
#include "transports.h"
#include "ext_orport.h"
#include "geoip.h"
#include "hibernate.h"
#include "main.h"
#include "networkstatus.h"
#include "nodelist.h"
#include "policies.h"
#include "rendclient.h"
#include "rendservice.h"
#include "router.h"
#include "routerlist.h"
#include "routerset.h"
#include "statefile.h"
#include "test.h"
#include "transports.h"
#include "util.h"

#include "test_helpers.h"

static void
test_config_addressmap(void *arg)
{
  char buf[1024];
  char address[256];
  time_t expires = TIME_MAX;
  (void)arg;

  strlcpy(buf, "MapAddress .invalidwildcard.com *.torserver.exit\n" // invalid
          "MapAddress *invalidasterisk.com *.torserver.exit\n" // invalid
          "MapAddress *.google.com *.torserver.exit\n"
          "MapAddress *.yahoo.com *.google.com.torserver.exit\n"
          "MapAddress *.cn.com www.cnn.com\n"
          "MapAddress *.cnn.com www.cnn.com\n"
          "MapAddress ex.com www.cnn.com\n"
          "MapAddress ey.com *.cnn.com\n"
          "MapAddress www.torproject.org 1.1.1.1\n"
          "MapAddress other.torproject.org "
            "this.torproject.org.otherserver.exit\n"
          "MapAddress test.torproject.org 2.2.2.2\n"
          "MapAddress www.google.com 3.3.3.3\n"
          "MapAddress www.example.org 4.4.4.4\n"
          "MapAddress 4.4.4.4 7.7.7.7\n"
          "MapAddress 4.4.4.4 5.5.5.5\n"
          "MapAddress www.infiniteloop.org 6.6.6.6\n"
          "MapAddress 6.6.6.6 www.infiniteloop.org\n"
          , sizeof(buf));

  config_get_lines(buf, &(get_options_mutable()->AddressMap), 0);
  config_register_addressmaps(get_options());

/* Use old interface for now, so we don't need to rewrite the unit tests */
#define addressmap_rewrite(a,s,eo,ao)                                   \
  addressmap_rewrite((a),(s), ~0, (eo),(ao))

  /* MapAddress .invalidwildcard.com .torserver.exit  - no match */
  strlcpy(address, "www.invalidwildcard.com", sizeof(address));
  tt_assert(!addressmap_rewrite(address, sizeof(address), &expires, NULL));

  /* MapAddress *invalidasterisk.com .torserver.exit  - no match */
  strlcpy(address, "www.invalidasterisk.com", sizeof(address));
  tt_assert(!addressmap_rewrite(address, sizeof(address), &expires, NULL));

  /* Where no mapping for FQDN match on top-level domain */
  /* MapAddress .google.com .torserver.exit */
  strlcpy(address, "reader.google.com", sizeof(address));
  tt_assert(addressmap_rewrite(address, sizeof(address), &expires, NULL));
  tt_str_op(address,OP_EQ, "reader.torserver.exit");

  /* MapAddress *.yahoo.com *.google.com.torserver.exit */
  strlcpy(address, "reader.yahoo.com", sizeof(address));
  tt_assert(addressmap_rewrite(address, sizeof(address), &expires, NULL));
  tt_str_op(address,OP_EQ, "reader.google.com.torserver.exit");

  /*MapAddress *.cnn.com www.cnn.com */
  strlcpy(address, "cnn.com", sizeof(address));
  tt_assert(addressmap_rewrite(address, sizeof(address), &expires, NULL));
  tt_str_op(address,OP_EQ, "www.cnn.com");

  /* MapAddress .cn.com www.cnn.com */
  strlcpy(address, "www.cn.com", sizeof(address));
  tt_assert(addressmap_rewrite(address, sizeof(address), &expires, NULL));
  tt_str_op(address,OP_EQ, "www.cnn.com");

  /* MapAddress ex.com www.cnn.com  - no match */
  strlcpy(address, "www.ex.com", sizeof(address));
  tt_assert(!addressmap_rewrite(address, sizeof(address), &expires, NULL));

  /* MapAddress ey.com *.cnn.com - invalid expression */
  strlcpy(address, "ey.com", sizeof(address));
  tt_assert(!addressmap_rewrite(address, sizeof(address), &expires, NULL));

  /* Where mapping for FQDN match on FQDN */
  strlcpy(address, "www.google.com", sizeof(address));
  tt_assert(addressmap_rewrite(address, sizeof(address), &expires, NULL));
  tt_str_op(address,OP_EQ, "3.3.3.3");

  strlcpy(address, "www.torproject.org", sizeof(address));
  tt_assert(addressmap_rewrite(address, sizeof(address), &expires, NULL));
  tt_str_op(address,OP_EQ, "1.1.1.1");

  strlcpy(address, "other.torproject.org", sizeof(address));
  tt_assert(addressmap_rewrite(address, sizeof(address), &expires, NULL));
  tt_str_op(address,OP_EQ, "this.torproject.org.otherserver.exit");

  strlcpy(address, "test.torproject.org", sizeof(address));
  tt_assert(addressmap_rewrite(address, sizeof(address), &expires, NULL));
  tt_str_op(address,OP_EQ, "2.2.2.2");

  /* Test a chain of address mappings and the order in which they were added:
          "MapAddress www.example.org 4.4.4.4"
          "MapAddress 4.4.4.4 7.7.7.7"
          "MapAddress 4.4.4.4 5.5.5.5"
  */
  strlcpy(address, "www.example.org", sizeof(address));
  tt_assert(addressmap_rewrite(address, sizeof(address), &expires, NULL));
  tt_str_op(address,OP_EQ, "5.5.5.5");

  /* Test infinite address mapping results in no change */
  strlcpy(address, "www.infiniteloop.org", sizeof(address));
  tt_assert(addressmap_rewrite(address, sizeof(address), &expires, NULL));
  tt_str_op(address,OP_EQ, "www.infiniteloop.org");

  /* Test we don't find false positives */
  strlcpy(address, "www.example.com", sizeof(address));
  tt_assert(!addressmap_rewrite(address, sizeof(address), &expires, NULL));

  /* Test top-level-domain matching a bit harder */
  config_free_lines(get_options_mutable()->AddressMap);
  addressmap_clear_configured();
  strlcpy(buf, "MapAddress *.com *.torserver.exit\n"
          "MapAddress *.torproject.org 1.1.1.1\n"
          "MapAddress *.net 2.2.2.2\n"
          , sizeof(buf));
  config_get_lines(buf, &(get_options_mutable()->AddressMap), 0);
  config_register_addressmaps(get_options());

  strlcpy(address, "www.abc.com", sizeof(address));
  tt_assert(addressmap_rewrite(address, sizeof(address), &expires, NULL));
  tt_str_op(address,OP_EQ, "www.abc.torserver.exit");

  strlcpy(address, "www.def.com", sizeof(address));
  tt_assert(addressmap_rewrite(address, sizeof(address), &expires, NULL));
  tt_str_op(address,OP_EQ, "www.def.torserver.exit");

  strlcpy(address, "www.torproject.org", sizeof(address));
  tt_assert(addressmap_rewrite(address, sizeof(address), &expires, NULL));
  tt_str_op(address,OP_EQ, "1.1.1.1");

  strlcpy(address, "test.torproject.org", sizeof(address));
  tt_assert(addressmap_rewrite(address, sizeof(address), &expires, NULL));
  tt_str_op(address,OP_EQ, "1.1.1.1");

  strlcpy(address, "torproject.net", sizeof(address));
  tt_assert(addressmap_rewrite(address, sizeof(address), &expires, NULL));
  tt_str_op(address,OP_EQ, "2.2.2.2");

  /* We don't support '*' as a mapping directive */
  config_free_lines(get_options_mutable()->AddressMap);
  addressmap_clear_configured();
  strlcpy(buf, "MapAddress * *.torserver.exit\n", sizeof(buf));
  config_get_lines(buf, &(get_options_mutable()->AddressMap), 0);
  config_register_addressmaps(get_options());

  strlcpy(address, "www.abc.com", sizeof(address));
  tt_assert(!addressmap_rewrite(address, sizeof(address), &expires, NULL));

  strlcpy(address, "www.def.net", sizeof(address));
  tt_assert(!addressmap_rewrite(address, sizeof(address), &expires, NULL));

  strlcpy(address, "www.torproject.org", sizeof(address));
  tt_assert(!addressmap_rewrite(address, sizeof(address), &expires, NULL));

#undef addressmap_rewrite

 done:
  config_free_lines(get_options_mutable()->AddressMap);
  get_options_mutable()->AddressMap = NULL;
  addressmap_free_all();
}

static int
is_private_dir(const char* path)
{
  struct stat st;
  int r = stat(path, &st);
  if (r) {
    return 0;
  }
#if !defined (_WIN32)
  if ((st.st_mode & (S_IFDIR | 0777)) != (S_IFDIR | 0700)) {
    return 0;
  }
#endif
  return 1;
}

static void
test_config_check_or_create_data_subdir(void *arg)
{
  or_options_t *options = get_options_mutable();
  char *datadir;
  const char *subdir = "test_stats";
  char *subpath;
  struct stat st;
  int r;
#if !defined (_WIN32)
  unsigned group_permission;
#endif
  (void)arg;

  tor_free(options->DataDirectory);
  datadir = options->DataDirectory = tor_strdup(get_fname("datadir-0"));
  subpath = get_datadir_fname(subdir);

#if defined (_WIN32)
  tt_int_op(mkdir(options->DataDirectory), OP_EQ, 0);
#else
  tt_int_op(mkdir(options->DataDirectory, 0700), OP_EQ, 0);
#endif

  r = stat(subpath, &st);

  // The subdirectory shouldn't exist yet,
  // but should be created by the call to check_or_create_data_subdir.
  tt_assert(r && (errno == ENOENT));
  tt_assert(!check_or_create_data_subdir(subdir));
  tt_assert(is_private_dir(subpath));

  // The check should return 0, if the directory already exists
  // and is private to the user.
  tt_assert(!check_or_create_data_subdir(subdir));

  r = stat(subpath, &st);
  if (r) {
    tt_abort_perror("stat");
  }

#if !defined (_WIN32)
  group_permission = st.st_mode | 0070;
  r = chmod(subpath, group_permission);

  if (r) {
    tt_abort_perror("chmod");
  }

  // If the directory exists, but its mode is too permissive
  // a call to check_or_create_data_subdir should reset the mode.
  tt_assert(!is_private_dir(subpath));
  tt_assert(!check_or_create_data_subdir(subdir));
  tt_assert(is_private_dir(subpath));
#endif /* !defined (_WIN32) */

 done:
  rmdir(subpath);
  tor_free(datadir);
  tor_free(subpath);
}

static void
test_config_write_to_data_subdir(void *arg)
{
  or_options_t* options = get_options_mutable();
  char *datadir;
  char *cp = NULL;
  const char* subdir = "test_stats";
  const char* fname = "test_file";
  const char* str =
      "Lorem ipsum dolor sit amet, consetetur sadipscing\n"
      "elitr, sed diam nonumy eirmod\n"
      "tempor invidunt ut labore et dolore magna aliquyam\n"
      "erat, sed diam voluptua.\n"
      "At vero eos et accusam et justo duo dolores et ea\n"
      "rebum. Stet clita kasd gubergren,\n"
      "no sea takimata sanctus est Lorem ipsum dolor sit amet.\n"
      "Lorem ipsum dolor sit amet,\n"
      "consetetur sadipscing elitr, sed diam nonumy eirmod\n"
      "tempor invidunt ut labore et dolore\n"
      "magna aliquyam erat, sed diam voluptua. At vero eos et\n"
      "accusam et justo duo dolores et\n"
      "ea rebum. Stet clita kasd gubergren, no sea takimata\n"
      "sanctus est Lorem ipsum dolor sit amet.";
  char* filepath = NULL;
  (void)arg;

  tor_free(options->DataDirectory);
  datadir = options->DataDirectory = tor_strdup(get_fname("datadir-1"));
  filepath = get_datadir_fname2(subdir, fname);

#if defined (_WIN32)
  tt_int_op(mkdir(options->DataDirectory), OP_EQ, 0);
#else
  tt_int_op(mkdir(options->DataDirectory, 0700), OP_EQ, 0);
#endif

  // Write attempt shoudl fail, if subdirectory doesn't exist.
  tt_assert(write_to_data_subdir(subdir, fname, str, NULL));
  tt_assert(! check_or_create_data_subdir(subdir));

  // Content of file after write attempt should be
  // equal to the original string.
  tt_assert(!write_to_data_subdir(subdir, fname, str, NULL));
  cp = read_file_to_str(filepath, 0, NULL);
  tt_str_op(cp,OP_EQ, str);
  tor_free(cp);

  // A second write operation should overwrite the old content.
  tt_assert(!write_to_data_subdir(subdir, fname, str, NULL));
  cp = read_file_to_str(filepath, 0, NULL);
  tt_str_op(cp,OP_EQ, str);
  tor_free(cp);

 done:
  (void) unlink(filepath);
  rmdir(options->DataDirectory);
  tor_free(datadir);
  tor_free(filepath);
  tor_free(cp);
}

/* Test helper function: Make sure that a bridge line gets parsed
 * properly. Also make sure that the resulting bridge_line_t structure
 * has its fields set correctly. */
static void
good_bridge_line_test(const char *string, const char *test_addrport,
                      const char *test_digest, const char *test_transport,
                      const smartlist_t *test_socks_args)
{
  char *tmp = NULL;
  bridge_line_t *bridge_line = parse_bridge_line(string);
  tt_assert(bridge_line);

  /* test addrport */
  tmp = tor_strdup(fmt_addrport(&bridge_line->addr, bridge_line->port));
  tt_str_op(test_addrport,OP_EQ, tmp);
  tor_free(tmp);

  /* If we were asked to validate a digest, but we did not get a
     digest after parsing, we failed. */
  if (test_digest && tor_digest_is_zero(bridge_line->digest))
    tt_abort();

  /* If we were not asked to validate a digest, and we got a digest
     after parsing, we failed again. */
  if (!test_digest && !tor_digest_is_zero(bridge_line->digest))
    tt_abort();

  /* If we were asked to validate a digest, and we got a digest after
     parsing, make sure it's correct. */
  if (test_digest) {
    tmp = tor_strdup(hex_str(bridge_line->digest, DIGEST_LEN));
    tor_strlower(tmp);
    tt_str_op(test_digest,OP_EQ, tmp);
    tor_free(tmp);
  }

  /* If we were asked to validate a transport name, make sure tha it
     matches with the transport name that was parsed. */
  if (test_transport && !bridge_line->transport_name)
    tt_abort();
  if (!test_transport && bridge_line->transport_name)
    tt_abort();
  if (test_transport)
    tt_str_op(test_transport,OP_EQ, bridge_line->transport_name);

  /* Validate the SOCKS argument smartlist. */
  if (test_socks_args && !bridge_line->socks_args)
    tt_abort();
  if (!test_socks_args && bridge_line->socks_args)
    tt_abort();
  if (test_socks_args)
    tt_assert(smartlist_strings_eq(test_socks_args,
                                     bridge_line->socks_args));

 done:
  tor_free(tmp);
  bridge_line_free(bridge_line);
}

/* Test helper function: Make sure that a bridge line is
 * unparseable. */
static void
bad_bridge_line_test(const char *string)
{
  bridge_line_t *bridge_line = parse_bridge_line(string);
  if (bridge_line)
    TT_FAIL(("%s was supposed to fail, but it didn't.", string));
  tt_ptr_op(bridge_line, OP_EQ, NULL);

 done:
  bridge_line_free(bridge_line);
}

static void
test_config_parse_bridge_line(void *arg)
{
  (void) arg;
  good_bridge_line_test("192.0.2.1:4123",
                        "192.0.2.1:4123", NULL, NULL, NULL);

  good_bridge_line_test("192.0.2.1",
                        "192.0.2.1:443", NULL, NULL, NULL);

  good_bridge_line_test("transport [::1]",
                        "[::1]:443", NULL, "transport", NULL);

  good_bridge_line_test("transport 192.0.2.1:12 "
                        "4352e58420e68f5e40bf7c74faddccd9d1349413",
                        "192.0.2.1:12",
                        "4352e58420e68f5e40bf7c74faddccd9d1349413",
                        "transport", NULL);

  {
    smartlist_t *sl_tmp = smartlist_new();
    smartlist_add_asprintf(sl_tmp, "twoandtwo=five");

    good_bridge_line_test("transport 192.0.2.1:12 "
                    "4352e58420e68f5e40bf7c74faddccd9d1349413 twoandtwo=five",
                    "192.0.2.1:12", "4352e58420e68f5e40bf7c74faddccd9d1349413",
                    "transport", sl_tmp);

    SMARTLIST_FOREACH(sl_tmp, char *, s, tor_free(s));
    smartlist_free(sl_tmp);
  }

  {
    smartlist_t *sl_tmp = smartlist_new();
    smartlist_add_asprintf(sl_tmp, "twoandtwo=five");
    smartlist_add_asprintf(sl_tmp, "z=z");

    good_bridge_line_test("transport 192.0.2.1:12 twoandtwo=five z=z",
                          "192.0.2.1:12", NULL, "transport", sl_tmp);

    SMARTLIST_FOREACH(sl_tmp, char *, s, tor_free(s));
    smartlist_free(sl_tmp);
  }

  {
    smartlist_t *sl_tmp = smartlist_new();
    smartlist_add_asprintf(sl_tmp, "dub=come");
    smartlist_add_asprintf(sl_tmp, "save=me");

    good_bridge_line_test("transport 192.0.2.1:12 "
                          "4352e58420e68f5e40bf7c74faddccd9d1349666 "
                          "dub=come save=me",

                          "192.0.2.1:12",
                          "4352e58420e68f5e40bf7c74faddccd9d1349666",
                          "transport", sl_tmp);

    SMARTLIST_FOREACH(sl_tmp, char *, s, tor_free(s));
    smartlist_free(sl_tmp);
  }

  good_bridge_line_test("192.0.2.1:1231 "
                        "4352e58420e68f5e40bf7c74faddccd9d1349413",
                        "192.0.2.1:1231",
                        "4352e58420e68f5e40bf7c74faddccd9d1349413",
                        NULL, NULL);

  /* Empty line */
  bad_bridge_line_test("");
  /* bad transport name */
  bad_bridge_line_test("tr$n_sp0r7 190.20.2.2");
  /* weird ip address */
  bad_bridge_line_test("a.b.c.d");
  /* invalid fpr */
  bad_bridge_line_test("2.2.2.2:1231 4352e58420e68f5e40bf7c74faddccd9d1349");
  /* no k=v in the end */
  bad_bridge_line_test("obfs2 2.2.2.2:1231 "
                       "4352e58420e68f5e40bf7c74faddccd9d1349413 what");
  /* no addrport */
  bad_bridge_line_test("asdw");
  /* huge k=v value that can't fit in SOCKS fields */
  bad_bridge_line_test(
           "obfs2 2.2.2.2:1231 aaaaaaaaaaaaaaaaaaaaaaaaaaaaaaaaaaaaaaaaaaaaaaa"
           "aaaaaaaaaaaaaaaaaaaaaaaaaaaaaaaaaaaaaaaaaaaaaaaaaaaaaaaaaaaaaaaaaa"
           "aaaaaaaaaaaaaaaaaaaaaaaaaaaaaaaaaaaaaaaaaaaaaaaaaaaaaaaaaaaaaaaaaa"
           "aaaaaaaaaaaaaaaaaaaaaaaaaaaaaaaaaaaaaaaaaaaaaaaaaaaaaaaaaaaaaaaaaa"
           "aaaaaaaaaaaaaaaaaaaaaaaaaaaaaaaaaaaaaaaaaaaaaaaaaaaaaaaaaaaaaaaaaa"
           "aaaaaaaaaaaaaaaaaaaaaaaaaaaaaaaaaaaaaaaaaaaaaaaaaaaaaaaaaaaaaaaaaa"
           "aaaaaaaaaaaaaaaaaaaaaaaaaaaaaaaaaaaaaaaaaaaaaaaaaaaaaaaaaaaaaaaaaa"
           "aaaaaaaaaaaaaaaaaaaaaaaaaaaaaaaaaaaaaaaaaaaaaaaaaaaaaaaaaaaaaaaaaa"
           "aa=b");
}

static void
test_config_parse_transport_options_line(void *arg)
{
  smartlist_t *options_sl = NULL, *sl_tmp = NULL;

  (void) arg;

  { /* too small line */
    options_sl = get_options_from_transport_options_line("valley", NULL);
    tt_ptr_op(options_sl, OP_EQ, NULL);
  }

  { /* no k=v values */
    options_sl = get_options_from_transport_options_line("hit it!", NULL);
    tt_ptr_op(options_sl, OP_EQ, NULL);
  }

  { /* correct line, but wrong transport specified */
    options_sl =
      get_options_from_transport_options_line("trebuchet k=v", "rook");
    tt_ptr_op(options_sl, OP_EQ, NULL);
  }

  { /* correct -- no transport specified */
    sl_tmp = smartlist_new();
    smartlist_add_asprintf(sl_tmp, "ladi=dadi");
    smartlist_add_asprintf(sl_tmp, "weliketo=party");

    options_sl =
      get_options_from_transport_options_line("rook ladi=dadi weliketo=party",
                                              NULL);
    tt_assert(options_sl);
    tt_assert(smartlist_strings_eq(options_sl, sl_tmp));

    SMARTLIST_FOREACH(sl_tmp, char *, s, tor_free(s));
    smartlist_free(sl_tmp);
    sl_tmp = NULL;
    SMARTLIST_FOREACH(options_sl, char *, s, tor_free(s));
    smartlist_free(options_sl);
    options_sl = NULL;
  }

  { /* correct -- correct transport specified */
    sl_tmp = smartlist_new();
    smartlist_add_asprintf(sl_tmp, "ladi=dadi");
    smartlist_add_asprintf(sl_tmp, "weliketo=party");

    options_sl =
      get_options_from_transport_options_line("rook ladi=dadi weliketo=party",
                                              "rook");
    tt_assert(options_sl);
    tt_assert(smartlist_strings_eq(options_sl, sl_tmp));
    SMARTLIST_FOREACH(sl_tmp, char *, s, tor_free(s));
    smartlist_free(sl_tmp);
    sl_tmp = NULL;
    SMARTLIST_FOREACH(options_sl, char *, s, tor_free(s));
    smartlist_free(options_sl);
    options_sl = NULL;
  }

 done:
  if (options_sl) {
    SMARTLIST_FOREACH(options_sl, char *, s, tor_free(s));
    smartlist_free(options_sl);
  }
  if (sl_tmp) {
    SMARTLIST_FOREACH(sl_tmp, char *, s, tor_free(s));
    smartlist_free(sl_tmp);
  }
}

/* Mocks needed for the transport plugin line test */

static void pt_kickstart_proxy_mock(const smartlist_t *transport_list,
                                    char **proxy_argv, int is_server);
static int transport_add_from_config_mock(const tor_addr_t *addr,
                                          uint16_t port, const char *name,
                                          int socks_ver);
static int transport_is_needed_mock(const char *transport_name);

static int pt_kickstart_proxy_mock_call_count = 0;
static int transport_add_from_config_mock_call_count = 0;
static int transport_is_needed_mock_call_count = 0;
static int transport_is_needed_mock_return = 0;

static void
pt_kickstart_proxy_mock(const smartlist_t *transport_list,
                        char **proxy_argv, int is_server)
{
  (void) transport_list;
  (void) proxy_argv;
  (void) is_server;
  /* XXXX check that args are as expected. */

  ++pt_kickstart_proxy_mock_call_count;

  free_execve_args(proxy_argv);
}

static int
transport_add_from_config_mock(const tor_addr_t *addr,
                               uint16_t port, const char *name,
                               int socks_ver)
{
  (void) addr;
  (void) port;
  (void) name;
  (void) socks_ver;
  /* XXXX check that args are as expected. */

  ++transport_add_from_config_mock_call_count;

  return 0;
}

static int
transport_is_needed_mock(const char *transport_name)
{
  (void) transport_name;
  /* XXXX check that arg is as expected. */

  ++transport_is_needed_mock_call_count;

  return transport_is_needed_mock_return;
}

/**
 * Test parsing for the ClientTransportPlugin and ServerTransportPlugin config
 * options.
 */

static void
test_config_parse_transport_plugin_line(void *arg)
{
  (void)arg;

  or_options_t *options = get_options_mutable();
  int r, tmp;
  int old_pt_kickstart_proxy_mock_call_count;
  int old_transport_add_from_config_mock_call_count;
  int old_transport_is_needed_mock_call_count;

  /* Bad transport lines - too short */
  r = parse_transport_line(options, "bad", 1, 0);
  tt_int_op(r, OP_LT, 0);
  r = parse_transport_line(options, "bad", 1, 1);
  tt_int_op(r, OP_LT, 0);
  r = parse_transport_line(options, "bad bad", 1, 0);
  tt_int_op(r, OP_LT, 0);
  r = parse_transport_line(options, "bad bad", 1, 1);
  tt_int_op(r, OP_LT, 0);

  /* Test transport list parsing */
  r = parse_transport_line(options,
      "transport_1 exec /usr/bin/fake-transport", 1, 0);
  tt_int_op(r, OP_EQ, 0);
  r = parse_transport_line(options,
   "transport_1 exec /usr/bin/fake-transport", 1, 1);
  tt_int_op(r, OP_EQ, 0);
  r = parse_transport_line(options,
      "transport_1,transport_2 exec /usr/bin/fake-transport", 1, 0);
  tt_int_op(r, OP_EQ, 0);
  r = parse_transport_line(options,
      "transport_1,transport_2 exec /usr/bin/fake-transport", 1, 1);
  tt_int_op(r, OP_EQ, 0);
  /* Bad transport identifiers */
  r = parse_transport_line(options,
      "transport_* exec /usr/bin/fake-transport", 1, 0);
  tt_int_op(r, OP_LT, 0);
  r = parse_transport_line(options,
      "transport_* exec /usr/bin/fake-transport", 1, 1);
  tt_int_op(r, OP_LT, 0);

  /* Check SOCKS cases for client transport */
  r = parse_transport_line(options,
      "transport_1 socks4 1.2.3.4:567", 1, 0);
  tt_int_op(r, OP_EQ, 0);
  r = parse_transport_line(options,
      "transport_1 socks5 1.2.3.4:567", 1, 0);
  tt_int_op(r, OP_EQ, 0);
  /* Proxy case for server transport */
  r = parse_transport_line(options,
      "transport_1 proxy 1.2.3.4:567", 1, 1);
  tt_int_op(r, OP_EQ, 0);
  /* Multiple-transport error exit */
  r = parse_transport_line(options,
      "transport_1,transport_2 socks5 1.2.3.4:567", 1, 0);
  tt_int_op(r, OP_LT, 0);
  r = parse_transport_line(options,
      "transport_1,transport_2 proxy 1.2.3.4:567", 1, 1);
  tt_int_op(r, OP_LT, 0);
  /* No port error exit */
  r = parse_transport_line(options,
      "transport_1 socks5 1.2.3.4", 1, 0);
  tt_int_op(r, OP_LT, 0);
  r = parse_transport_line(options,
     "transport_1 proxy 1.2.3.4", 1, 1);
  tt_int_op(r, OP_LT, 0);
  /* Unparsable address error exit */
  r = parse_transport_line(options,
      "transport_1 socks5 1.2.3:6x7", 1, 0);
  tt_int_op(r, OP_LT, 0);
  r = parse_transport_line(options,
      "transport_1 proxy 1.2.3:6x7", 1, 1);
  tt_int_op(r, OP_LT, 0);

  /* "Strange {Client|Server}TransportPlugin field" error exit */
  r = parse_transport_line(options,
      "transport_1 foo bar", 1, 0);
  tt_int_op(r, OP_LT, 0);
  r = parse_transport_line(options,
      "transport_1 foo bar", 1, 1);
  tt_int_op(r, OP_LT, 0);

  /* No sandbox mode error exit */
  tmp = options->Sandbox;
  options->Sandbox = 1;
  r = parse_transport_line(options,
      "transport_1 exec /usr/bin/fake-transport", 1, 0);
  tt_int_op(r, OP_LT, 0);
  r = parse_transport_line(options,
      "transport_1 exec /usr/bin/fake-transport", 1, 1);
  tt_int_op(r, OP_LT, 0);
  options->Sandbox = tmp;

  /*
   * These final test cases cover code paths that only activate without
   * validate_only, so they need mocks in place.
   */
  MOCK(pt_kickstart_proxy, pt_kickstart_proxy_mock);
  old_pt_kickstart_proxy_mock_call_count =
    pt_kickstart_proxy_mock_call_count;
  r = parse_transport_line(options,
      "transport_1 exec /usr/bin/fake-transport", 0, 1);
  tt_int_op(r, OP_EQ, 0);
  tt_assert(pt_kickstart_proxy_mock_call_count ==
      old_pt_kickstart_proxy_mock_call_count + 1);
  UNMOCK(pt_kickstart_proxy);

  /* This one hits a log line in the !validate_only case only */
  r = parse_transport_line(options,
      "transport_1 proxy 1.2.3.4:567", 0, 1);
  tt_int_op(r, OP_EQ, 0);

  /* Check mocked client transport cases */
  MOCK(pt_kickstart_proxy, pt_kickstart_proxy_mock);
  MOCK(transport_add_from_config, transport_add_from_config_mock);
  MOCK(transport_is_needed, transport_is_needed_mock);

  /* Unnecessary transport case */
  transport_is_needed_mock_return = 0;
  old_pt_kickstart_proxy_mock_call_count =
    pt_kickstart_proxy_mock_call_count;
  old_transport_add_from_config_mock_call_count =
    transport_add_from_config_mock_call_count;
  old_transport_is_needed_mock_call_count =
    transport_is_needed_mock_call_count;
  r = parse_transport_line(options,
      "transport_1 exec /usr/bin/fake-transport", 0, 0);
  /* Should have succeeded */
  tt_int_op(r, OP_EQ, 0);
  /* transport_is_needed() should have been called */
  tt_assert(transport_is_needed_mock_call_count ==
      old_transport_is_needed_mock_call_count + 1);
  /*
   * pt_kickstart_proxy() and transport_add_from_config() should
   * not have been called.
   */
  tt_assert(pt_kickstart_proxy_mock_call_count ==
      old_pt_kickstart_proxy_mock_call_count);
  tt_assert(transport_add_from_config_mock_call_count ==
      old_transport_add_from_config_mock_call_count);

  /* Necessary transport case */
  transport_is_needed_mock_return = 1;
  old_pt_kickstart_proxy_mock_call_count =
    pt_kickstart_proxy_mock_call_count;
  old_transport_add_from_config_mock_call_count =
    transport_add_from_config_mock_call_count;
  old_transport_is_needed_mock_call_count =
    transport_is_needed_mock_call_count;
  r = parse_transport_line(options,
      "transport_1 exec /usr/bin/fake-transport", 0, 0);
  /* Should have succeeded */
  tt_int_op(r, OP_EQ, 0);
  /*
   * transport_is_needed() and pt_kickstart_proxy() should have been
   * called.
   */
  tt_assert(pt_kickstart_proxy_mock_call_count ==
      old_pt_kickstart_proxy_mock_call_count + 1);
  tt_assert(transport_is_needed_mock_call_count ==
      old_transport_is_needed_mock_call_count + 1);
  /* transport_add_from_config() should not have been called. */
  tt_assert(transport_add_from_config_mock_call_count ==
      old_transport_add_from_config_mock_call_count);

  /* proxy case */
  transport_is_needed_mock_return = 1;
  old_pt_kickstart_proxy_mock_call_count =
    pt_kickstart_proxy_mock_call_count;
  old_transport_add_from_config_mock_call_count =
    transport_add_from_config_mock_call_count;
  old_transport_is_needed_mock_call_count =
    transport_is_needed_mock_call_count;
  r = parse_transport_line(options,
      "transport_1 socks5 1.2.3.4:567", 0, 0);
  /* Should have succeeded */
  tt_int_op(r, OP_EQ, 0);
  /*
   * transport_is_needed() and transport_add_from_config() should have
   * been called.
   */
  tt_assert(transport_add_from_config_mock_call_count ==
      old_transport_add_from_config_mock_call_count + 1);
  tt_assert(transport_is_needed_mock_call_count ==
      old_transport_is_needed_mock_call_count + 1);
  /* pt_kickstart_proxy() should not have been called. */
  tt_assert(pt_kickstart_proxy_mock_call_count ==
      old_pt_kickstart_proxy_mock_call_count);

  /* Done with mocked client transport cases */
  UNMOCK(transport_is_needed);
  UNMOCK(transport_add_from_config);
  UNMOCK(pt_kickstart_proxy);

 done:
  /* Make sure we undo all mocks */
  UNMOCK(pt_kickstart_proxy);
  UNMOCK(transport_add_from_config);
  UNMOCK(transport_is_needed);

  return;
}

// Tests if an options with MyFamily fingerprints missing '$' normalises
// them correctly and also ensure it also works with multiple fingerprints
static void
test_config_fix_my_family(void *arg)
{
  char *err = NULL;
  config_line_t *family = tor_malloc_zero(sizeof(config_line_t));
  family->key = tor_strdup("MyFamily");
  family->value = tor_strdup("$1111111111111111111111111111111111111111, "
                             "1111111111111111111111111111111111111112, "
                             "$1111111111111111111111111111111111111113");

  config_line_t *family2 = tor_malloc_zero(sizeof(config_line_t));
  family2->key = tor_strdup("MyFamily");
  family2->value = tor_strdup("1111111111111111111111111111111111111114");

  config_line_t *family3 = tor_malloc_zero(sizeof(config_line_t));
  family3->key = tor_strdup("MyFamily");
  family3->value = tor_strdup("$1111111111111111111111111111111111111115");

  family->next = family2;
  family2->next = family3;
  family3->next = NULL;

  or_options_t* options = options_new();
  or_options_t* defaults = options_new();
  (void) arg;

  options_init(options);
  options_init(defaults);
  options->MyFamily_lines = family;

  options_validate(NULL, options, defaults, 0, &err) ;

  if (err != NULL) {
    TT_FAIL(("options_validate failed: %s", err));
  }

  const char *valid[] = { "$1111111111111111111111111111111111111111",
                          "$1111111111111111111111111111111111111112",
                          "$1111111111111111111111111111111111111113",
                          "$1111111111111111111111111111111111111114",
                          "$1111111111111111111111111111111111111115" };
  int ret_size = 0;
  config_line_t *ret;
  for (ret = options->MyFamily; ret && ret_size < 5; ret = ret->next) {
    tt_str_op(ret->value, OP_EQ, valid[ret_size]);
    ret_size++;
  }
  tt_int_op(ret_size, OP_EQ, 5);

 done:
  tor_free(err);
  or_options_free(options);
  or_options_free(defaults);
}

static int n_hostname_01010101 = 0;

/** This mock function is meant to replace tor_lookup_hostname().
 * It answers with 1.1.1.1 as IP adddress that resulted from lookup.
 * This function increments <b>n_hostname_01010101</b> counter by one
 * every time it is called.
 */
static int
tor_lookup_hostname_01010101(const char *name, uint32_t *addr)
{
  n_hostname_01010101++;

  if (name && addr) {
    *addr = ntohl(0x01010101);
  }

  return 0;
}

static int n_hostname_localhost = 0;

/** This mock function is meant to replace tor_lookup_hostname().
 * It answers with 127.0.0.1 as IP adddress that resulted from lookup.
 * This function increments <b>n_hostname_localhost</b> counter by one
 * every time it is called.
 */
static int
tor_lookup_hostname_localhost(const char *name, uint32_t *addr)
{
  n_hostname_localhost++;

  if (name && addr) {
    *addr = 0x7f000001;
  }

  return 0;
}

static int n_hostname_failure = 0;

/** This mock function is meant to replace tor_lookup_hostname().
 * It pretends to fail by returning -1 to caller. Also, this function
 * increments <b>n_hostname_failure</b> every time it is called.
 */
static int
tor_lookup_hostname_failure(const char *name, uint32_t *addr)
{
  (void)name;
  (void)addr;

  n_hostname_failure++;

  return -1;
}

static int n_gethostname_replacement = 0;

/** This mock function is meant to replace tor_gethostname(). It
 * responds with string "onionrouter!" as hostname. This function
 * increments <b>n_gethostname_replacement</b> by one every time
 * it is called.
 */
static int
tor_gethostname_replacement(char *name, size_t namelen)
{
  n_gethostname_replacement++;

  if (name && namelen) {
    strlcpy(name,"onionrouter!",namelen);
  }

  return 0;
}

static int n_gethostname_localhost = 0;

/** This mock function is meant to replace tor_gethostname(). It
 * responds with string "127.0.0.1" as hostname. This function
 * increments <b>n_gethostname_localhost</b> by one every time
 * it is called.
 */
static int
tor_gethostname_localhost(char *name, size_t namelen)
{
  n_gethostname_localhost++;

  if (name && namelen) {
    strlcpy(name,"127.0.0.1",namelen);
  }

  return 0;
}

static int n_gethostname_failure = 0;

/** This mock function is meant to replace tor_gethostname.
 * It pretends to fail by returning -1. This function increments
 * <b>n_gethostname_failure</b> by one every time it is called.
 */
static int
tor_gethostname_failure(char *name, size_t namelen)
{
  (void)name;
  (void)namelen;
  n_gethostname_failure++;

  return -1;
}

static int n_get_interface_address = 0;

/** This mock function is meant to replace get_interface_address().
 * It answers with address 8.8.8.8. This function increments
 * <b>n_get_interface_address</b> by one every time it is called.
 */
static int
get_interface_address_08080808(int severity, uint32_t *addr)
{
  (void)severity;

  n_get_interface_address++;

  if (addr) {
    *addr = ntohl(0x08080808);
  }

  return 0;
}

static int n_get_interface_address6 = 0;
static sa_family_t last_address6_family;

/** This mock function is meant to replace get_interface_address6().
 * It answers with IP address 9.9.9.9 iff both of the following are true:
 *  - <b>family</b> is AF_INET
 *  - <b>addr</b> pointer is not NULL.
 * This function increments <b>n_get_interface_address6</b> by one every
 * time it is called.
 */
static int
get_interface_address6_replacement(int severity, sa_family_t family,
                                   tor_addr_t *addr)
{
  (void)severity;

  last_address6_family = family;
  n_get_interface_address6++;

  if ((family != AF_INET) || !addr) {
    return -1;
  }

  tor_addr_from_ipv4h(addr,0x09090909);

  return 0;
}

static int n_get_interface_address_failure = 0;

/**
 * This mock function is meant to replace get_interface_address().
 * It pretends to fail getting interface address by returning -1.
 * <b>n_get_interface_address_failure</b> is incremented by one
 * every time this function is called.
 */
static int
get_interface_address_failure(int severity, uint32_t *addr)
{
  (void)severity;
  (void)addr;

  n_get_interface_address_failure++;

  return -1;
}

static int n_get_interface_address6_failure = 0;

/**
 * This mock function is meant to replace get_interface_addres6().
 * It will pretend to fail by return -1.
 * <b>n_get_interface_address6_failure</b> is incremented by one
 * every time this function is called and <b>last_address6_family</b>
 * is assigned the value of <b>family</b> argument.
 */
static int
get_interface_address6_failure(int severity, sa_family_t family,
                               tor_addr_t *addr)
{
  (void)severity;
  (void)addr;
   n_get_interface_address6_failure++;
   last_address6_family = family;

   return -1;
}

static void
test_config_resolve_my_address(void *arg)
{
  or_options_t *options;
  uint32_t resolved_addr;
  const char *method_used;
  char *hostname_out = NULL;
  int retval;
  int prev_n_hostname_01010101;
  int prev_n_hostname_localhost;
  int prev_n_hostname_failure;
  int prev_n_gethostname_replacement;
  int prev_n_gethostname_failure;
  int prev_n_gethostname_localhost;
  int prev_n_get_interface_address;
  int prev_n_get_interface_address_failure;
  int prev_n_get_interface_address6;
  int prev_n_get_interface_address6_failure;

  (void)arg;

  options = options_new();

  options_init(options);

 /*
  * CASE 1:
  * If options->Address is a valid IPv4 address string, we want
  * the corresponding address to be parsed and returned.
  */

  options->Address = tor_strdup("128.52.128.105");

  retval = resolve_my_address(LOG_NOTICE,options,&resolved_addr,
                              &method_used,&hostname_out);

  tt_want(retval == 0);
  tt_want_str_op(method_used,OP_EQ,"CONFIGURED");
  tt_want(hostname_out == NULL);
  tt_assert(resolved_addr == 0x80348069);

  tor_free(options->Address);

/*
 * CASE 2:
 * If options->Address is a valid DNS address, we want resolve_my_address()
 * function to ask tor_lookup_hostname() for help with resolving it
 * and return the address that was resolved (in host order).
 */

  MOCK(tor_lookup_hostname,tor_lookup_hostname_01010101);

  tor_free(options->Address);
  options->Address = tor_strdup("www.torproject.org");

  prev_n_hostname_01010101 = n_hostname_01010101;

  retval = resolve_my_address(LOG_NOTICE,options,&resolved_addr,
                              &method_used,&hostname_out);

  tt_want(retval == 0);
  tt_want(n_hostname_01010101 == prev_n_hostname_01010101 + 1);
  tt_want_str_op(method_used,OP_EQ,"RESOLVED");
  tt_want_str_op(hostname_out,OP_EQ,"www.torproject.org");
  tt_assert(resolved_addr == 0x01010101);

  UNMOCK(tor_lookup_hostname);

  tor_free(options->Address);
  tor_free(hostname_out);

/*
 * CASE 3:
 * Given that options->Address is NULL, we want resolve_my_address()
 * to try and use tor_gethostname() to get hostname AND use
 * tor_lookup_hostname() to get IP address.
 */

  resolved_addr = 0;
  tor_free(options->Address);
  options->Address = NULL;

  MOCK(tor_gethostname,tor_gethostname_replacement);
  MOCK(tor_lookup_hostname,tor_lookup_hostname_01010101);

  prev_n_gethostname_replacement = n_gethostname_replacement;
  prev_n_hostname_01010101 = n_hostname_01010101;

  retval = resolve_my_address(LOG_NOTICE,options,&resolved_addr,
                              &method_used,&hostname_out);

  tt_want(retval == 0);
  tt_want(n_gethostname_replacement == prev_n_gethostname_replacement + 1);
  tt_want(n_hostname_01010101 == prev_n_hostname_01010101 + 1);
  tt_want_str_op(method_used,OP_EQ,"GETHOSTNAME");
  tt_want_str_op(hostname_out,OP_EQ,"onionrouter!");
  tt_assert(resolved_addr == 0x01010101);

  UNMOCK(tor_gethostname);
  UNMOCK(tor_lookup_hostname);

  tor_free(hostname_out);

/*
 * CASE 4:
 * Given that options->Address is a local host address, we want
 * resolve_my_address() function to fail.
 */

  resolved_addr = 0;
  tor_free(options->Address);
  options->Address = tor_strdup("127.0.0.1");

  retval = resolve_my_address(LOG_NOTICE,options,&resolved_addr,
                              &method_used,&hostname_out);

  tt_want(resolved_addr == 0);
  tt_int_op(retval, OP_EQ, -1);

  tor_free(options->Address);
  tor_free(hostname_out);

/*
 * CASE 5:
 * We want resolve_my_address() to fail if DNS address in options->Address
 * cannot be resolved.
 */

  MOCK(tor_lookup_hostname,tor_lookup_hostname_failure);

  prev_n_hostname_failure = n_hostname_failure;

  tor_free(options->Address);
  options->Address = tor_strdup("www.tor-project.org");

  retval = resolve_my_address(LOG_NOTICE,options,&resolved_addr,
                              &method_used,&hostname_out);

  tt_want(n_hostname_failure == prev_n_hostname_failure + 1);
  tt_int_op(retval, OP_EQ, -1);

  UNMOCK(tor_lookup_hostname);

  tor_free(options->Address);
  tor_free(hostname_out);

/*
 * CASE 6:
 * If options->Address is NULL AND gettting local hostname fails, we want
 * resolve_my_address() to fail as well.
 */

  MOCK(tor_gethostname,tor_gethostname_failure);

  prev_n_gethostname_failure = n_gethostname_failure;

  retval = resolve_my_address(LOG_NOTICE,options,&resolved_addr,
                              &method_used,&hostname_out);

  tt_want(n_gethostname_failure == prev_n_gethostname_failure + 1);
  tt_int_op(retval, OP_EQ, -1);

  UNMOCK(tor_gethostname);
  tor_free(hostname_out);

/*
 * CASE 7:
 * We want resolve_my_address() to try and get network interface address via
 * get_interface_address() if hostname returned by tor_gethostname() cannot be
 * resolved into IP address.
 */

  MOCK(tor_gethostname,tor_gethostname_replacement);
  MOCK(tor_lookup_hostname,tor_lookup_hostname_failure);
  MOCK(get_interface_address,get_interface_address_08080808);

  prev_n_gethostname_replacement = n_gethostname_replacement;
  prev_n_get_interface_address = n_get_interface_address;

  retval = resolve_my_address(LOG_NOTICE,options,&resolved_addr,
                              &method_used,&hostname_out);

  tt_want(retval == 0);
  tt_want_int_op(n_gethostname_replacement, OP_EQ,
                 prev_n_gethostname_replacement + 1);
  tt_want_int_op(n_get_interface_address, OP_EQ,
                 prev_n_get_interface_address + 1);
  tt_want_str_op(method_used,OP_EQ,"INTERFACE");
  tt_want(hostname_out == NULL);
  tt_assert(resolved_addr == 0x08080808);

  UNMOCK(get_interface_address);
  tor_free(hostname_out);

/*
 * CASE 8:
 * Suppose options->Address is NULL AND hostname returned by tor_gethostname()
 * is unresolvable. We want resolve_my_address to fail if
 * get_interface_address() fails.
 */

  MOCK(get_interface_address,get_interface_address_failure);

  prev_n_get_interface_address_failure = n_get_interface_address_failure;
  prev_n_gethostname_replacement = n_gethostname_replacement;

  retval = resolve_my_address(LOG_NOTICE,options,&resolved_addr,
                              &method_used,&hostname_out);

  tt_want(n_get_interface_address_failure ==
          prev_n_get_interface_address_failure + 1);
  tt_want(n_gethostname_replacement ==
          prev_n_gethostname_replacement + 1);
  tt_int_op(retval, OP_EQ, -1);

  UNMOCK(get_interface_address);
  tor_free(hostname_out);

/*
 * CASE 9:
 * Given that options->Address is NULL AND tor_lookup_hostname()
 * fails AND hostname returned by gethostname() resolves
 * to local IP address, we want resolve_my_address() function to
 * call get_interface_address6(.,AF_INET,.) and return IP address
 * the latter function has found.
 */

  MOCK(tor_lookup_hostname,tor_lookup_hostname_failure);
  MOCK(tor_gethostname,tor_gethostname_replacement);
  MOCK(get_interface_address6,get_interface_address6_replacement);

  prev_n_gethostname_replacement = n_gethostname_replacement;
  prev_n_hostname_failure = n_hostname_failure;
  prev_n_get_interface_address6 = n_get_interface_address6;

  retval = resolve_my_address(LOG_NOTICE,options,&resolved_addr,
                              &method_used,&hostname_out);

  tt_want(last_address6_family == AF_INET);
  tt_want(n_get_interface_address6 == prev_n_get_interface_address6 + 1);
  tt_want(n_hostname_failure == prev_n_hostname_failure + 1);
  tt_want(n_gethostname_replacement == prev_n_gethostname_replacement + 1);
  tt_want(retval == 0);
  tt_want_str_op(method_used,OP_EQ,"INTERFACE");
  tt_assert(resolved_addr == 0x09090909);

  UNMOCK(tor_lookup_hostname);
  UNMOCK(tor_gethostname);
  UNMOCK(get_interface_address6);

  tor_free(hostname_out);

  /*
   * CASE 10: We want resolve_my_address() to fail if all of the following
   * are true:
   *   1. options->Address is not NULL
   *   2. ... but it cannot be converted to struct in_addr by
   *      tor_inet_aton()
   *   3. ... and tor_lookup_hostname() fails to resolve the
   *      options->Address
   */

  MOCK(tor_lookup_hostname,tor_lookup_hostname_failure);

  prev_n_hostname_failure = n_hostname_failure;

  tor_free(options->Address);
  options->Address = tor_strdup("some_hostname");

  retval = resolve_my_address(LOG_NOTICE, options, &resolved_addr,
                              &method_used,&hostname_out);

  tt_want(n_hostname_failure == prev_n_hostname_failure + 1);
  tt_int_op(retval, OP_EQ, -1);

  UNMOCK(tor_gethostname);
  UNMOCK(tor_lookup_hostname);

  tor_free(hostname_out);

  /*
   * CASE 11:
   * Suppose the following sequence of events:
   *   1. options->Address is NULL
   *   2. tor_gethostname() succeeds to get hostname of machine Tor
   *      if running on.
   *   3. Hostname from previous step cannot be converted to
   *      address by using tor_inet_aton() function.
   *   4. However, tor_lookup_hostname() succeds in resolving the
   *      hostname from step 2.
   *   5. Unfortunately, tor_addr_is_internal() deems this address
   *      to be internal.
   *   6. get_interface_address6(.,AF_INET,.) returns non-internal
   *      IPv4
   *
   *   We want resolve_my_addr() to succeed with method "INTERFACE"
   *   and address from step 6.
   */

  tor_free(options->Address);
  options->Address = NULL;

  MOCK(tor_gethostname,tor_gethostname_replacement);
  MOCK(tor_lookup_hostname,tor_lookup_hostname_localhost);
  MOCK(get_interface_address6,get_interface_address6_replacement);

  prev_n_gethostname_replacement = n_gethostname_replacement;
  prev_n_hostname_localhost = n_hostname_localhost;
  prev_n_get_interface_address6 = n_get_interface_address6;

  retval = resolve_my_address(LOG_DEBUG, options, &resolved_addr,
                              &method_used,&hostname_out);

  tt_want(n_gethostname_replacement == prev_n_gethostname_replacement + 1);
  tt_want(n_hostname_localhost == prev_n_hostname_localhost + 1);
  tt_want(n_get_interface_address6 == prev_n_get_interface_address6 + 1);

  tt_str_op(method_used,OP_EQ,"INTERFACE");
  tt_ptr_op(hostname_out, OP_EQ, NULL);
  tt_int_op(retval, OP_EQ, 0);

  /*
   * CASE 11b:
   *   1-5 as above.
   *   6. get_interface_address6() fails.
   *
   *   In this subcase, we want resolve_my_address() to fail.
   */

  UNMOCK(get_interface_address6);
  MOCK(get_interface_address6,get_interface_address6_failure);

  prev_n_gethostname_replacement = n_gethostname_replacement;
  prev_n_hostname_localhost = n_hostname_localhost;
  prev_n_get_interface_address6_failure = n_get_interface_address6_failure;

  retval = resolve_my_address(LOG_DEBUG, options, &resolved_addr,
                              &method_used,&hostname_out);

  tt_want(n_gethostname_replacement == prev_n_gethostname_replacement + 1);
  tt_want(n_hostname_localhost == prev_n_hostname_localhost + 1);
  tt_want(n_get_interface_address6_failure ==
          prev_n_get_interface_address6_failure + 1);

  tt_int_op(retval, OP_EQ, -1);

  UNMOCK(tor_gethostname);
  UNMOCK(tor_lookup_hostname);
  UNMOCK(get_interface_address6);

  /* CASE 12:
   * Suppose the following happens:
   *   1. options->Address is NULL AND options->DirAuthorities is non-NULL
   *   2. tor_gethostname() succeeds in getting hostname of a machine ...
   *   3. ... which is successfully parsed by tor_inet_aton() ...
   *   4. into IPv4 address that tor_addr_is_inernal() considers to be
   *      internal.
   *
   *  In this case, we want resolve_my_address() to fail.
   */

  tor_free(options->Address);
  options->Address = NULL;
  options->DirAuthorities = tor_malloc_zero(sizeof(config_line_t));

  MOCK(tor_gethostname,tor_gethostname_localhost);

  prev_n_gethostname_localhost = n_gethostname_localhost;

  retval = resolve_my_address(LOG_DEBUG, options, &resolved_addr,
                              &method_used,&hostname_out);

  tt_want(n_gethostname_localhost == prev_n_gethostname_localhost + 1);
  tt_int_op(retval, OP_EQ, -1);

  UNMOCK(tor_gethostname);

 done:
  tor_free(options->Address);
  tor_free(options->DirAuthorities);
  or_options_free(options);
  tor_free(hostname_out);

  UNMOCK(tor_gethostname);
  UNMOCK(tor_lookup_hostname);
  UNMOCK(get_interface_address);
  UNMOCK(get_interface_address6);
  UNMOCK(tor_gethostname);
}

static void
test_config_adding_trusted_dir_server(void *arg)
{
  (void)arg;

  const char digest[DIGEST_LEN] = "";
  dir_server_t *ds = NULL;
  tor_addr_port_t ipv6;
  int rv = -1;

  clear_dir_servers();
  routerlist_free_all();

  /* create a trusted ds without an IPv6 address and port */
  ds = trusted_dir_server_new("ds", "127.0.0.1", 9059, 9060, NULL, digest,
                              NULL, V3_DIRINFO, 1.0);
  tt_assert(ds);
  dir_server_add(ds);
  tt_int_op(get_n_authorities(V3_DIRINFO), OP_EQ, 1);
  tt_int_op(smartlist_len(router_get_fallback_dir_servers()), OP_EQ, 1);

  /* create a trusted ds with an IPv6 address and port */
  rv = tor_addr_port_parse(LOG_WARN, "[::1]:9061", &ipv6.addr, &ipv6.port, -1);
  tt_int_op(rv, OP_EQ, 0);
  ds = trusted_dir_server_new("ds", "127.0.0.1", 9059, 9060, &ipv6, digest,
                              NULL, V3_DIRINFO, 1.0);
  tt_assert(ds);
  dir_server_add(ds);
  tt_int_op(get_n_authorities(V3_DIRINFO), OP_EQ, 2);
  tt_int_op(smartlist_len(router_get_fallback_dir_servers()), OP_EQ, 2);

 done:
  clear_dir_servers();
  routerlist_free_all();
}

static void
test_config_adding_fallback_dir_server(void *arg)
{
  (void)arg;

  const char digest[DIGEST_LEN] = "";
  dir_server_t *ds = NULL;
  tor_addr_t ipv4;
  tor_addr_port_t ipv6;
  int rv = -1;

  clear_dir_servers();
  routerlist_free_all();

  rv = tor_addr_parse(&ipv4, "127.0.0.1");
  tt_int_op(rv, OP_EQ, AF_INET);

  /* create a trusted ds without an IPv6 address and port */
  ds = fallback_dir_server_new(&ipv4, 9059, 9060, NULL, digest, 1.0);
  tt_assert(ds);
  dir_server_add(ds);
  tt_int_op(smartlist_len(router_get_fallback_dir_servers()), OP_EQ, 1);

  /* create a trusted ds with an IPv6 address and port */
  rv = tor_addr_port_parse(LOG_WARN, "[::1]:9061", &ipv6.addr, &ipv6.port, -1);
  tt_int_op(rv, OP_EQ, 0);
  ds = fallback_dir_server_new(&ipv4, 9059, 9060, &ipv6, digest, 1.0);
  tt_assert(ds);
  dir_server_add(ds);
  tt_int_op(smartlist_len(router_get_fallback_dir_servers()), OP_EQ, 2);

 done:
  clear_dir_servers();
  routerlist_free_all();
}

/* No secrets here:
 * v3ident is `echo "onion" | shasum | cut -d" " -f1 | tr "a-f" "A-F"`
 * fingerprint is `echo "unionem" | shasum | cut -d" " -f1 | tr "a-f" "A-F"`
 * with added spaces
 */
#define TEST_DIR_AUTH_LINE_START                                        \
                    "foobar orport=12345 "                              \
                    "v3ident=14C131DFC5C6F93646BE72FA1401C02A8DF2E8B4 "
#define TEST_DIR_AUTH_LINE_END                                          \
                    "1.2.3.4:54321 "                                    \
                    "FDB2 FBD2 AAA5 25FA 2999 E617 5091 5A32 C777 3B17"
#define TEST_DIR_AUTH_IPV6_FLAG                                         \
                    "ipv6=[feed::beef]:9 "

static void
test_config_parsing_trusted_dir_server(void *arg)
{
  (void)arg;
  int rv = -1;

  /* parse a trusted dir server without an IPv6 address and port */
  rv = parse_dir_authority_line(TEST_DIR_AUTH_LINE_START
                                TEST_DIR_AUTH_LINE_END,
                                V3_DIRINFO, 1);
  tt_int_op(rv, OP_EQ, 0);

  /* parse a trusted dir server with an IPv6 address and port */
  rv = parse_dir_authority_line(TEST_DIR_AUTH_LINE_START
                                TEST_DIR_AUTH_IPV6_FLAG
                                TEST_DIR_AUTH_LINE_END,
                                V3_DIRINFO, 1);
  tt_int_op(rv, OP_EQ, 0);

  /* Since we are only validating, there is no cleanup. */
 done:
  ;
}

#undef TEST_DIR_AUTH_LINE_START
#undef TEST_DIR_AUTH_LINE_END
#undef TEST_DIR_AUTH_IPV6_FLAG

/* No secrets here:
 * id is `echo "syn-propanethial-S-oxide" | shasum | cut -d" " -f1`
 */
#define TEST_DIR_FALLBACK_LINE                                     \
                    "1.2.3.4:54321 orport=12345 "                  \
                    "id=50e643986f31ea1235bcc1af17a1c5c5cfc0ee54 "
#define TEST_DIR_FALLBACK_IPV6_FLAG                                \
                    "ipv6=[2015:c0de::deed]:9"

static void
test_config_parsing_fallback_dir_server(void *arg)
{
  (void)arg;
  int rv = -1;

  /* parse a trusted dir server without an IPv6 address and port */
  rv = parse_dir_fallback_line(TEST_DIR_FALLBACK_LINE, 1);
  tt_int_op(rv, OP_EQ, 0);

  /* parse a trusted dir server with an IPv6 address and port */
  rv = parse_dir_fallback_line(TEST_DIR_FALLBACK_LINE
                               TEST_DIR_FALLBACK_IPV6_FLAG,
                               1);
  tt_int_op(rv, OP_EQ, 0);

  /* Since we are only validating, there is no cleanup. */
 done:
  ;
}

#undef TEST_DIR_FALLBACK_LINE
#undef TEST_DIR_FALLBACK_IPV6_FLAG

static void
test_config_adding_default_trusted_dir_servers(void *arg)
{
  (void)arg;

  clear_dir_servers();
  routerlist_free_all();

  /* Assume we only have one bridge authority */
  add_default_trusted_dir_authorities(BRIDGE_DIRINFO);
  tt_int_op(get_n_authorities(BRIDGE_DIRINFO), OP_EQ, 1);
  tt_int_op(smartlist_len(router_get_fallback_dir_servers()), OP_EQ, 1);

  /* Assume we have eight V3 authorities */
  add_default_trusted_dir_authorities(V3_DIRINFO);
  tt_int_op(get_n_authorities(V3_DIRINFO), OP_EQ, 9);
  tt_int_op(smartlist_len(router_get_fallback_dir_servers()), OP_EQ, 10);

 done:
  clear_dir_servers();
  routerlist_free_all();
}

static int n_add_default_fallback_dir_servers_known_default = 0;

/**
 * This mock function is meant to replace add_default_fallback_dir_servers().
 * It will parse and add one known default fallback dir server,
 * which has a dir_port of 99.
 * <b>n_add_default_fallback_dir_servers_known_default</b> is incremented by
 * one every time this function is called.
 */
static void
add_default_fallback_dir_servers_known_default(void)
{
  int i;
  const char *fallback[] = {
    "127.0.0.1:60099 orport=9009 "
    "id=0923456789012345678901234567890123456789",
    NULL
  };
  for (i=0; fallback[i]; i++) {
    if (parse_dir_fallback_line(fallback[i], 0)<0) {
      log_err(LD_BUG, "Couldn't parse internal FallbackDir line %s",
              fallback[i]);
    }
  }
  n_add_default_fallback_dir_servers_known_default++;
}

/* Test all the different combinations of adding dir servers */
static void
test_config_adding_dir_servers(void *arg)
{
  (void)arg;

  /* allocate options */
  or_options_t *options = tor_malloc_zero(sizeof(or_options_t));

  /* Allocate and populate configuration lines:
   *
   * Use the same format as the hard-coded directories in
   * add_default_trusted_dir_authorities().
   * Zeroing the structure has the same effect as initialising to:
   * { NULL, NULL, NULL, CONFIG_LINE_NORMAL, 0};
   */
  config_line_t *test_dir_authority = tor_malloc_zero(sizeof(config_line_t));
  test_dir_authority->key = tor_strdup("DirAuthority");
  test_dir_authority->value = tor_strdup(
    "D0 orport=9000 "
    "v3ident=0023456789012345678901234567890123456789 "
    "127.0.0.1:60090 0123 4567 8901 2345 6789 0123 4567 8901 2345 6789"
    );

  config_line_t *test_alt_bridge_authority = tor_malloc_zero(
                                                      sizeof(config_line_t));
  test_alt_bridge_authority->key = tor_strdup("AlternateBridgeAuthority");
  test_alt_bridge_authority->value = tor_strdup(
    "B1 orport=9001 bridge "
    "127.0.0.1:60091 1123 4567 8901 2345 6789 0123 4567 8901 2345 6789"
    );

  config_line_t *test_alt_dir_authority = tor_malloc_zero(
                                                      sizeof(config_line_t));
  test_alt_dir_authority->key = tor_strdup("AlternateDirAuthority");
  test_alt_dir_authority->value = tor_strdup(
    "A2 orport=9002 "
    "v3ident=0223456789012345678901234567890123456789 "
    "127.0.0.1:60092 2123 4567 8901 2345 6789 0123 4567 8901 2345 6789"
    );

  /* Use the format specified in the manual page */
  config_line_t *test_fallback_directory = tor_malloc_zero(
                                                      sizeof(config_line_t));
  test_fallback_directory->key = tor_strdup("FallbackDir");
  test_fallback_directory->value = tor_strdup(
    "127.0.0.1:60093 orport=9003 id=0323456789012345678901234567890123456789"
    );

  /* We need to know if add_default_fallback_dir_servers is called,
   * whatever the size of the list in fallback_dirs.inc,
   * so we use a version of add_default_fallback_dir_servers that adds
   * one known default fallback directory. */
  MOCK(add_default_fallback_dir_servers,
       add_default_fallback_dir_servers_known_default);

  /* There are 16 different cases, covering each combination of set/NULL for:
   * DirAuthorities, AlternateBridgeAuthority, AlternateDirAuthority &
   * FallbackDir. (We always set UseDefaultFallbackDirs to 1.)
   * But validate_dir_servers() ensures that:
   *   "You cannot set both DirAuthority and Alternate*Authority."
   * This reduces the number of cases to 10.
   *
   * Let's count these cases using binary, with 1 meaning set & 0 meaning NULL
   * So 1001 or case 9 is:
   *   DirAuthorities set,
   *   AlternateBridgeAuthority NULL,
   *   AlternateDirAuthority NULL
   *   FallbackDir set
   * The valid cases are cases 0-9 counting using this method, as every case
   * greater than or equal to 10 = 1010 is invalid.
   *
   * 1. Outcome: Use Set Directory Authorities
   *   - No Default Authorities
   *   - Use AlternateBridgeAuthority, AlternateDirAuthority, and FallbackDir
   *     if they are set
   *   Cases expected to yield this outcome:
   *     8 & 9 (the 2 valid cases where DirAuthorities is set)
   *     6 & 7 (the 2 cases where DirAuthorities is NULL, and
   *           AlternateBridgeAuthority and AlternateDirAuthority are both set)
   *
   * 2. Outcome: Use Set Bridge Authority
   *  - Use Default Non-Bridge Directory Authorities
   *  - Use FallbackDir if it is set, otherwise use default FallbackDir
   *  Cases expected to yield this outcome:
   *    4 & 5 (the 2 cases where DirAuthorities is NULL,
   *           AlternateBridgeAuthority is set, and
   *           AlternateDirAuthority is NULL)
   *
   * 3. Outcome: Use Set Alternate Directory Authority
   *  - Use Default Bridge Authorities
   *  - Use FallbackDir if it is set, otherwise No Default Fallback Directories
   *  Cases expected to yield this outcome:
   *    2 & 3 (the 2 cases where DirAuthorities and AlternateBridgeAuthority
   *           are both NULL, but AlternateDirAuthority is set)
   *
   * 4. Outcome: Use Set Custom Fallback Directory
   *  - Use Default Bridge & Directory Authorities
   *  Cases expected to yield this outcome:
   *    1 (DirAuthorities, AlternateBridgeAuthority and AlternateDirAuthority
   *       are all NULL, but FallbackDir is set)
   *
   * 5. Outcome: Use All Defaults
   *  - Use Default Bridge & Directory Authorities, and
   *    Default Fallback Directories
   *  Cases expected to yield this outcome:
   *    0 (DirAuthorities, AlternateBridgeAuthority, AlternateDirAuthority
   *       and FallbackDir are all NULL)
   */

  /*
   * Find out how many default Bridge, Non-Bridge and Fallback Directories
   * are hard-coded into this build.
   * This code makes some assumptions about the implementation.
   * If they are wrong, one or more of cases 0-5 could fail.
   */
  int n_default_alt_bridge_authority = 0;
  int n_default_alt_dir_authority = 0;
  int n_default_fallback_dir = 0;
#define n_default_authorities ((n_default_alt_bridge_authority) \
                               + (n_default_alt_dir_authority))

  /* Pre-Count Number of Authorities of Each Type
   * Use 0000: No Directory Authorities or Fallback Directories Set
   */
  {
    /* clear fallback dirs counter */
    n_add_default_fallback_dir_servers_known_default = 0;

    /* clear options*/
    memset(options, 0, sizeof(or_options_t));

    /* clear any previous dir servers:
     consider_adding_dir_servers() should do this anyway */
    clear_dir_servers();

    /* assign options: 0000 */
    options->DirAuthorities = NULL;
    options->AlternateBridgeAuthority = NULL;
    options->AlternateDirAuthority = NULL;
    options->FallbackDir = NULL;
    options->UseDefaultFallbackDirs = 1;

    /* parse options - ensure we always update by passing NULL old_options */
    consider_adding_dir_servers(options, NULL);

    /* check outcome */

    /* we must have added the default fallback dirs */
    tt_int_op(n_add_default_fallback_dir_servers_known_default, OP_EQ, 1);

    /* we have more fallbacks than just the authorities */
    tt_assert(networkstatus_consensus_can_use_extra_fallbacks(options) == 1);

    {
      /* fallback_dir_servers */
      const smartlist_t *fallback_servers = router_get_fallback_dir_servers();

      /* Count Bridge Authorities */
      SMARTLIST_FOREACH(fallback_servers,
                        dir_server_t *,
                        ds,
                        /* increment the found counter if it's a bridge auth */
                        n_default_alt_bridge_authority +=
                        ((ds->is_authority && (ds->type & BRIDGE_DIRINFO)) ?
                         1 : 0)
                        );
      /* If we have no default bridge authority, something has gone wrong */
      tt_int_op(n_default_alt_bridge_authority, OP_GE, 1);

      /* Count v3 Authorities */
      SMARTLIST_FOREACH(fallback_servers,
                        dir_server_t *,
                        ds,
                        /* increment found counter if it's a v3 auth */
                        n_default_alt_dir_authority +=
                        ((ds->is_authority && (ds->type & V3_DIRINFO)) ?
                         1 : 0)
                        );
      /* If we have no default authorities, something has gone really wrong */
      tt_int_op(n_default_alt_dir_authority, OP_GE, 1);

      /* Calculate Fallback Directory Count */
      n_default_fallback_dir = (smartlist_len(fallback_servers) -
                                n_default_alt_bridge_authority -
                                n_default_alt_dir_authority);
      /* If we have a negative count, something has gone really wrong,
       * or some authorities aren't being added as fallback directories.
       * (networkstatus_consensus_can_use_extra_fallbacks depends on all
       * authorities being fallback directories.) */
      tt_int_op(n_default_fallback_dir, OP_GE, 0);
    }
  }

  /*
   * 1. Outcome: Use Set Directory Authorities
   *   - No Default Authorities
   *   - Use AlternateBridgeAuthority, AlternateDirAuthority, and FallbackDir
   *     if they are set
   *   Cases expected to yield this outcome:
   *     8 & 9 (the 2 valid cases where DirAuthorities is set)
   *     6 & 7 (the 2 cases where DirAuthorities is NULL, and
   *           AlternateBridgeAuthority and AlternateDirAuthority are both set)
   */

  /* Case 9: 1001 - DirAuthorities Set, AlternateBridgeAuthority Not Set,
     AlternateDirAuthority Not Set, FallbackDir Set */
  {
    /* clear fallback dirs counter */
    n_add_default_fallback_dir_servers_known_default = 0;

    /* clear options*/
    memset(options, 0, sizeof(or_options_t));

    /* clear any previous dir servers:
     consider_adding_dir_servers() should do this anyway */
    clear_dir_servers();

    /* assign options: 1001 */
    options->DirAuthorities = test_dir_authority;
    options->AlternateBridgeAuthority = NULL;
    options->AlternateDirAuthority = NULL;
    options->FallbackDir = test_fallback_directory;
    options->UseDefaultFallbackDirs = 1;

    /* parse options - ensure we always update by passing NULL old_options */
    consider_adding_dir_servers(options, NULL);

    /* check outcome */

    /* we must not have added the default fallback dirs */
    tt_int_op(n_add_default_fallback_dir_servers_known_default, OP_EQ, 0);

    /* we have more fallbacks than just the authorities */
    tt_assert(networkstatus_consensus_can_use_extra_fallbacks(options) == 1);

    {
      /* trusted_dir_servers */
      const smartlist_t *dir_servers = router_get_trusted_dir_servers();
      /* D0, (No B1), (No A2) */
      tt_int_op(smartlist_len(dir_servers), OP_EQ, 1);

      /* DirAuthority - D0 - dir_port: 60090 */
      int found_D0 = 0;
      SMARTLIST_FOREACH(dir_servers,
                        dir_server_t *,
                        ds,
                        /* increment the found counter if dir_port matches */
                        found_D0 +=
                        (ds->dir_port == 60090 ?
                         1 : 0)
                        );
      tt_int_op(found_D0, OP_EQ, 1);

      /* (No AlternateBridgeAuthority) - B1 - dir_port: 60091 */
      int found_B1 = 0;
      SMARTLIST_FOREACH(dir_servers,
                        dir_server_t *,
                        ds,
                        /* increment the found counter if dir_port matches */
                        found_B1 +=
                        (ds->dir_port == 60091 ?
                         1 : 0)
                        );
      tt_int_op(found_B1, OP_EQ, 0);

      /* (No AlternateDirAuthority) - A2 - dir_port: 60092 */
      int found_A2 = 0;
      SMARTLIST_FOREACH(dir_servers,
                        dir_server_t *,
                        ds,
                        /* increment the found counter if dir_port matches */
                        found_A2 +=
                        (ds->dir_port == 60092 ?
                         1 : 0)
                        );
      tt_int_op(found_A2, OP_EQ, 0);
    }

    {
      /* fallback_dir_servers */
      const smartlist_t *fallback_servers = router_get_fallback_dir_servers();
      /* D0, (No B1), (No A2), Custom Fallback */
      tt_int_op(smartlist_len(fallback_servers), OP_EQ, 2);

      /* DirAuthority - D0 - dir_port: 60090 */
      int found_D0 = 0;
      SMARTLIST_FOREACH(fallback_servers,
                        dir_server_t *,
                        ds,
                        /* increment the found counter if dir_port matches */
                        found_D0 +=
                        (ds->dir_port == 60090 ?
                         1 : 0)
                        );
      tt_int_op(found_D0, OP_EQ, 1);

      /* (No AlternateBridgeAuthority) - B1 - dir_port: 60091 */
      int found_B1 = 0;
      SMARTLIST_FOREACH(fallback_servers,
                        dir_server_t *,
                        ds,
                        /* increment the found counter if dir_port matches */
                        found_B1 +=
                        (ds->dir_port == 60091 ?
                         1 : 0)
                        );
      tt_int_op(found_B1, OP_EQ, 0);

      /* (No AlternateDirAuthority) - A2 - dir_port: 60092 */
      int found_A2 = 0;
      SMARTLIST_FOREACH(fallback_servers,
                        dir_server_t *,
                        ds,
                        /* increment the found counter if dir_port matches */
                        found_A2 +=
                        (ds->dir_port == 60092 ?
                         1 : 0)
                        );
      tt_int_op(found_A2, OP_EQ, 0);

      /* Custom FallbackDir - No Nickname - dir_port: 60093 */
      int found_non_default_fallback = 0;
      SMARTLIST_FOREACH(fallback_servers,
                        dir_server_t *,
                        ds,
                        /* increment the found counter if dir_port matches */
                        found_non_default_fallback +=
                        (ds->dir_port == 60093 ?
                         1 : 0)
                        );
      tt_int_op(found_non_default_fallback, OP_EQ, 1);

      /* (No Default FallbackDir) - No Nickname - dir_port: 60099 */
      int found_default_fallback = 0;
      SMARTLIST_FOREACH(fallback_servers,
                        dir_server_t *,
                        ds,
                        /* increment the found counter if dir_port matches */
                        found_default_fallback +=
                        (ds->dir_port == 60099 ?
                         1 : 0)
                        );
      tt_int_op(found_default_fallback, OP_EQ, 0);
    }
  }

  /* Case 8: 1000 - DirAuthorities Set, Others Not Set */
  {
    /* clear fallback dirs counter */
    n_add_default_fallback_dir_servers_known_default = 0;

    /* clear options*/
    memset(options, 0, sizeof(or_options_t));

    /* clear any previous dir servers:
     consider_adding_dir_servers() should do this anyway */
    clear_dir_servers();

    /* assign options: 1000 */
    options->DirAuthorities = test_dir_authority;
    options->AlternateBridgeAuthority = NULL;
    options->AlternateDirAuthority = NULL;
    options->FallbackDir = NULL;
    options->UseDefaultFallbackDirs = 1;

    /* parse options - ensure we always update by passing NULL old_options */
    consider_adding_dir_servers(options, NULL);

    /* check outcome */

    /* we must not have added the default fallback dirs */
    tt_int_op(n_add_default_fallback_dir_servers_known_default, OP_EQ, 0);

    /* we just have the authorities */
    tt_assert(networkstatus_consensus_can_use_extra_fallbacks(options) == 0);

    {
      /* trusted_dir_servers */
      const smartlist_t *dir_servers = router_get_trusted_dir_servers();
      /* D0, (No B1), (No A2) */
      tt_int_op(smartlist_len(dir_servers), OP_EQ, 1);

      /* DirAuthority - D0 - dir_port: 60090 */
      int found_D0 = 0;
      SMARTLIST_FOREACH(dir_servers,
                        dir_server_t *,
                        ds,
                        /* increment the found counter if dir_port matches */
                        found_D0 +=
                        (ds->dir_port == 60090 ?
                         1 : 0)
                        );
      tt_int_op(found_D0, OP_EQ, 1);

      /* (No AlternateBridgeAuthority) - B1 - dir_port: 60091 */
      int found_B1 = 0;
      SMARTLIST_FOREACH(dir_servers,
                        dir_server_t *,
                        ds,
                        /* increment the found counter if dir_port matches */
                        found_B1 +=
                        (ds->dir_port == 60091 ?
                         1 : 0)
                        );
      tt_int_op(found_B1, OP_EQ, 0);

      /* (No AlternateDirAuthority) - A2 - dir_port: 60092 */
      int found_A2 = 0;
      SMARTLIST_FOREACH(dir_servers,
                        dir_server_t *,
                        ds,
                        /* increment the found counter if dir_port matches */
                        found_A2 +=
                        (ds->dir_port == 60092 ?
                         1 : 0)
                        );
      tt_int_op(found_A2, OP_EQ, 0);
    }

    {
      /* fallback_dir_servers */
      const smartlist_t *fallback_servers = router_get_fallback_dir_servers();
      /* D0, (No B1), (No A2), (No Fallback) */
      tt_int_op(smartlist_len(fallback_servers), OP_EQ, 1);

      /* DirAuthority - D0 - dir_port: 60090 */
      int found_D0 = 0;
      SMARTLIST_FOREACH(fallback_servers,
                        dir_server_t *,
                        ds,
                        /* increment the found counter if dir_port matches */
                        found_D0 +=
                        (ds->dir_port == 60090 ?
                         1 : 0)
                        );
      tt_int_op(found_D0, OP_EQ, 1);

      /* (No AlternateBridgeAuthority) - B1 - dir_port: 60091 */
      int found_B1 = 0;
      SMARTLIST_FOREACH(fallback_servers,
                        dir_server_t *,
                        ds,
                        /* increment the found counter if dir_port matches */
                        found_B1 +=
                        (ds->dir_port == 60091 ?
                         1 : 0)
                        );
      tt_int_op(found_B1, OP_EQ, 0);

      /* (No AlternateDirAuthority) - A2 - dir_port: 60092 */
      int found_A2 = 0;
      SMARTLIST_FOREACH(fallback_servers,
                        dir_server_t *,
                        ds,
                        /* increment the found counter if dir_port matches */
                        found_A2 +=
                        (ds->dir_port == 60092 ?
                         1 : 0)
                        );
      tt_int_op(found_A2, OP_EQ, 0);

      /* (No Custom FallbackDir) - No Nickname - dir_port: 60093 */
      int found_non_default_fallback = 0;
      SMARTLIST_FOREACH(fallback_servers,
                        dir_server_t *,
                        ds,
                        /* increment the found counter if dir_port matches */
                        found_non_default_fallback +=
                        (ds->dir_port == 60093 ?
                         1 : 0)
                        );
      tt_int_op(found_non_default_fallback, OP_EQ, 0);

      /* (No Default FallbackDir) - No Nickname - dir_port: 60099 */
      int found_default_fallback = 0;
      SMARTLIST_FOREACH(fallback_servers,
                        dir_server_t *,
                        ds,
                        /* increment the found counter if dir_port matches */
                        found_default_fallback +=
                        (ds->dir_port == 60099 ?
                         1 : 0)
                        );
      tt_int_op(found_default_fallback, OP_EQ, 0);
    }
  }

  /* Case 7: 0111 - DirAuthorities Not Set, Others Set */
  {
    /* clear fallback dirs counter */
    n_add_default_fallback_dir_servers_known_default = 0;

    /* clear options*/
    memset(options, 0, sizeof(or_options_t));

    /* clear any previous dir servers:
     consider_adding_dir_servers() should do this anyway */
    clear_dir_servers();

    /* assign options: 0111 */
    options->DirAuthorities = NULL;
    options->AlternateBridgeAuthority = test_alt_bridge_authority;
    options->AlternateDirAuthority = test_alt_dir_authority;
    options->FallbackDir = test_fallback_directory;
    options->UseDefaultFallbackDirs = 1;

    /* parse options - ensure we always update by passing NULL old_options */
    consider_adding_dir_servers(options, NULL);

    /* check outcome */

    /* we must not have added the default fallback dirs */
    tt_int_op(n_add_default_fallback_dir_servers_known_default, OP_EQ, 0);

    /* we have more fallbacks than just the authorities */
    tt_assert(networkstatus_consensus_can_use_extra_fallbacks(options) == 1);

    {
      /* trusted_dir_servers */
      const smartlist_t *dir_servers = router_get_trusted_dir_servers();
      /* (No D0), B1, A2 */
      tt_int_op(smartlist_len(dir_servers), OP_EQ, 2);

      /* (No DirAuthority) - D0 - dir_port: 60090 */
      int found_D0 = 0;
      SMARTLIST_FOREACH(dir_servers,
                        dir_server_t *,
                        ds,
                        /* increment the found counter if dir_port matches */
                        found_D0 +=
                        (ds->dir_port == 60090 ?
                         1 : 0)
                        );
      tt_int_op(found_D0, OP_EQ, 0);

      /* AlternateBridgeAuthority - B1 - dir_port: 60091 */
      int found_B1 = 0;
      SMARTLIST_FOREACH(dir_servers,
                        dir_server_t *,
                        ds,
                        /* increment the found counter if dir_port matches */
                        found_B1 +=
                        (ds->dir_port == 60091 ?
                         1 : 0)
                        );
      tt_int_op(found_B1, OP_EQ, 1);

      /* AlternateDirAuthority - A2 - dir_port: 60092 */
      int found_A2 = 0;
      SMARTLIST_FOREACH(dir_servers,
                        dir_server_t *,
                        ds,
                        /* increment the found counter if dir_port matches */
                        found_A2 +=
                        (ds->dir_port == 60092 ?
                         1 : 0)
                        );
      tt_int_op(found_A2, OP_EQ, 1);
    }

    {
      /* fallback_dir_servers */
      const smartlist_t *fallback_servers = router_get_fallback_dir_servers();
      /* (No D0), B1, A2, Custom Fallback */
      tt_int_op(smartlist_len(fallback_servers), OP_EQ, 3);

      /* (No DirAuthority) - D0 - dir_port: 60090 */
      int found_D0 = 0;
      SMARTLIST_FOREACH(fallback_servers,
                        dir_server_t *,
                        ds,
                        /* increment the found counter if dir_port matches */
                        found_D0 +=
                        (ds->dir_port == 60090 ?
                         1 : 0)
                        );
      tt_int_op(found_D0, OP_EQ, 0);

      /* AlternateBridgeAuthority - B1 - dir_port: 60091 */
      int found_B1 = 0;
      SMARTLIST_FOREACH(fallback_servers,
                        dir_server_t *,
                        ds,
                        /* increment the found counter if dir_port matches */
                        found_B1 +=
                        (ds->dir_port == 60091 ?
                         1 : 0)
                        );
      tt_int_op(found_B1, OP_EQ, 1);

      /* AlternateDirAuthority - A2 - dir_port: 60092 */
      int found_A2 = 0;
      SMARTLIST_FOREACH(fallback_servers,
                        dir_server_t *,
                        ds,
                        /* increment the found counter if dir_port matches */
                        found_A2 +=
                        (ds->dir_port == 60092 ?
                         1 : 0)
                        );
      tt_int_op(found_A2, OP_EQ, 1);

      /* Custom FallbackDir - No Nickname - dir_port: 60093 */
      int found_non_default_fallback = 0;
      SMARTLIST_FOREACH(fallback_servers,
                        dir_server_t *,
                        ds,
                        /* increment the found counter if dir_port matches */
                        found_non_default_fallback +=
                        (ds->dir_port == 60093 ?
                         1 : 0)
                        );
      tt_int_op(found_non_default_fallback, OP_EQ, 1);

      /* (No Default FallbackDir) - No Nickname - dir_port: 60099 */
      int found_default_fallback = 0;
      SMARTLIST_FOREACH(fallback_servers,
                        dir_server_t *,
                        ds,
                        /* increment the found counter if dir_port matches */
                        found_default_fallback +=
                        (ds->dir_port == 60099 ?
                         1 : 0)
                        );
      tt_int_op(found_default_fallback, OP_EQ, 0);
    }
  }

  /* Case 6: 0110 - DirAuthorities Not Set, AlternateBridgeAuthority &
     AlternateDirAuthority Set, FallbackDir Not Set */
  {
    /* clear fallback dirs counter */
    n_add_default_fallback_dir_servers_known_default = 0;

    /* clear options*/
    memset(options, 0, sizeof(or_options_t));

    /* clear any previous dir servers:
     consider_adding_dir_servers() should do this anyway */
    clear_dir_servers();

    /* assign options: 0110 */
    options->DirAuthorities = NULL;
    options->AlternateBridgeAuthority = test_alt_bridge_authority;
    options->AlternateDirAuthority = test_alt_dir_authority;
    options->FallbackDir = NULL;
    options->UseDefaultFallbackDirs = 1;

    /* parse options - ensure we always update by passing NULL old_options */
    consider_adding_dir_servers(options, NULL);

    /* check outcome */

    /* we must not have added the default fallback dirs */
    tt_int_op(n_add_default_fallback_dir_servers_known_default, OP_EQ, 0);

    /* we have more fallbacks than just the authorities */
    tt_assert(networkstatus_consensus_can_use_extra_fallbacks(options) == 0);

    {
      /* trusted_dir_servers */
      const smartlist_t *dir_servers = router_get_trusted_dir_servers();
      /* (No D0), B1, A2 */
      tt_int_op(smartlist_len(dir_servers), OP_EQ, 2);

      /* (No DirAuthority) - D0 - dir_port: 60090 */
      int found_D0 = 0;
      SMARTLIST_FOREACH(dir_servers,
                        dir_server_t *,
                        ds,
                        /* increment the found counter if dir_port matches */
                        found_D0 +=
                        (ds->dir_port == 60090 ?
                         1 : 0)
                        );
      tt_int_op(found_D0, OP_EQ, 0);

      /* AlternateBridgeAuthority - B1 - dir_port: 60091 */
      int found_B1 = 0;
      SMARTLIST_FOREACH(dir_servers,
                        dir_server_t *,
                        ds,
                        /* increment the found counter if dir_port matches */
                        found_B1 +=
                        (ds->dir_port == 60091 ?
                         1 : 0)
                        );
      tt_int_op(found_B1, OP_EQ, 1);

      /* AlternateDirAuthority - A2 - dir_port: 60092 */
      int found_A2 = 0;
      SMARTLIST_FOREACH(dir_servers,
                        dir_server_t *,
                        ds,
                        /* increment the found counter if dir_port matches */
                        found_A2 +=
                        (ds->dir_port == 60092 ?
                         1 : 0)
                        );
      tt_int_op(found_A2, OP_EQ, 1);
    }

    {
      /* fallback_dir_servers */
      const smartlist_t *fallback_servers = router_get_fallback_dir_servers();
      /* (No D0), B1, A2, (No Fallback) */
      tt_int_op(smartlist_len(fallback_servers), OP_EQ, 2);

      /* (No DirAuthority) - D0 - dir_port: 60090 */
      int found_D0 = 0;
      SMARTLIST_FOREACH(fallback_servers,
                        dir_server_t *,
                        ds,
                        /* increment the found counter if dir_port matches */
                        found_D0 +=
                        (ds->dir_port == 60090 ?
                         1 : 0)
                        );
      tt_int_op(found_D0, OP_EQ, 0);

      /* AlternateBridgeAuthority - B1 - dir_port: 60091 */
      int found_B1 = 0;
      SMARTLIST_FOREACH(fallback_servers,
                        dir_server_t *,
                        ds,
                        /* increment the found counter if dir_port matches */
                        found_B1 +=
                        (ds->dir_port == 60091 ?
                         1 : 0)
                        );
      tt_int_op(found_B1, OP_EQ, 1);

      /* AlternateDirAuthority - A2 - dir_port: 60092 */
      int found_A2 = 0;
      SMARTLIST_FOREACH(fallback_servers,
                        dir_server_t *,
                        ds,
                        /* increment the found counter if dir_port matches */
                        found_A2 +=
                        (ds->dir_port == 60092 ?
                         1 : 0)
                        );
      tt_int_op(found_A2, OP_EQ, 1);

      /* (No Custom FallbackDir) - No Nickname - dir_port: 60093 */
      int found_non_default_fallback = 0;
      SMARTLIST_FOREACH(fallback_servers,
                        dir_server_t *,
                        ds,
                        /* increment the found counter if dir_port matches */
                        found_non_default_fallback +=
                        (ds->dir_port == 60093 ?
                         1 : 0)
                        );
      tt_int_op(found_non_default_fallback, OP_EQ, 0);

      /* (No Default FallbackDir) - No Nickname - dir_port: 60099 */
      int found_default_fallback = 0;
      SMARTLIST_FOREACH(fallback_servers,
                        dir_server_t *,
                        ds,
                        /* increment the found counter if dir_port matches */
                        found_default_fallback +=
                        (ds->dir_port == 60099 ?
                         1 : 0)
                        );
      tt_int_op(found_default_fallback, OP_EQ, 0);
    }
  }

  /*
   2. Outcome: Use Set Bridge Authority
     - Use Default Non-Bridge Directory Authorities
     - Use FallbackDir if it is set, otherwise use default FallbackDir
     Cases expected to yield this outcome:
       4 & 5 (the 2 cases where DirAuthorities is NULL,
              AlternateBridgeAuthority is set, and
              AlternateDirAuthority is NULL)
  */

  /* Case 5: 0101 - DirAuthorities Not Set, AlternateBridgeAuthority Set,
     AlternateDirAuthority Not Set, FallbackDir Set */
  {
    /* clear fallback dirs counter */
    n_add_default_fallback_dir_servers_known_default = 0;

    /* clear options*/
    memset(options, 0, sizeof(or_options_t));

    /* clear any previous dir servers:
     consider_adding_dir_servers() should do this anyway */
    clear_dir_servers();

    /* assign options: 0101 */
    options->DirAuthorities = NULL;
    options->AlternateBridgeAuthority = test_alt_bridge_authority;
    options->AlternateDirAuthority = NULL;
    options->FallbackDir = test_fallback_directory;
    options->UseDefaultFallbackDirs = 1;

    /* parse options - ensure we always update by passing NULL old_options */
    consider_adding_dir_servers(options, NULL);

    /* check outcome */

    /* we must not have added the default fallback dirs */
    tt_int_op(n_add_default_fallback_dir_servers_known_default, OP_EQ, 0);

    /* we have more fallbacks than just the authorities */
    tt_assert(networkstatus_consensus_can_use_extra_fallbacks(options) == 1);

    {
      /* trusted_dir_servers */
      const smartlist_t *dir_servers = router_get_trusted_dir_servers();
      /* (No D0), B1, (No A2), Default v3 Non-Bridge Authorities */
      tt_assert(smartlist_len(dir_servers) == 1 + n_default_alt_dir_authority);

      /* (No DirAuthorities) - D0 - dir_port: 60090 */
      int found_D0 = 0;
      SMARTLIST_FOREACH(dir_servers,
                        dir_server_t *,
                        ds,
                        /* increment the found counter if dir_port matches */
                        found_D0 +=
                        (ds->dir_port == 60090 ?
                         1 : 0)
                        );
      tt_int_op(found_D0, OP_EQ, 0);

      /* AlternateBridgeAuthority - B1 - dir_port: 60091 */
      int found_B1 = 0;
      SMARTLIST_FOREACH(dir_servers,
                        dir_server_t *,
                        ds,
                        /* increment the found counter if dir_port matches */
                        found_B1 +=
                        (ds->dir_port == 60091 ?
                         1 : 0)
                        );
      tt_int_op(found_B1, OP_EQ, 1);

      /* (No AlternateDirAuthority) - A2 - dir_port: 60092 */
      int found_A2 = 0;
      SMARTLIST_FOREACH(dir_servers,
                        dir_server_t *,
                        ds,
                        /* increment the found counter if dir_port matches */
                        found_A2 +=
                        (ds->dir_port == 60092 ?
                         1 : 0)
                        );
      tt_int_op(found_A2, OP_EQ, 0);

      /* There's no easy way of checking that we have included all the
       * default v3 non-Bridge directory authorities, so let's assume that
       * if the total count above is correct, we have the right ones.
       */
    }

    {
      /* fallback_dir_servers */
      const smartlist_t *fallback_servers = router_get_fallback_dir_servers();
      /* (No D0), B1, (No A2), Default v3 Non-Bridge Authorities,
       * Custom Fallback */
      tt_assert(smartlist_len(fallback_servers) ==
                2 + n_default_alt_dir_authority);

      /* (No DirAuthorities) - D0 - dir_port: 60090 */
      int found_D0 = 0;
      SMARTLIST_FOREACH(fallback_servers,
                        dir_server_t *,
                        ds,
                        /* increment the found counter if dir_port matches */
                        found_D0 +=
                        (ds->dir_port == 60090 ?
                         1 : 0)
                        );
      tt_int_op(found_D0, OP_EQ, 0);

      /* AlternateBridgeAuthority - B1 - dir_port: 60091 */
      int found_B1 = 0;
      SMARTLIST_FOREACH(fallback_servers,
                        dir_server_t *,
                        ds,
                        /* increment the found counter if dir_port matches */
                        found_B1 +=
                        (ds->dir_port == 60091 ?
                         1 : 0)
                        );
      tt_int_op(found_B1, OP_EQ, 1);

      /* (No AlternateDirAuthority) - A2 - dir_port: 60092 */
      int found_A2 = 0;
      SMARTLIST_FOREACH(fallback_servers,
                        dir_server_t *,
                        ds,
                        /* increment the found counter if dir_port matches */
                        found_A2 +=
                        (ds->dir_port == 60092 ?
                         1 : 0)
                        );
      tt_int_op(found_A2, OP_EQ, 0);

      /* Custom FallbackDir - No Nickname - dir_port: 60093 */
      int found_non_default_fallback = 0;
      SMARTLIST_FOREACH(fallback_servers,
                        dir_server_t *,
                        ds,
                        /* increment the found counter if dir_port matches */
                        found_non_default_fallback +=
                        (ds->dir_port == 60093 ?
                         1 : 0)
                        );
      tt_int_op(found_non_default_fallback, OP_EQ, 1);

      /* (No Default FallbackDir) - No Nickname - dir_port: 60099 */
      int found_default_fallback = 0;
      SMARTLIST_FOREACH(fallback_servers,
                        dir_server_t *,
                        ds,
                        /* increment the found counter if dir_port matches */
                        found_default_fallback +=
                        (ds->dir_port == 60099 ?
                         1 : 0)
                        );
      tt_int_op(found_default_fallback, OP_EQ, 0);

      /* There's no easy way of checking that we have included all the
       * default v3 non-Bridge directory authorities, so let's assume that
       * if the total count above is correct, we have the right ones.
       */
    }
  }

  /* Case 4: 0100 - DirAuthorities Not Set, AlternateBridgeAuthority Set,
   AlternateDirAuthority & FallbackDir Not Set */
  {
    /* clear fallback dirs counter */
    n_add_default_fallback_dir_servers_known_default = 0;

    /* clear options*/
    memset(options, 0, sizeof(or_options_t));

    /* clear any previous dir servers:
     consider_adding_dir_servers() should do this anyway */
    clear_dir_servers();

    /* assign options: 0100 */
    options->DirAuthorities = NULL;
    options->AlternateBridgeAuthority = test_alt_bridge_authority;
    options->AlternateDirAuthority = NULL;
    options->FallbackDir = NULL;
    options->UseDefaultFallbackDirs = 1;

    /* parse options - ensure we always update by passing NULL old_options */
    consider_adding_dir_servers(options, NULL);

    /* check outcome */

    /* we must have added the default fallback dirs */
    tt_int_op(n_add_default_fallback_dir_servers_known_default, OP_EQ, 1);

    /* we have more fallbacks than just the authorities */
    tt_assert(networkstatus_consensus_can_use_extra_fallbacks(options) == 1);

    {
      /* trusted_dir_servers */
      const smartlist_t *dir_servers = router_get_trusted_dir_servers();
      /* (No D0), B1, (No A2), Default v3 Non-Bridge Authorities */
      tt_assert(smartlist_len(dir_servers) == 1 + n_default_alt_dir_authority);

      /* (No DirAuthorities) - D0 - dir_port: 60090 */
      int found_D0 = 0;
      SMARTLIST_FOREACH(dir_servers,
                        dir_server_t *,
                        ds,
                        /* increment the found counter if dir_port matches */
                        found_D0 +=
                        (ds->dir_port == 60090 ?
                         1 : 0)
                        );
      tt_int_op(found_D0, OP_EQ, 0);

      /* AlternateBridgeAuthority - B1 - dir_port: 60091 */
      int found_B1 = 0;
      SMARTLIST_FOREACH(dir_servers,
                        dir_server_t *,
                        ds,
                        /* increment the found counter if dir_port matches */
                        found_B1 +=
                        (ds->dir_port == 60091 ?
                         1 : 0)
                        );
      tt_int_op(found_B1, OP_EQ, 1);

      /* (No AlternateDirAuthority) - A2 - dir_port: 60092 */
      int found_A2 = 0;
      SMARTLIST_FOREACH(dir_servers,
                        dir_server_t *,
                        ds,
                        /* increment the found counter if dir_port matches */
                        found_A2 +=
                        (ds->dir_port == 60092 ?
                         1 : 0)
                        );
      tt_int_op(found_A2, OP_EQ, 0);

      /* There's no easy way of checking that we have included all the
       * default v3 non-Bridge directory authorities, so let's assume that
       * if the total count above is correct, we have the right ones.
       */
    }

    {
      /* fallback_dir_servers */
      const smartlist_t *fallback_servers = router_get_fallback_dir_servers();
      /* (No D0), B1, (No A2), Default v3 Non-Bridge Authorities,
       * Default Fallback */
      tt_assert(smartlist_len(fallback_servers) ==
                2 + n_default_alt_dir_authority);

      /* (No DirAuthorities) - D0 - dir_port: 60090 */
      int found_D0 = 0;
      SMARTLIST_FOREACH(fallback_servers,
                        dir_server_t *,
                        ds,
                        /* increment the found counter if dir_port matches */
                        found_D0 +=
                        (ds->dir_port == 60090 ?
                         1 : 0)
                        );
      tt_int_op(found_D0, OP_EQ, 0);

      /* AlternateBridgeAuthority - B1 - dir_port: 60091 */
      int found_B1 = 0;
      SMARTLIST_FOREACH(fallback_servers,
                        dir_server_t *,
                        ds,
                        /* increment the found counter if dir_port matches */
                        found_B1 +=
                        (ds->dir_port == 60091 ?
                         1 : 0)
                        );
      tt_int_op(found_B1, OP_EQ, 1);

      /* (No AlternateDirAuthority) - A2 - dir_port: 60092 */
      int found_A2 = 0;
      SMARTLIST_FOREACH(fallback_servers,
                        dir_server_t *,
                        ds,
                        /* increment the found counter if dir_port matches */
                        found_A2 +=
                        (ds->dir_port == 60092 ?
                         1 : 0)
                        );
      tt_int_op(found_A2, OP_EQ, 0);

      /* (No Custom FallbackDir) - No Nickname - dir_port: 60093 */
      int found_non_default_fallback = 0;
      SMARTLIST_FOREACH(fallback_servers,
                        dir_server_t *,
                        ds,
                        /* increment the found counter if dir_port matches */
                        found_non_default_fallback +=
                        (ds->dir_port == 60093 ?
                         1 : 0)
                        );
      tt_int_op(found_non_default_fallback, OP_EQ, 0);

      /* Default FallbackDir - No Nickname - dir_port: 60099 */
      int found_default_fallback = 0;
      SMARTLIST_FOREACH(fallback_servers,
                        dir_server_t *,
                        ds,
                        /* increment the found counter if dir_port matches */
                        found_default_fallback +=
                        (ds->dir_port == 60099 ?
                         1 : 0)
                        );
      tt_int_op(found_default_fallback, OP_EQ, 1);

      /* There's no easy way of checking that we have included all the
       * default v3 non-Bridge directory authorities, so let's assume that
       * if the total count above is correct, we have the right ones.
       */
    }
  }

  /*
   3. Outcome: Use Set Alternate Directory Authority
     - Use Default Bridge Authorities
     - Use FallbackDir if it is set, otherwise No Default Fallback Directories
     Cases expected to yield this outcome:
       2 & 3 (the 2 cases where DirAuthorities and AlternateBridgeAuthority
              are both NULL, but AlternateDirAuthority is set)
  */

  /* Case 3: 0011 - DirAuthorities & AlternateBridgeAuthority Not Set,
     AlternateDirAuthority & FallbackDir Set */
  {
    /* clear fallback dirs counter */
    n_add_default_fallback_dir_servers_known_default = 0;

    /* clear options*/
    memset(options, 0, sizeof(or_options_t));

    /* clear any previous dir servers:
     consider_adding_dir_servers() should do this anyway */
    clear_dir_servers();

    /* assign options: 0011 */
    options->DirAuthorities = NULL;
    options->AlternateBridgeAuthority = NULL;
    options->AlternateDirAuthority = test_alt_dir_authority;
    options->FallbackDir = test_fallback_directory;
    options->UseDefaultFallbackDirs = 1;

    /* parse options - ensure we always update by passing NULL old_options */
    consider_adding_dir_servers(options, NULL);

    /* check outcome */

    /* we must not have added the default fallback dirs */
    tt_int_op(n_add_default_fallback_dir_servers_known_default, OP_EQ, 0);

    /* we have more fallbacks than just the authorities */
    tt_assert(networkstatus_consensus_can_use_extra_fallbacks(options) == 1);

    {
      /* trusted_dir_servers */
      const smartlist_t *dir_servers = router_get_trusted_dir_servers();
      /* (No D0), (No B1), Default Bridge Authorities, A2 */
      tt_assert(smartlist_len(dir_servers) ==
                1 + n_default_alt_bridge_authority);

      /* (No DirAuthorities) - D0 - dir_port: 60090 */
      int found_D0 = 0;
      SMARTLIST_FOREACH(dir_servers,
                        dir_server_t *,
                        ds,
                        /* increment the found counter if dir_port matches */
                        found_D0 +=
                        (ds->dir_port == 60090 ?
                         1 : 0)
                        );
      tt_int_op(found_D0, OP_EQ, 0);

      /* (No AlternateBridgeAuthority) - B1 - dir_port: 60091 */
      int found_B1 = 0;
      SMARTLIST_FOREACH(dir_servers,
                        dir_server_t *,
                        ds,
                        /* increment the found counter if dir_port matches */
                        found_B1 +=
                        (ds->dir_port == 60091 ?
                         1 : 0)
                        );
      tt_int_op(found_B1, OP_EQ, 0);

      /* AlternateDirAuthority - A2 - dir_port: 60092 */
      int found_A2 = 0;
      SMARTLIST_FOREACH(dir_servers,
                        dir_server_t *,
                        ds,
                        /* increment the found counter if dir_port matches */
                        found_A2 +=
                        (ds->dir_port == 60092 ?
                         1 : 0)
                        );
      tt_int_op(found_A2, OP_EQ, 1);

      /* There's no easy way of checking that we have included all the
       * default Bridge authorities (except for hard-coding tonga's details),
       * so let's assume that if the total count above is correct,
       * we have the right ones.
       */
    }

    {
      /* fallback_dir_servers */
      const smartlist_t *fallback_servers = router_get_fallback_dir_servers();
      /* (No D0), (No B1), Default Bridge Authorities, A2,
       * Custom Fallback Directory, (No Default Fallback Directories) */
      tt_assert(smartlist_len(fallback_servers) ==
                2 + n_default_alt_bridge_authority);

      /* (No DirAuthorities) - D0 - dir_port: 60090 */
      int found_D0 = 0;
      SMARTLIST_FOREACH(fallback_servers,
                        dir_server_t *,
                        ds,
                        /* increment the found counter if dir_port matches */
                        found_D0 +=
                        (ds->dir_port == 60090 ?
                         1 : 0)
                        );
      tt_int_op(found_D0, OP_EQ, 0);

      /* (No AlternateBridgeAuthority) - B1 - dir_port: 60091 */
      int found_B1 = 0;
      SMARTLIST_FOREACH(fallback_servers,
                        dir_server_t *,
                        ds,
                        /* increment the found counter if dir_port matches */
                        found_B1 +=
                        (ds->dir_port == 60091 ?
                         1 : 0)
                        );
      tt_int_op(found_B1, OP_EQ, 0);

      /* AlternateDirAuthority - A2 - dir_port: 60092 */
      int found_A2 = 0;
      SMARTLIST_FOREACH(fallback_servers,
                        dir_server_t *,
                        ds,
                        /* increment the found counter if dir_port matches */
                        found_A2 +=
                        (ds->dir_port == 60092 ?
                         1 : 0)
                        );
      tt_int_op(found_A2, OP_EQ, 1);

      /* Custom FallbackDir - No Nickname - dir_port: 60093 */
      int found_non_default_fallback = 0;
      SMARTLIST_FOREACH(fallback_servers,
                        dir_server_t *,
                        ds,
                        /* increment the found counter if dir_port matches */
                        found_non_default_fallback +=
                        (ds->dir_port == 60093 ?
                         1 : 0)
                        );
      tt_int_op(found_non_default_fallback, OP_EQ, 1);

      /* (No Default FallbackDir) - No Nickname - dir_port: 60099 */
      int found_default_fallback = 0;
      SMARTLIST_FOREACH(fallback_servers,
                        dir_server_t *,
                        ds,
                        /* increment the found counter if dir_port matches */
                        found_default_fallback +=
                        (ds->dir_port == 60099 ?
                         1 : 0)
                        );
      tt_int_op(found_default_fallback, OP_EQ, 0);

      /* There's no easy way of checking that we have included all the
       * default Bridge authorities (except for hard-coding tonga's details),
       * so let's assume that if the total count above is correct,
       * we have the right ones.
       */
    }
  }

  /* Case 2: 0010 - DirAuthorities & AlternateBridgeAuthority Not Set,
   AlternateDirAuthority Set, FallbackDir Not Set */
  {
    /* clear fallback dirs counter */
    n_add_default_fallback_dir_servers_known_default = 0;

    /* clear options*/
    memset(options, 0, sizeof(or_options_t));

    /* clear any previous dir servers:
     consider_adding_dir_servers() should do this anyway */
    clear_dir_servers();

    /* assign options: 0010 */
    options->DirAuthorities = NULL;
    options->AlternateBridgeAuthority = NULL;
    options->AlternateDirAuthority = test_alt_dir_authority;
    options->FallbackDir = NULL;
    options->UseDefaultFallbackDirs = 1;

    /* parse options - ensure we always update by passing NULL old_options */
    consider_adding_dir_servers(options, NULL);

    /* check outcome */

    /* we must not have added the default fallback dirs */
    tt_int_op(n_add_default_fallback_dir_servers_known_default, OP_EQ, 0);

    /* we just have the authorities */
    tt_assert(networkstatus_consensus_can_use_extra_fallbacks(options) == 0);

    {
      /* trusted_dir_servers */
      const smartlist_t *dir_servers = router_get_trusted_dir_servers();
      /* (No D0), (No B1), Default Bridge Authorities, A2,
       * No Default or Custom Fallback Directories */
      tt_assert(smartlist_len(dir_servers) ==
                1 + n_default_alt_bridge_authority);

      /* (No DirAuthorities) - D0 - dir_port: 60090 */
      int found_D0 = 0;
      SMARTLIST_FOREACH(dir_servers,
                        dir_server_t *,
                        ds,
                        /* increment the found counter if dir_port matches */
                        found_D0 +=
                        (ds->dir_port == 60090 ?
                         1 : 0)
                        );
      tt_int_op(found_D0, OP_EQ, 0);

      /* (No AlternateBridgeAuthority) - B1 - dir_port: 60091 */
      int found_B1 = 0;
      SMARTLIST_FOREACH(dir_servers,
                        dir_server_t *,
                        ds,
                        /* increment the found counter if dir_port matches */
                        found_B1 +=
                        (ds->dir_port == 60091 ?
                         1 : 0)
                        );
      tt_int_op(found_B1, OP_EQ, 0);

      /* AlternateDirAuthority - A2 - dir_port: 60092 */
      int found_A2 = 0;
      SMARTLIST_FOREACH(dir_servers,
                        dir_server_t *,
                        ds,
                        /* increment the found counter if dir_port matches */
                        found_A2 +=
                        (ds->dir_port == 60092 ?
                         1 : 0)
                        );
      tt_int_op(found_A2, OP_EQ, 1);

      /* There's no easy way of checking that we have included all the
       * default Bridge authorities (except for hard-coding tonga's details),
       * so let's assume that if the total count above is correct,
       * we have the right ones.
       */
    }

    {
      /* fallback_dir_servers */
      const smartlist_t *fallback_servers = router_get_fallback_dir_servers();
      /* (No D0), (No B1), Default Bridge Authorities, A2,
       * No Custom or Default Fallback Directories */
      tt_assert(smartlist_len(fallback_servers) ==
                1 + n_default_alt_bridge_authority);

      /* (No DirAuthorities) - D0 - dir_port: 60090 */
      int found_D0 = 0;
      SMARTLIST_FOREACH(fallback_servers,
                        dir_server_t *,
                        ds,
                        /* increment the found counter if dir_port matches */
                        found_D0 +=
                        (ds->dir_port == 60090 ?
                         1 : 0)
                        );
      tt_int_op(found_D0, OP_EQ, 0);

      /* (No AlternateBridgeAuthority) - B1 - dir_port: 60091 */
      int found_B1 = 0;
      SMARTLIST_FOREACH(fallback_servers,
                        dir_server_t *,
                        ds,
                        /* increment the found counter if dir_port matches */
                        found_B1 +=
                        (ds->dir_port == 60091 ?
                         1 : 0)
                        );
      tt_int_op(found_B1, OP_EQ, 0);

      /* AlternateDirAuthority - A2 - dir_port: 60092 */
      int found_A2 = 0;
      SMARTLIST_FOREACH(fallback_servers,
                        dir_server_t *,
                        ds,
                        /* increment the found counter if dir_port matches */
                        found_A2 +=
                        (ds->dir_port == 60092 ?
                         1 : 0)
                        );
      tt_int_op(found_A2, OP_EQ, 1);

      /* (No Custom FallbackDir) - No Nickname - dir_port: 60093 */
      int found_non_default_fallback = 0;
      SMARTLIST_FOREACH(fallback_servers,
                        dir_server_t *,
                        ds,
                        /* increment the found counter if dir_port matches */
                        found_non_default_fallback +=
                        (ds->dir_port == 60093 ?
                         1 : 0)
                        );
      tt_int_op(found_non_default_fallback, OP_EQ, 0);

      /* (No Default FallbackDir) - No Nickname - dir_port: 60099 */
      int found_default_fallback = 0;
      SMARTLIST_FOREACH(fallback_servers,
                        dir_server_t *,
                        ds,
                        /* increment the found counter if dir_port matches */
                        found_default_fallback +=
                        (ds->dir_port == 60099 ?
                         1 : 0)
                        );
      tt_int_op(found_default_fallback, OP_EQ, 0);

      /* There's no easy way of checking that we have included all the
       * default Bridge authorities (except for hard-coding tonga's details),
       * so let's assume that if the total count above is correct,
       * we have the right ones.
       */
    }
  }

  /*
   4. Outcome: Use Set Custom Fallback Directory
     - Use Default Bridge & Directory Authorities
     Cases expected to yield this outcome:
       1 (DirAuthorities, AlternateBridgeAuthority and AlternateDirAuthority
          are all NULL, but FallbackDir is set)
  */

  /* Case 1: 0001 - DirAuthorities, AlternateBridgeAuthority
    & AlternateDirAuthority Not Set, FallbackDir Set */
  {
    /* clear fallback dirs counter */
    n_add_default_fallback_dir_servers_known_default = 0;

    /* clear options*/
    memset(options, 0, sizeof(or_options_t));

    /* clear any previous dir servers:
     consider_adding_dir_servers() should do this anyway */
    clear_dir_servers();

    /* assign options: 0001 */
    options->DirAuthorities = NULL;
    options->AlternateBridgeAuthority = NULL;
    options->AlternateDirAuthority = NULL;
    options->FallbackDir = test_fallback_directory;
    options->UseDefaultFallbackDirs = 1;

    /* parse options - ensure we always update by passing NULL old_options */
    consider_adding_dir_servers(options, NULL);

    /* check outcome */

    /* we must not have added the default fallback dirs */
    tt_int_op(n_add_default_fallback_dir_servers_known_default, OP_EQ, 0);

    /* we have more fallbacks than just the authorities */
    tt_assert(networkstatus_consensus_can_use_extra_fallbacks(options) == 1);

    {
      /* trusted_dir_servers */
      const smartlist_t *dir_servers = router_get_trusted_dir_servers();
      /* (No D0), (No B1), Default Bridge Authorities,
       * (No A2), Default v3 Directory Authorities */
      tt_assert(smartlist_len(dir_servers) == n_default_authorities);

      /* (No DirAuthorities) - D0 - dir_port: 60090 */
      int found_D0 = 0;
      SMARTLIST_FOREACH(dir_servers,
                        dir_server_t *,
                        ds,
                        /* increment the found counter if dir_port matches */
                        found_D0 +=
                        (ds->dir_port == 60090 ?
                         1 : 0)
                        );
      tt_int_op(found_D0, OP_EQ, 0);

      /* (No AlternateBridgeAuthority) - B1 - dir_port: 60091 */
      int found_B1 = 0;
      SMARTLIST_FOREACH(dir_servers,
                        dir_server_t *,
                        ds,
                        /* increment the found counter if dir_port matches */
                        found_B1 +=
                        (ds->dir_port == 60091 ?
                         1 : 0)
                        );
      tt_int_op(found_B1, OP_EQ, 0);

      /* (No AlternateDirAuthority) - A2 - dir_port: 60092 */
      int found_A2 = 0;
      SMARTLIST_FOREACH(dir_servers,
                        dir_server_t *,
                        ds,
                        /* increment the found counter if dir_port matches */
                        found_A2 +=
                        (ds->dir_port == 60092 ?
                         1 : 0)
                        );
      tt_int_op(found_A2, OP_EQ, 0);

      /* There's no easy way of checking that we have included all the
       * default Bridge & V3 Directory authorities, so let's assume that
       * if the total count above is correct, we have the right ones.
       */
    }

    {
      /* fallback_dir_servers */
      const smartlist_t *fallback_servers = router_get_fallback_dir_servers();
      /* (No D0), (No B1), Default Bridge Authorities,
       * (No A2), Default v3 Directory Authorities,
       * Custom Fallback Directory, (No Default Fallback Directories) */
      tt_assert(smartlist_len(fallback_servers) ==
                1 + n_default_authorities);

      /* (No DirAuthorities) - D0 - dir_port: 60090 */
      int found_D0 = 0;
      SMARTLIST_FOREACH(fallback_servers,
                        dir_server_t *,
                        ds,
                        /* increment the found counter if dir_port matches */
                        found_D0 +=
                        (ds->dir_port == 60090 ?
                         1 : 0)
                        );
      tt_int_op(found_D0, OP_EQ, 0);

      /* (No AlternateBridgeAuthority) - B1 - dir_port: 60091 */
      int found_B1 = 0;
      SMARTLIST_FOREACH(fallback_servers,
                        dir_server_t *,
                        ds,
                        /* increment the found counter if dir_port matches */
                        found_B1 +=
                        (ds->dir_port == 60091 ?
                         1 : 0)
                        );
      tt_int_op(found_B1, OP_EQ, 0);

      /* (No AlternateDirAuthority) - A2 - dir_port: 60092 */
      int found_A2 = 0;
      SMARTLIST_FOREACH(fallback_servers,
                        dir_server_t *,
                        ds,
                        /* increment the found counter if dir_port matches */
                        found_A2 +=
                        (ds->dir_port == 60092 ?
                         1 : 0)
                        );
      tt_int_op(found_A2, OP_EQ, 0);

      /* Custom FallbackDir - No Nickname - dir_port: 60093 */
      int found_non_default_fallback = 0;
      SMARTLIST_FOREACH(fallback_servers,
                        dir_server_t *,
                        ds,
                        /* increment the found counter if dir_port matches */
                        found_non_default_fallback +=
                        (ds->dir_port == 60093 ?
                         1 : 0)
                        );
      tt_int_op(found_non_default_fallback, OP_EQ, 1);

      /* (No Default FallbackDir) - No Nickname - dir_port: 60099 */
      int found_default_fallback = 0;
      SMARTLIST_FOREACH(fallback_servers,
                        dir_server_t *,
                        ds,
                        /* increment the found counter if dir_port matches */
                        found_default_fallback +=
                        (ds->dir_port == 60099 ?
                         1 : 0)
                        );
      tt_int_op(found_default_fallback, OP_EQ, 0);

      /* There's no easy way of checking that we have included all the
       * default Bridge & V3 Directory authorities, so let's assume that
       * if the total count above is correct, we have the right ones.
       */
    }
  }

  /*
   5. Outcome: Use All Defaults
     - Use Default Bridge & Directory Authorities, Default Fallback Directories
     Cases expected to yield this outcome:
       0 (DirAuthorities, AlternateBridgeAuthority, AlternateDirAuthority
          and FallbackDir are all NULL)
  */

  /* Case 0: 0000 - All Not Set */
  {
    /* clear fallback dirs counter */
    n_add_default_fallback_dir_servers_known_default = 0;

    /* clear options*/
    memset(options, 0, sizeof(or_options_t));

    /* clear any previous dir servers:
     consider_adding_dir_servers() should do this anyway */
    clear_dir_servers();

    /* assign options: 0001 */
    options->DirAuthorities = NULL;
    options->AlternateBridgeAuthority = NULL;
    options->AlternateDirAuthority = NULL;
    options->FallbackDir = NULL;
    options->UseDefaultFallbackDirs = 1;

    /* parse options - ensure we always update by passing NULL old_options */
    consider_adding_dir_servers(options, NULL);

    /* check outcome */

    /* we must have added the default fallback dirs */
    tt_int_op(n_add_default_fallback_dir_servers_known_default, OP_EQ, 1);

    /* we have more fallbacks than just the authorities */
    tt_assert(networkstatus_consensus_can_use_extra_fallbacks(options) == 1);

    {
      /* trusted_dir_servers */
      const smartlist_t *dir_servers = router_get_trusted_dir_servers();
      /* (No D0), (No B1), Default Bridge Authorities,
       * (No A2), Default v3 Directory Authorities */
      tt_assert(smartlist_len(dir_servers) == n_default_authorities);

      /* (No DirAuthorities) - D0 - dir_port: 60090 */
      int found_D0 = 0;
      SMARTLIST_FOREACH(dir_servers,
                        dir_server_t *,
                        ds,
                        /* increment the found counter if dir_port matches */
                        found_D0 +=
                        (ds->dir_port == 60090 ?
                         1 : 0)
                        );
      tt_int_op(found_D0, OP_EQ, 0);

      /* (No AlternateBridgeAuthority) - B1 - dir_port: 60091 */
      int found_B1 = 0;
      SMARTLIST_FOREACH(dir_servers,
                        dir_server_t *,
                        ds,
                        /* increment the found counter if dir_port matches */
                        found_B1 +=
                        (ds->dir_port == 60091 ?
                         1 : 0)
                        );
      tt_int_op(found_B1, OP_EQ, 0);

      /* (No AlternateDirAuthority) - A2 - dir_port: 60092 */
      int found_A2 = 0;
      SMARTLIST_FOREACH(dir_servers,
                        dir_server_t *,
                        ds,
                        /* increment the found counter if dir_port matches */
                        found_A2 +=
                        (ds->dir_port == 60092 ?
                         1 : 0)
                        );
      tt_int_op(found_A2, OP_EQ, 0);

      /* There's no easy way of checking that we have included all the
       * default Bridge & V3 Directory authorities, so let's assume that
       * if the total count above is correct, we have the right ones.
       */
    }

    {
      /* fallback_dir_servers */
      const smartlist_t *fallback_servers = router_get_fallback_dir_servers();
      /* (No D0), (No B1), Default Bridge Authorities,
       * (No A2), Default v3 Directory Authorities,
       * (No Custom Fallback Directory), Default Fallback Directories */
      tt_assert(smartlist_len(fallback_servers) ==
                n_default_authorities + n_default_fallback_dir);

      /* (No DirAuthorities) - D0 - dir_port: 60090 */
      int found_D0 = 0;
      SMARTLIST_FOREACH(fallback_servers,
                        dir_server_t *,
                        ds,
                        /* increment the found counter if dir_port matches */
                        found_D0 +=
                        (ds->dir_port == 60090 ?
                         1 : 0)
                        );
      tt_int_op(found_D0, OP_EQ, 0);

      /* (No AlternateBridgeAuthority) - B1 - dir_port: 60091 */
      int found_B1 = 0;
      SMARTLIST_FOREACH(fallback_servers,
                        dir_server_t *,
                        ds,
                        /* increment the found counter if dir_port matches */
                        found_B1 +=
                        (ds->dir_port == 60091 ?
                         1 : 0)
                        );
      tt_int_op(found_B1, OP_EQ, 0);

      /* (No AlternateDirAuthority) - A2 - dir_port: 60092 */
      int found_A2 = 0;
      SMARTLIST_FOREACH(fallback_servers,
                        dir_server_t *,
                        ds,
                        /* increment the found counter if dir_port matches */
                        found_A2 +=
                        (ds->dir_port == 60092 ?
                         1 : 0)
                        );
      tt_int_op(found_A2, OP_EQ, 0);

      /* Custom FallbackDir - No Nickname - dir_port: 60093 */
      int found_non_default_fallback = 0;
      SMARTLIST_FOREACH(fallback_servers,
                        dir_server_t *,
                        ds,
                        /* increment the found counter if dir_port matches */
                        found_non_default_fallback +=
                        (ds->dir_port == 60093 ?
                         1 : 0)
                        );
      tt_int_op(found_non_default_fallback, OP_EQ, 0);

      /* (No Default FallbackDir) - No Nickname - dir_port: 60099 */
      int found_default_fallback = 0;
      SMARTLIST_FOREACH(fallback_servers,
                        dir_server_t *,
                        ds,
                        /* increment the found counter if dir_port matches */
                        found_default_fallback +=
                        (ds->dir_port == 60099 ?
                         1 : 0)
                        );
      tt_int_op(found_default_fallback, OP_EQ, 1);

      /* There's no easy way of checking that we have included all the
       * default Bridge & V3 Directory authorities, and the default
       * Fallback Directories, so let's assume that if the total count
       * above is correct, we have the right ones.
       */
    }
  }

  done:
  clear_dir_servers();

  tor_free(test_dir_authority->key);
  tor_free(test_dir_authority->value);
  tor_free(test_dir_authority);

  tor_free(test_alt_dir_authority->key);
  tor_free(test_alt_dir_authority->value);
  tor_free(test_alt_dir_authority);

  tor_free(test_alt_bridge_authority->key);
  tor_free(test_alt_bridge_authority->value);
  tor_free(test_alt_bridge_authority);

  tor_free(test_fallback_directory->key);
  tor_free(test_fallback_directory->value);
  tor_free(test_fallback_directory);

  options->DirAuthorities = NULL;
  options->AlternateBridgeAuthority = NULL;
  options->AlternateDirAuthority = NULL;
  options->FallbackDir = NULL;
  or_options_free(options);

  UNMOCK(add_default_fallback_dir_servers);
}

static void
test_config_default_dir_servers(void *arg)
{
  or_options_t *opts = NULL;
  (void)arg;
  int trusted_count = 0;
  int fallback_count = 0;

  /* new set of options should stop fallback parsing */
  opts = tor_malloc_zero(sizeof(or_options_t));
  opts->UseDefaultFallbackDirs = 0;
  /* set old_options to NULL to force dir update */
  consider_adding_dir_servers(opts, NULL);
  trusted_count = smartlist_len(router_get_trusted_dir_servers());
  fallback_count = smartlist_len(router_get_fallback_dir_servers());
  or_options_free(opts);
  opts = NULL;

  /* assume a release will never go out with less than 7 authorities */
  tt_int_op(trusted_count, OP_GE, 7);
  /* if we disable the default fallbacks, there must not be any extra */
  tt_assert(fallback_count == trusted_count);

  opts = tor_malloc_zero(sizeof(or_options_t));
  opts->UseDefaultFallbackDirs = 1;
  consider_adding_dir_servers(opts, opts);
  trusted_count = smartlist_len(router_get_trusted_dir_servers());
  fallback_count = smartlist_len(router_get_fallback_dir_servers());
  or_options_free(opts);
  opts = NULL;

  /* assume a release will never go out with less than 7 authorities */
  tt_int_op(trusted_count, OP_GE, 7);
  /* XX/teor - allow for default fallbacks to be added without breaking
   * the unit tests. Set a minimum fallback count once the list is stable. */
  tt_assert(fallback_count >= trusted_count);

 done:
  or_options_free(opts);
}

static int mock_router_pick_published_address_result = 0;

static int
mock_router_pick_published_address(const or_options_t *options,
                                   uint32_t *addr, int cache_only)
{
  (void)options;
  (void)addr;
  (void)cache_only;
  return mock_router_pick_published_address_result;
}

static int mock_router_my_exit_policy_is_reject_star_result = 0;

static int
mock_router_my_exit_policy_is_reject_star(void)
{
  return mock_router_my_exit_policy_is_reject_star_result;
}

static int mock_advertised_server_mode_result = 0;

static int
mock_advertised_server_mode(void)
{
  return mock_advertised_server_mode_result;
}

static routerinfo_t *mock_router_get_my_routerinfo_result = NULL;

static const routerinfo_t *
mock_router_get_my_routerinfo(void)
{
  return mock_router_get_my_routerinfo_result;
}

static void
test_config_directory_fetch(void *arg)
{
  (void)arg;

  /* Test Setup */
  or_options_t *options = tor_malloc_zero(sizeof(or_options_t));
  routerinfo_t routerinfo;
  memset(&routerinfo, 0, sizeof(routerinfo));
  mock_router_pick_published_address_result = -1;
  mock_router_my_exit_policy_is_reject_star_result = 1;
  mock_advertised_server_mode_result = 0;
  mock_router_get_my_routerinfo_result = NULL;
  MOCK(router_pick_published_address, mock_router_pick_published_address);
  MOCK(router_my_exit_policy_is_reject_star,
       mock_router_my_exit_policy_is_reject_star);
  MOCK(advertised_server_mode, mock_advertised_server_mode);
  MOCK(router_get_my_routerinfo, mock_router_get_my_routerinfo);

  /* Clients can use multiple directory mirrors for bootstrap */
  memset(options, 0, sizeof(or_options_t));
  options->ClientOnly = 1;
  tt_assert(server_mode(options) == 0);
  tt_assert(public_server_mode(options) == 0);
  tt_int_op(directory_fetches_from_authorities(options), OP_EQ, 0);
  tt_int_op(networkstatus_consensus_can_use_multiple_directories(options),
            OP_EQ, 1);

  /* Bridge Clients can use multiple directory mirrors for bootstrap */
  memset(options, 0, sizeof(or_options_t));
  options->UseBridges = 1;
  tt_assert(server_mode(options) == 0);
  tt_assert(public_server_mode(options) == 0);
  tt_int_op(directory_fetches_from_authorities(options), OP_EQ, 0);
  tt_int_op(networkstatus_consensus_can_use_multiple_directories(options),
            OP_EQ, 1);

  /* Bridge Relays (Bridges) must act like clients, and use multiple
   * directory mirrors for bootstrap */
  memset(options, 0, sizeof(or_options_t));
  options->BridgeRelay = 1;
  options->ORPort_set = 1;
  tt_assert(server_mode(options) == 1);
  tt_assert(public_server_mode(options) == 0);
  tt_int_op(directory_fetches_from_authorities(options), OP_EQ, 0);
  tt_int_op(networkstatus_consensus_can_use_multiple_directories(options),
            OP_EQ, 1);

  /* Clients set to FetchDirInfoEarly must fetch it from the authorities,
   * but can use multiple authorities for bootstrap */
  memset(options, 0, sizeof(or_options_t));
  options->FetchDirInfoEarly = 1;
  tt_assert(server_mode(options) == 0);
  tt_assert(public_server_mode(options) == 0);
  tt_int_op(directory_fetches_from_authorities(options), OP_EQ, 1);
  tt_int_op(networkstatus_consensus_can_use_multiple_directories(options),
            OP_EQ, 1);

  /* OR servers only fetch the consensus from the authorities when they don't
   * know their own address, but never use multiple directories for bootstrap
   */
  memset(options, 0, sizeof(or_options_t));
  options->ORPort_set = 1;

  mock_router_pick_published_address_result = -1;
  tt_assert(server_mode(options) == 1);
  tt_assert(public_server_mode(options) == 1);
  tt_int_op(directory_fetches_from_authorities(options), OP_EQ, 1);
  tt_int_op(networkstatus_consensus_can_use_multiple_directories(options),
            OP_EQ, 0);

  mock_router_pick_published_address_result = 0;
  tt_assert(server_mode(options) == 1);
  tt_assert(public_server_mode(options) == 1);
  tt_int_op(directory_fetches_from_authorities(options), OP_EQ, 0);
  tt_int_op(networkstatus_consensus_can_use_multiple_directories(options),
            OP_EQ, 0);

  /* Exit OR servers only fetch the consensus from the authorities when they
   * refuse unknown exits, but never use multiple directories for bootstrap
   */
  memset(options, 0, sizeof(or_options_t));
  options->ORPort_set = 1;
  options->ExitRelay = 1;
  mock_router_pick_published_address_result = 0;
  mock_router_my_exit_policy_is_reject_star_result = 0;
  mock_advertised_server_mode_result = 1;
  mock_router_get_my_routerinfo_result = &routerinfo;

  routerinfo.supports_tunnelled_dir_requests = 1;

  options->RefuseUnknownExits = 1;
  tt_assert(server_mode(options) == 1);
  tt_assert(public_server_mode(options) == 1);
  tt_int_op(directory_fetches_from_authorities(options), OP_EQ, 1);
  tt_int_op(networkstatus_consensus_can_use_multiple_directories(options),
            OP_EQ, 0);

  options->RefuseUnknownExits = 0;
  mock_router_pick_published_address_result = 0;
  tt_assert(server_mode(options) == 1);
  tt_assert(public_server_mode(options) == 1);
  tt_int_op(directory_fetches_from_authorities(options), OP_EQ, 0);
  tt_int_op(networkstatus_consensus_can_use_multiple_directories(options),
            OP_EQ, 0);

  /* Dir servers fetch the consensus from the authorities, unless they are not
   * advertising themselves (hibernating) or have no routerinfo or are not
   * advertising their dirport, and never use multiple directories for
   * bootstrap. This only applies if they are also OR servers.
   * (We don't care much about the behaviour of non-OR directory servers.) */
  memset(options, 0, sizeof(or_options_t));
  options->DirPort_set = 1;
  options->ORPort_set = 1;
  options->DirCache = 1;
  mock_router_pick_published_address_result = 0;
  mock_router_my_exit_policy_is_reject_star_result = 1;

  mock_advertised_server_mode_result = 1;
  routerinfo.dir_port = 1;
  mock_router_get_my_routerinfo_result = &routerinfo;
  tt_assert(server_mode(options) == 1);
  tt_assert(public_server_mode(options) == 1);
  tt_int_op(directory_fetches_from_authorities(options), OP_EQ, 1);
  tt_int_op(networkstatus_consensus_can_use_multiple_directories(options),
            OP_EQ, 0);

  mock_advertised_server_mode_result = 0;
  routerinfo.dir_port = 1;
  mock_router_get_my_routerinfo_result = &routerinfo;
  tt_assert(server_mode(options) == 1);
  tt_assert(public_server_mode(options) == 1);
  tt_int_op(directory_fetches_from_authorities(options), OP_EQ, 0);
  tt_int_op(networkstatus_consensus_can_use_multiple_directories(options),
            OP_EQ, 0);

  mock_advertised_server_mode_result = 1;
  mock_router_get_my_routerinfo_result = NULL;
  tt_assert(server_mode(options) == 1);
  tt_assert(public_server_mode(options) == 1);
  tt_int_op(directory_fetches_from_authorities(options), OP_EQ, 0);
  tt_int_op(networkstatus_consensus_can_use_multiple_directories(options),
            OP_EQ, 0);

  mock_advertised_server_mode_result = 1;
  routerinfo.dir_port = 0;
  routerinfo.supports_tunnelled_dir_requests = 0;
  mock_router_get_my_routerinfo_result = &routerinfo;
  tt_assert(server_mode(options) == 1);
  tt_assert(public_server_mode(options) == 1);
  tt_int_op(directory_fetches_from_authorities(options), OP_EQ, 0);
  tt_int_op(networkstatus_consensus_can_use_multiple_directories(options),
            OP_EQ, 0);

  mock_advertised_server_mode_result = 1;
  routerinfo.dir_port = 1;
  routerinfo.supports_tunnelled_dir_requests = 1;
  mock_router_get_my_routerinfo_result = &routerinfo;
  tt_assert(server_mode(options) == 1);
  tt_assert(public_server_mode(options) == 1);
  tt_int_op(directory_fetches_from_authorities(options), OP_EQ, 1);
  tt_int_op(networkstatus_consensus_can_use_multiple_directories(options),
            OP_EQ, 0);

 done:
  tor_free(options);
  UNMOCK(router_pick_published_address);
  UNMOCK(router_get_my_routerinfo);
  UNMOCK(advertised_server_mode);
  UNMOCK(router_my_exit_policy_is_reject_star);
}

static void
test_config_default_fallback_dirs(void *arg)
{
  const char *fallback[] = {
#include "../or/fallback_dirs.inc"
    NULL
  };

  int n_included_fallback_dirs = 0;
  int n_added_fallback_dirs = 0;

  (void)arg;
  clear_dir_servers();

  while (fallback[n_included_fallback_dirs])
    n_included_fallback_dirs++;

  add_default_fallback_dir_servers();

  n_added_fallback_dirs = smartlist_len(router_get_fallback_dir_servers());

  tt_assert(n_included_fallback_dirs == n_added_fallback_dirs);

  done:
  clear_dir_servers();
}

static void
test_config_port_cfg_line_extract_addrport(void *arg)
{
  (void)arg;
  int unixy = 0;
  const char *rest = NULL;
  char *a = NULL;

  tt_int_op(port_cfg_line_extract_addrport("", &a, &unixy, &rest), OP_EQ, 0);
  tt_int_op(unixy, OP_EQ, 0);
  tt_str_op(a, OP_EQ, "");
  tt_str_op(rest, OP_EQ, "");
  tor_free(a);

  tt_int_op(port_cfg_line_extract_addrport("hello", &a, &unixy, &rest),
            OP_EQ, 0);
  tt_int_op(unixy, OP_EQ, 0);
  tt_str_op(a, OP_EQ, "hello");
  tt_str_op(rest, OP_EQ, "");
  tor_free(a);

  tt_int_op(port_cfg_line_extract_addrport(" flipperwalt gersplut",
                                           &a, &unixy, &rest), OP_EQ, 0);
  tt_int_op(unixy, OP_EQ, 0);
  tt_str_op(a, OP_EQ, "flipperwalt");
  tt_str_op(rest, OP_EQ, "gersplut");
  tor_free(a);

  tt_int_op(port_cfg_line_extract_addrport(" flipperwalt \t gersplut",
                                           &a, &unixy, &rest), OP_EQ, 0);
  tt_int_op(unixy, OP_EQ, 0);
  tt_str_op(a, OP_EQ, "flipperwalt");
  tt_str_op(rest, OP_EQ, "gersplut");
  tor_free(a);

  tt_int_op(port_cfg_line_extract_addrport("flipperwalt \t gersplut",
                                           &a, &unixy, &rest), OP_EQ, 0);
  tt_int_op(unixy, OP_EQ, 0);
  tt_str_op(a, OP_EQ, "flipperwalt");
  tt_str_op(rest, OP_EQ, "gersplut");
  tor_free(a);

  tt_int_op(port_cfg_line_extract_addrport("unix:flipperwalt \t gersplut",
                                           &a, &unixy, &rest), OP_EQ, 0);
  tt_int_op(unixy, OP_EQ, 1);
  tt_str_op(a, OP_EQ, "flipperwalt");
  tt_str_op(rest, OP_EQ, "gersplut");
  tor_free(a);

  tt_int_op(port_cfg_line_extract_addrport("lolol",
                                           &a, &unixy, &rest), OP_EQ, 0);
  tt_int_op(unixy, OP_EQ, 0);
  tt_str_op(a, OP_EQ, "lolol");
  tt_str_op(rest, OP_EQ, "");
  tor_free(a);

  tt_int_op(port_cfg_line_extract_addrport("unix:lolol",
                                           &a, &unixy, &rest), OP_EQ, 0);
  tt_int_op(unixy, OP_EQ, 1);
  tt_str_op(a, OP_EQ, "lolol");
  tt_str_op(rest, OP_EQ, "");
  tor_free(a);

  tt_int_op(port_cfg_line_extract_addrport("unix:lolol ",
                                           &a, &unixy, &rest), OP_EQ, 0);
  tt_int_op(unixy, OP_EQ, 1);
  tt_str_op(a, OP_EQ, "lolol");
  tt_str_op(rest, OP_EQ, "");
  tor_free(a);

  tt_int_op(port_cfg_line_extract_addrport(" unix:lolol",
                                           &a, &unixy, &rest), OP_EQ, 0);
  tt_int_op(unixy, OP_EQ, 1);
  tt_str_op(a, OP_EQ, "lolol");
  tt_str_op(rest, OP_EQ, "");
  tor_free(a);

  tt_int_op(port_cfg_line_extract_addrport("foobar:lolol",
                                           &a, &unixy, &rest), OP_EQ, 0);
  tt_int_op(unixy, OP_EQ, 0);
  tt_str_op(a, OP_EQ, "foobar:lolol");
  tt_str_op(rest, OP_EQ, "");
  tor_free(a);

  tt_int_op(port_cfg_line_extract_addrport(":lolol",
                                           &a, &unixy, &rest), OP_EQ, 0);
  tt_int_op(unixy, OP_EQ, 0);
  tt_str_op(a, OP_EQ, ":lolol");
  tt_str_op(rest, OP_EQ, "");
  tor_free(a);

  tt_int_op(port_cfg_line_extract_addrport("unix:\"lolol\"",
                                           &a, &unixy, &rest), OP_EQ, 0);
  tt_int_op(unixy, OP_EQ, 1);
  tt_str_op(a, OP_EQ, "lolol");
  tt_str_op(rest, OP_EQ, "");
  tor_free(a);

  tt_int_op(port_cfg_line_extract_addrport("unix:\"lolol\" ",
                                           &a, &unixy, &rest), OP_EQ, 0);
  tt_int_op(unixy, OP_EQ, 1);
  tt_str_op(a, OP_EQ, "lolol");
  tt_str_op(rest, OP_EQ, "");
  tor_free(a);

  tt_int_op(port_cfg_line_extract_addrport("unix:\"lolol\" foo ",
                                           &a, &unixy, &rest), OP_EQ, 0);
  tt_int_op(unixy, OP_EQ, 1);
  tt_str_op(a, OP_EQ, "lolol");
  tt_str_op(rest, OP_EQ, "foo ");
  tor_free(a);

  tt_int_op(port_cfg_line_extract_addrport("unix:\"lol ol\" foo ",
                                           &a, &unixy, &rest), OP_EQ, 0);
  tt_int_op(unixy, OP_EQ, 1);
  tt_str_op(a, OP_EQ, "lol ol");
  tt_str_op(rest, OP_EQ, "foo ");
  tor_free(a);

  tt_int_op(port_cfg_line_extract_addrport("unix:\"lol\\\" ol\" foo ",
                                           &a, &unixy, &rest), OP_EQ, 0);
  tt_int_op(unixy, OP_EQ, 1);
  tt_str_op(a, OP_EQ, "lol\" ol");
  tt_str_op(rest, OP_EQ, "foo ");
  tor_free(a);

  tt_int_op(port_cfg_line_extract_addrport("unix:\"lol\\\" ol foo ",
                                           &a, &unixy, &rest), OP_EQ, -1);
  tor_free(a);

  tt_int_op(port_cfg_line_extract_addrport("unix:\"lol\\0\" ol foo ",
                                           &a, &unixy, &rest), OP_EQ, -1);
  tor_free(a);

 done:
  tor_free(a);
}

static config_line_t *
mock_config_line(const char *key, const char *val)
{
  config_line_t *config_line = tor_malloc(sizeof(config_line_t));
  memset(config_line, 0, sizeof(config_line_t));
  config_line->key = tor_strdup(key);
  config_line->value = tor_strdup(val);
  return config_line;
}

static void
test_config_parse_port_config__ports__no_ports_given(void *data)
{
  (void)data;
  int ret;
  smartlist_t *slout = NULL;
  port_cfg_t *port_cfg = NULL;

  slout = smartlist_new();

  // Test no defaultport, no defaultaddress and no out
  ret = parse_port_config(NULL, NULL, "DNS", 0, NULL, 0, 0);
  tt_int_op(ret, OP_EQ, 0);

  // Test with defaultport, no defaultaddress and no out
  ret = parse_port_config(NULL, NULL, "DNS", 0, NULL, 42, 0);
  tt_int_op(ret, OP_EQ, 0);

  // Test no defaultport, with defaultaddress and no out
  ret = parse_port_config(NULL, NULL, "DNS", 0, "127.0.0.2", 0, 0);
  tt_int_op(ret, OP_EQ, 0);

  // Test with defaultport, with defaultaddress and no out
  ret = parse_port_config(NULL, NULL, "DNS", 0, "127.0.0.2", 42, 0);
  tt_int_op(ret, OP_EQ, 0);

  // Test no defaultport, no defaultaddress and with out
  ret = parse_port_config(slout, NULL, "DNS", 0, NULL, 0, 0);
  tt_int_op(ret, OP_EQ, 0);
  tt_int_op(smartlist_len(slout), OP_EQ, 0);

  // Test with defaultport, no defaultaddress and with out
  ret = parse_port_config(slout, NULL, "DNS", 0, NULL, 42, 0);
  tt_int_op(ret, OP_EQ, 0);
  tt_int_op(smartlist_len(slout), OP_EQ, 0);

  // Test no defaultport, with defaultaddress and with out
  ret = parse_port_config(slout, NULL, "DNS", 0, "127.0.0.2", 0, 0);
  tt_int_op(ret, OP_EQ, 0);
  tt_int_op(smartlist_len(slout), OP_EQ, 0);

  // Test with defaultport, with defaultaddress and out, adds a new port cfg
  SMARTLIST_FOREACH(slout,port_cfg_t *,pf,port_cfg_free(pf));
  smartlist_clear(slout);
  ret = parse_port_config(slout, NULL, "DNS", 0, "127.0.0.2", 42, 0);
  tt_int_op(ret, OP_EQ, 0);
  tt_int_op(smartlist_len(slout), OP_EQ, 1);
  port_cfg = (port_cfg_t *)smartlist_get(slout, 0);
  tt_int_op(port_cfg->port, OP_EQ, 42);
  tt_int_op(port_cfg->is_unix_addr, OP_EQ, 0);

  // Test with defaultport, with defaultaddress and out, adds a new port cfg
  // for a unix address
  SMARTLIST_FOREACH(slout,port_cfg_t *,pf,port_cfg_free(pf));
  smartlist_clear(slout);
  ret = parse_port_config(slout, NULL, "DNS", 0, "/foo/bar/unixdomain",
                          42, CL_PORT_IS_UNIXSOCKET);
  tt_int_op(ret, OP_EQ, 0);
  tt_int_op(smartlist_len(slout), OP_EQ, 1);
  port_cfg = (port_cfg_t *)smartlist_get(slout, 0);
  tt_int_op(port_cfg->port, OP_EQ, 0);
  tt_int_op(port_cfg->is_unix_addr, OP_EQ, 1);
  tt_str_op(port_cfg->unix_addr, OP_EQ, "/foo/bar/unixdomain");

 done:
  if (slout)
    SMARTLIST_FOREACH(slout,port_cfg_t *,pf,port_cfg_free(pf));
  smartlist_free(slout);
}

static void
test_config_parse_port_config__ports__ports_given(void *data)
{
  (void)data;
  int ret;
  smartlist_t *slout = NULL;
  port_cfg_t *port_cfg = NULL;
  config_line_t *config_port_invalid = NULL, *config_port_valid = NULL;
  tor_addr_t addr;

  slout = smartlist_new();

  // Test error when encounters an invalid Port specification
  config_port_invalid = mock_config_line("DNSPort", "");
  ret = parse_port_config(NULL, config_port_invalid, "DNS", 0, NULL,
                          0, 0);
  tt_int_op(ret, OP_EQ, -1);

  // Test error when encounters an empty unix domain specification
  config_free_lines(config_port_invalid); config_port_invalid = NULL;
  config_port_invalid = mock_config_line("DNSPort", "unix:");
  ret = parse_port_config(NULL, config_port_invalid, "DNS", 0, NULL,
                          0, 0);
  tt_int_op(ret, OP_EQ, -1);

  // Test error when encounters a unix domain specification but the listener
  // doesn't support domain sockets
  config_port_valid = mock_config_line("DNSPort", "unix:/tmp/foo/bar");
  ret = parse_port_config(NULL, config_port_valid, "DNS",
                          CONN_TYPE_AP_DNS_LISTENER, NULL, 0, 0);
  tt_int_op(ret, OP_EQ, -1);

  // Test valid unix domain
  SMARTLIST_FOREACH(slout,port_cfg_t *,pf,port_cfg_free(pf));
  smartlist_clear(slout);
  ret = parse_port_config(slout, config_port_valid, "SOCKS",
                          CONN_TYPE_AP_LISTENER, NULL, 0, 0);
#ifdef _WIN32
  tt_int_op(ret, OP_EQ, -1);
#else
  tt_int_op(ret, OP_EQ, 0);
  tt_int_op(smartlist_len(slout), OP_EQ, 1);
  port_cfg = (port_cfg_t *)smartlist_get(slout, 0);
  tt_int_op(port_cfg->port, OP_EQ, 0);
  tt_int_op(port_cfg->is_unix_addr, OP_EQ, 1);
  tt_str_op(port_cfg->unix_addr, OP_EQ, "/tmp/foo/bar");
  /* Test entry port defaults as initialised in parse_port_config */
  tt_int_op(port_cfg->entry_cfg.dns_request, OP_EQ, 1);
  tt_int_op(port_cfg->entry_cfg.ipv4_traffic, OP_EQ, 1);
  tt_int_op(port_cfg->entry_cfg.onion_traffic, OP_EQ, 1);
  tt_int_op(port_cfg->entry_cfg.cache_ipv4_answers, OP_EQ, 1);
  tt_int_op(port_cfg->entry_cfg.prefer_ipv6_virtaddr, OP_EQ, 1);
#endif /* defined(_WIN32) */

  // Test failure if we have no ipv4 and no ipv6 and no onion (DNS only)
  config_free_lines(config_port_invalid); config_port_invalid = NULL;
  config_port_invalid = mock_config_line("SOCKSPort",
                                         "unix:/tmp/foo/bar NoIPv4Traffic "
                                         "NoIPv6Traffic "
                                         "NoOnionTraffic");
  ret = parse_port_config(NULL, config_port_invalid, "SOCKS",
                          CONN_TYPE_AP_LISTENER, NULL, 0,
                          CL_PORT_TAKES_HOSTNAMES);
  tt_int_op(ret, OP_EQ, -1);

  // Test failure if we have no DNS and we're a DNSPort
  config_free_lines(config_port_invalid); config_port_invalid = NULL;
  config_port_invalid = mock_config_line("DNSPort",
                                         "127.0.0.1:80 NoDNSRequest");
  ret = parse_port_config(NULL, config_port_invalid, "DNS",
                          CONN_TYPE_AP_DNS_LISTENER, NULL, 0,
                          CL_PORT_TAKES_HOSTNAMES);
  tt_int_op(ret, OP_EQ, -1);

  // If we're a DNSPort, DNS only is ok
  // Use a port because DNSPort doesn't support sockets
  config_free_lines(config_port_valid); config_port_valid = NULL;
  SMARTLIST_FOREACH(slout,port_cfg_t *,pf,port_cfg_free(pf));
  smartlist_clear(slout);
  config_port_valid = mock_config_line("DNSPort", "127.0.0.1:80 "
                                       "NoIPv6Traffic "
                                       "NoIPv4Traffic NoOnionTraffic");
  ret = parse_port_config(slout, config_port_valid, "DNS",
                          CONN_TYPE_AP_DNS_LISTENER, NULL, 0,
                          CL_PORT_TAKES_HOSTNAMES);
  tt_int_op(ret, OP_EQ, 0);
  tt_int_op(smartlist_len(slout), OP_EQ, 1);
  port_cfg = (port_cfg_t *)smartlist_get(slout, 0);
  tt_int_op(port_cfg->entry_cfg.dns_request, OP_EQ, 1);
  tt_int_op(port_cfg->entry_cfg.ipv4_traffic, OP_EQ, 0);
  tt_int_op(port_cfg->entry_cfg.ipv6_traffic, OP_EQ, 0);
  tt_int_op(port_cfg->entry_cfg.onion_traffic, OP_EQ, 0);

  // Test failure if we have DNS but no ipv4 and no ipv6
  config_free_lines(config_port_invalid); config_port_invalid = NULL;
  config_port_invalid = mock_config_line("SOCKSPort",
                                         "NoIPv6Traffic "
                                         "unix:/tmp/foo/bar NoIPv4Traffic");
  ret = parse_port_config(NULL, config_port_invalid, "SOCKS",
                          CONN_TYPE_AP_LISTENER, NULL, 0,
                          CL_PORT_TAKES_HOSTNAMES);
  tt_int_op(ret, OP_EQ, -1);

  // Test success with no DNS, no ipv4, no ipv6 (only onion, using separate
  // options)
  config_free_lines(config_port_valid); config_port_valid = NULL;
  SMARTLIST_FOREACH(slout,port_cfg_t *,pf,port_cfg_free(pf));
  smartlist_clear(slout);
  config_port_valid = mock_config_line("SOCKSPort", "unix:/tmp/foo/bar "
                                       "NoIPv6Traffic "
                                       "NoDNSRequest NoIPv4Traffic");
  ret = parse_port_config(slout, config_port_valid, "SOCKS",
                          CONN_TYPE_AP_LISTENER, NULL, 0,
                          CL_PORT_TAKES_HOSTNAMES);
#ifdef _WIN32
  tt_int_op(ret, OP_EQ, -1);
#else
  tt_int_op(ret, OP_EQ, 0);
  tt_int_op(smartlist_len(slout), OP_EQ, 1);
  port_cfg = (port_cfg_t *)smartlist_get(slout, 0);
  tt_int_op(port_cfg->entry_cfg.dns_request, OP_EQ, 0);
  tt_int_op(port_cfg->entry_cfg.ipv4_traffic, OP_EQ, 0);
  tt_int_op(port_cfg->entry_cfg.ipv6_traffic, OP_EQ, 0);
  tt_int_op(port_cfg->entry_cfg.onion_traffic, OP_EQ, 1);
#endif /* defined(_WIN32) */

  // Test success with quoted unix: address.
  config_free_lines(config_port_valid); config_port_valid = NULL;
  SMARTLIST_FOREACH(slout,port_cfg_t *,pf,port_cfg_free(pf));
  smartlist_clear(slout);
  config_port_valid = mock_config_line("SOCKSPort", "unix:\"/tmp/foo/ bar\" "
                                       "NoIPv6Traffic "
                                       "NoDNSRequest NoIPv4Traffic");
  ret = parse_port_config(slout, config_port_valid, "SOCKS",
                          CONN_TYPE_AP_LISTENER, NULL, 0,
                          CL_PORT_TAKES_HOSTNAMES);
#ifdef _WIN32
  tt_int_op(ret, OP_EQ, -1);
#else
  tt_int_op(ret, OP_EQ, 0);
  tt_int_op(smartlist_len(slout), OP_EQ, 1);
  port_cfg = (port_cfg_t *)smartlist_get(slout, 0);
  tt_int_op(port_cfg->entry_cfg.dns_request, OP_EQ, 0);
  tt_int_op(port_cfg->entry_cfg.ipv4_traffic, OP_EQ, 0);
  tt_int_op(port_cfg->entry_cfg.ipv6_traffic, OP_EQ, 0);
  tt_int_op(port_cfg->entry_cfg.onion_traffic, OP_EQ, 1);
#endif /* defined(_WIN32) */

  // Test failure with broken quoted unix: address.
  config_free_lines(config_port_valid); config_port_valid = NULL;
  SMARTLIST_FOREACH(slout,port_cfg_t *,pf,port_cfg_free(pf));
  smartlist_clear(slout);
  config_port_valid = mock_config_line("SOCKSPort", "unix:\"/tmp/foo/ bar "
                                       "NoIPv6Traffic "
                                       "NoDNSRequest NoIPv4Traffic");
  ret = parse_port_config(slout, config_port_valid, "SOCKS",
                          CONN_TYPE_AP_LISTENER, NULL, 0,
                          CL_PORT_TAKES_HOSTNAMES);
  tt_int_op(ret, OP_EQ, -1);

  // Test failure with empty quoted unix: address.
  config_free_lines(config_port_valid); config_port_valid = NULL;
  SMARTLIST_FOREACH(slout,port_cfg_t *,pf,port_cfg_free(pf));
  smartlist_clear(slout);
  config_port_valid = mock_config_line("SOCKSPort", "unix:\"\" "
                                       "NoIPv6Traffic "
                                       "NoDNSRequest NoIPv4Traffic");
  ret = parse_port_config(slout, config_port_valid, "SOCKS",
                          CONN_TYPE_AP_LISTENER, NULL, 0,
                          CL_PORT_TAKES_HOSTNAMES);
  tt_int_op(ret, OP_EQ, -1);

  // Test success with OnionTrafficOnly (no DNS, no ipv4, no ipv6)
  config_free_lines(config_port_valid); config_port_valid = NULL;
  SMARTLIST_FOREACH(slout,port_cfg_t *,pf,port_cfg_free(pf));
  smartlist_clear(slout);
  config_port_valid = mock_config_line("SOCKSPort", "unix:/tmp/foo/bar "
                                       "OnionTrafficOnly");
  ret = parse_port_config(slout, config_port_valid, "SOCKS",
                          CONN_TYPE_AP_LISTENER, NULL, 0,
                          CL_PORT_TAKES_HOSTNAMES);
#ifdef _WIN32
  tt_int_op(ret, OP_EQ, -1);
#else
  tt_int_op(ret, OP_EQ, 0);
  tt_int_op(smartlist_len(slout), OP_EQ, 1);
  port_cfg = (port_cfg_t *)smartlist_get(slout, 0);
  tt_int_op(port_cfg->entry_cfg.dns_request, OP_EQ, 0);
  tt_int_op(port_cfg->entry_cfg.ipv4_traffic, OP_EQ, 0);
  tt_int_op(port_cfg->entry_cfg.ipv6_traffic, OP_EQ, 0);
  tt_int_op(port_cfg->entry_cfg.onion_traffic, OP_EQ, 1);
#endif /* defined(_WIN32) */

  // Test success with no ipv4 but take ipv6
  config_free_lines(config_port_valid); config_port_valid = NULL;
  SMARTLIST_FOREACH(slout,port_cfg_t *,pf,port_cfg_free(pf));
  smartlist_clear(slout);
  config_port_valid = mock_config_line("SOCKSPort", "unix:/tmp/foo/bar "
                                       "NoIPv4Traffic IPv6Traffic");
  ret = parse_port_config(slout, config_port_valid, "SOCKS",
                          CONN_TYPE_AP_LISTENER, NULL, 0,
                          CL_PORT_TAKES_HOSTNAMES);
#ifdef _WIN32
  tt_int_op(ret, OP_EQ, -1);
#else
  tt_int_op(ret, OP_EQ, 0);
  tt_int_op(smartlist_len(slout), OP_EQ, 1);
  port_cfg = (port_cfg_t *)smartlist_get(slout, 0);
  tt_int_op(port_cfg->entry_cfg.ipv4_traffic, OP_EQ, 0);
  tt_int_op(port_cfg->entry_cfg.ipv6_traffic, OP_EQ, 1);
#endif /* defined(_WIN32) */

  // Test success with both ipv4 and ipv6
  config_free_lines(config_port_valid); config_port_valid = NULL;
  SMARTLIST_FOREACH(slout,port_cfg_t *,pf,port_cfg_free(pf));
  smartlist_clear(slout);
  config_port_valid = mock_config_line("SOCKSPort", "unix:/tmp/foo/bar "
                                       "IPv4Traffic IPv6Traffic");
  ret = parse_port_config(slout, config_port_valid, "SOCKS",
                          CONN_TYPE_AP_LISTENER, NULL, 0,
                          CL_PORT_TAKES_HOSTNAMES);
#ifdef _WIN32
  tt_int_op(ret, OP_EQ, -1);
#else
  tt_int_op(ret, OP_EQ, 0);
  tt_int_op(smartlist_len(slout), OP_EQ, 1);
  port_cfg = (port_cfg_t *)smartlist_get(slout, 0);
  tt_int_op(port_cfg->entry_cfg.ipv4_traffic, OP_EQ, 1);
  tt_int_op(port_cfg->entry_cfg.ipv6_traffic, OP_EQ, 1);
#endif /* defined(_WIN32) */

  // Test failure if we specify world writable for an IP Port
  config_free_lines(config_port_invalid); config_port_invalid = NULL;
  config_port_invalid = mock_config_line("DNSPort", "42 WorldWritable");
  ret = parse_port_config(NULL, config_port_invalid, "DNS", 0,
                          "127.0.0.3", 0, 0);
  tt_int_op(ret, OP_EQ, -1);

  // Test failure if we specify group writable for an IP Port
  config_free_lines(config_port_invalid); config_port_invalid = NULL;
  config_port_invalid = mock_config_line("DNSPort", "42 GroupWritable");
  ret = parse_port_config(NULL, config_port_invalid, "DNS", 0,
                          "127.0.0.3", 0, 0);
  tt_int_op(ret, OP_EQ, -1);

  // Test failure if we specify group writable for an IP Port
  config_free_lines(config_port_invalid); config_port_invalid = NULL;
  config_port_invalid = mock_config_line("DNSPort", "42 RelaxDirModeCheck");
  ret = parse_port_config(NULL, config_port_invalid, "DNS", 0,
                          "127.0.0.3", 0, 0);
  tt_int_op(ret, OP_EQ, -1);

  // Test success with only a port (this will fail without a default address)
  config_free_lines(config_port_valid); config_port_valid = NULL;
  config_port_valid = mock_config_line("DNSPort", "42");
  ret = parse_port_config(NULL, config_port_valid, "DNS", 0,
                          "127.0.0.3", 0, 0);
  tt_int_op(ret, OP_EQ, 0);

  // Test success with only a port and isolate destination port
  config_free_lines(config_port_valid); config_port_valid = NULL;
  SMARTLIST_FOREACH(slout,port_cfg_t *,pf,port_cfg_free(pf));
  smartlist_clear(slout);
  config_port_valid = mock_config_line("DNSPort", "42 IsolateDestPort");
  ret = parse_port_config(slout, config_port_valid, "DNS", 0,
                          "127.0.0.3", 0, 0);
  tt_int_op(ret, OP_EQ, 0);
  tt_int_op(smartlist_len(slout), OP_EQ, 1);
  port_cfg = (port_cfg_t *)smartlist_get(slout, 0);
  tt_int_op(port_cfg->entry_cfg.isolation_flags, OP_EQ,
            ISO_DEFAULT | ISO_DESTPORT);

  // Test success with a negative isolate destination port, and plural
  config_free_lines(config_port_valid); config_port_valid = NULL;
  SMARTLIST_FOREACH(slout,port_cfg_t *,pf,port_cfg_free(pf));
  smartlist_clear(slout);
  config_port_valid = mock_config_line("DNSPort", "42 NoIsolateDestPorts");
  ret = parse_port_config(slout, config_port_valid, "DNS", 0,
                          "127.0.0.3", 0, 0);
  tt_int_op(ret, OP_EQ, 0);
  tt_int_op(smartlist_len(slout), OP_EQ, 1);
  port_cfg = (port_cfg_t *)smartlist_get(slout, 0);
  tt_int_op(port_cfg->entry_cfg.isolation_flags, OP_EQ,
            ISO_DEFAULT & ~ISO_DESTPORT);

  // Test success with isolate destination address
  config_free_lines(config_port_valid); config_port_valid = NULL;
  SMARTLIST_FOREACH(slout,port_cfg_t *,pf,port_cfg_free(pf));
  smartlist_clear(slout);
  config_port_valid = mock_config_line("DNSPort", "42 IsolateDestAddr");
  ret = parse_port_config(slout, config_port_valid, "DNS", 0,
                          "127.0.0.3", 0, 0);
  tt_int_op(ret, OP_EQ, 0);
  tt_int_op(smartlist_len(slout), OP_EQ, 1);
  port_cfg = (port_cfg_t *)smartlist_get(slout, 0);
  tt_int_op(port_cfg->entry_cfg.isolation_flags, OP_EQ,
            ISO_DEFAULT | ISO_DESTADDR);

  // Test success with isolate socks AUTH
  config_free_lines(config_port_valid); config_port_valid = NULL;
  SMARTLIST_FOREACH(slout,port_cfg_t *,pf,port_cfg_free(pf));
  smartlist_clear(slout);
  config_port_valid = mock_config_line("DNSPort", "42 IsolateSOCKSAuth");
  ret = parse_port_config(slout, config_port_valid, "DNS", 0,
                          "127.0.0.3", 0, 0);
  tt_int_op(ret, OP_EQ, 0);
  tt_int_op(smartlist_len(slout), OP_EQ, 1);
  port_cfg = (port_cfg_t *)smartlist_get(slout, 0);
  tt_int_op(port_cfg->entry_cfg.isolation_flags, OP_EQ,
            ISO_DEFAULT | ISO_SOCKSAUTH);

  // Test success with isolate client protocol
  config_free_lines(config_port_valid); config_port_valid = NULL;
  SMARTLIST_FOREACH(slout,port_cfg_t *,pf,port_cfg_free(pf));
  smartlist_clear(slout);
  config_port_valid = mock_config_line("DNSPort", "42 IsolateClientProtocol");
  ret = parse_port_config(slout, config_port_valid, "DNS", 0,
                          "127.0.0.3", 0, 0);
  tt_int_op(ret, OP_EQ, 0);
  tt_int_op(smartlist_len(slout), OP_EQ, 1);
  port_cfg = (port_cfg_t *)smartlist_get(slout, 0);
  tt_int_op(port_cfg->entry_cfg.isolation_flags, OP_EQ,
            ISO_DEFAULT | ISO_CLIENTPROTO);

  // Test success with isolate client address
  config_free_lines(config_port_valid); config_port_valid = NULL;
  SMARTLIST_FOREACH(slout,port_cfg_t *,pf,port_cfg_free(pf));
  smartlist_clear(slout);
  config_port_valid = mock_config_line("DNSPort", "42 IsolateClientAddr");
  ret = parse_port_config(slout, config_port_valid, "DNS", 0,
                          "127.0.0.3", 0, 0);
  tt_int_op(ret, OP_EQ, 0);
  tt_int_op(smartlist_len(slout), OP_EQ, 1);
  port_cfg = (port_cfg_t *)smartlist_get(slout, 0);
  tt_int_op(port_cfg->entry_cfg.isolation_flags, OP_EQ,
            ISO_DEFAULT | ISO_CLIENTADDR);

  // Test success with ignored unknown options
  config_free_lines(config_port_valid); config_port_valid = NULL;
  config_port_valid = mock_config_line("DNSPort", "42 ThisOptionDoesntExist");
  ret = parse_port_config(NULL, config_port_valid, "DNS", 0,
                          "127.0.0.3", 0, 0);
  tt_int_op(ret, OP_EQ, 0);

  // Test success with no isolate socks AUTH
  config_free_lines(config_port_valid); config_port_valid = NULL;
  SMARTLIST_FOREACH(slout,port_cfg_t *,pf,port_cfg_free(pf));
  smartlist_clear(slout);
  config_port_valid = mock_config_line("DNSPort", "42 NoIsolateSOCKSAuth");
  ret = parse_port_config(slout, config_port_valid, "DNS", 0,
                          "127.0.0.3", 0, 0);
  tt_int_op(ret, OP_EQ, 0);
  tt_int_op(smartlist_len(slout), OP_EQ, 1);
  port_cfg = (port_cfg_t *)smartlist_get(slout, 0);
  tt_int_op(port_cfg->entry_cfg.socks_prefer_no_auth, OP_EQ, 1);

  // Test success with prefer ipv6
  config_free_lines(config_port_valid); config_port_valid = NULL;
  SMARTLIST_FOREACH(slout,port_cfg_t *,pf,port_cfg_free(pf));
  smartlist_clear(slout);
  config_port_valid = mock_config_line("SOCKSPort",
                                       "42 IPv6Traffic PreferIPv6");
  ret = parse_port_config(slout, config_port_valid, "SOCKS",
                          CONN_TYPE_AP_LISTENER, "127.0.0.42", 0,
                          CL_PORT_TAKES_HOSTNAMES);
  tt_int_op(ret, OP_EQ, 0);
  tt_int_op(smartlist_len(slout), OP_EQ, 1);
  port_cfg = (port_cfg_t *)smartlist_get(slout, 0);
  tt_int_op(port_cfg->entry_cfg.prefer_ipv6, OP_EQ, 1);

  // Test success with cache ipv4 DNS
  config_free_lines(config_port_valid); config_port_valid = NULL;
  SMARTLIST_FOREACH(slout,port_cfg_t *,pf,port_cfg_free(pf));
  smartlist_clear(slout);
  config_port_valid = mock_config_line("DNSPort", "42 CacheIPv4DNS");
  ret = parse_port_config(slout, config_port_valid, "DNS", 0,
                          "127.0.0.42", 0, 0);
  tt_int_op(ret, OP_EQ, 0);
  tt_int_op(smartlist_len(slout), OP_EQ, 1);
  port_cfg = (port_cfg_t *)smartlist_get(slout, 0);
  tt_int_op(port_cfg->entry_cfg.cache_ipv4_answers, OP_EQ, 1);
  tt_int_op(port_cfg->entry_cfg.cache_ipv6_answers, OP_EQ, 0);

  // Test success with cache ipv6 DNS
  config_free_lines(config_port_valid); config_port_valid = NULL;
  SMARTLIST_FOREACH(slout,port_cfg_t *,pf,port_cfg_free(pf));
  smartlist_clear(slout);
  config_port_valid = mock_config_line("DNSPort", "42 CacheIPv6DNS");
  ret = parse_port_config(slout, config_port_valid, "DNS", 0,
                          "127.0.0.42", 0, 0);
  tt_int_op(ret, OP_EQ, 0);
  tt_int_op(smartlist_len(slout), OP_EQ, 1);
  port_cfg = (port_cfg_t *)smartlist_get(slout, 0);
  tt_int_op(port_cfg->entry_cfg.cache_ipv4_answers, OP_EQ, 1);
  tt_int_op(port_cfg->entry_cfg.cache_ipv6_answers, OP_EQ, 1);

  // Test success with no cache ipv4 DNS
  config_free_lines(config_port_valid); config_port_valid = NULL;
  SMARTLIST_FOREACH(slout,port_cfg_t *,pf,port_cfg_free(pf));
  smartlist_clear(slout);
  config_port_valid = mock_config_line("DNSPort", "42 NoCacheIPv4DNS");
  ret = parse_port_config(slout, config_port_valid, "DNS", 0,
                          "127.0.0.42", 0, 0);
  tt_int_op(ret, OP_EQ, 0);
  tt_int_op(smartlist_len(slout), OP_EQ, 1);
  port_cfg = (port_cfg_t *)smartlist_get(slout, 0);
  tt_int_op(port_cfg->entry_cfg.cache_ipv4_answers, OP_EQ, 0);
  tt_int_op(port_cfg->entry_cfg.cache_ipv6_answers, OP_EQ, 0);

  // Test success with cache DNS
  config_free_lines(config_port_valid); config_port_valid = NULL;
  SMARTLIST_FOREACH(slout,port_cfg_t *,pf,port_cfg_free(pf));
  smartlist_clear(slout);
  config_port_valid = mock_config_line("DNSPort", "42 CacheDNS");
  ret = parse_port_config(slout, config_port_valid, "DNS", 0,
                          "127.0.0.42", 0, CL_PORT_TAKES_HOSTNAMES);
  tt_int_op(ret, OP_EQ, 0);
  tt_int_op(smartlist_len(slout), OP_EQ, 1);
  port_cfg = (port_cfg_t *)smartlist_get(slout, 0);
  tt_int_op(port_cfg->entry_cfg.cache_ipv4_answers, OP_EQ, 1);
  tt_int_op(port_cfg->entry_cfg.cache_ipv6_answers, OP_EQ, 1);

  // Test success with use cached ipv4 DNS
  config_free_lines(config_port_valid); config_port_valid = NULL;
  SMARTLIST_FOREACH(slout,port_cfg_t *,pf,port_cfg_free(pf));
  smartlist_clear(slout);
  config_port_valid = mock_config_line("DNSPort", "42 UseIPv4Cache");
  ret = parse_port_config(slout, config_port_valid, "DNS", 0,
                          "127.0.0.42", 0, 0);
  tt_int_op(ret, OP_EQ, 0);
  tt_int_op(smartlist_len(slout), OP_EQ, 1);
  port_cfg = (port_cfg_t *)smartlist_get(slout, 0);
  tt_int_op(port_cfg->entry_cfg.use_cached_ipv4_answers, OP_EQ, 1);
  tt_int_op(port_cfg->entry_cfg.use_cached_ipv6_answers, OP_EQ, 0);

  // Test success with use cached ipv6 DNS
  config_free_lines(config_port_valid); config_port_valid = NULL;
  SMARTLIST_FOREACH(slout,port_cfg_t *,pf,port_cfg_free(pf));
  smartlist_clear(slout);
  config_port_valid = mock_config_line("DNSPort", "42 UseIPv6Cache");
  ret = parse_port_config(slout, config_port_valid, "DNS", 0,
                          "127.0.0.42", 0, 0);
  tt_int_op(ret, OP_EQ, 0);
  tt_int_op(smartlist_len(slout), OP_EQ, 1);
  port_cfg = (port_cfg_t *)smartlist_get(slout, 0);
  tt_int_op(port_cfg->entry_cfg.use_cached_ipv4_answers, OP_EQ, 0);
  tt_int_op(port_cfg->entry_cfg.use_cached_ipv6_answers, OP_EQ, 1);

  // Test success with use cached DNS
  config_free_lines(config_port_valid); config_port_valid = NULL;
  SMARTLIST_FOREACH(slout,port_cfg_t *,pf,port_cfg_free(pf));
  smartlist_clear(slout);
  config_port_valid = mock_config_line("DNSPort", "42 UseDNSCache");
  ret = parse_port_config(slout, config_port_valid, "DNS", 0,
                          "127.0.0.42", 0, 0);
  tt_int_op(ret, OP_EQ, 0);
  tt_int_op(smartlist_len(slout), OP_EQ, 1);
  port_cfg = (port_cfg_t *)smartlist_get(slout, 0);
  tt_int_op(port_cfg->entry_cfg.use_cached_ipv4_answers, OP_EQ, 1);
  tt_int_op(port_cfg->entry_cfg.use_cached_ipv6_answers, OP_EQ, 1);

  // Test success with not preferring ipv6 automap
  config_free_lines(config_port_valid); config_port_valid = NULL;
  SMARTLIST_FOREACH(slout,port_cfg_t *,pf,port_cfg_free(pf));
  smartlist_clear(slout);
  config_port_valid = mock_config_line("DNSPort", "42 NoPreferIPv6Automap");
  ret = parse_port_config(slout, config_port_valid, "DNS", 0,
                          "127.0.0.42", 0, 0);
  tt_int_op(ret, OP_EQ, 0);
  tt_int_op(smartlist_len(slout), OP_EQ, 1);
  port_cfg = (port_cfg_t *)smartlist_get(slout, 0);
  tt_int_op(port_cfg->entry_cfg.prefer_ipv6_virtaddr, OP_EQ, 0);

  // Test success with prefer SOCKS no auth
  config_free_lines(config_port_valid); config_port_valid = NULL;
  SMARTLIST_FOREACH(slout,port_cfg_t *,pf,port_cfg_free(pf));
  smartlist_clear(slout);
  config_port_valid = mock_config_line("DNSPort", "42 PreferSOCKSNoAuth");
  ret = parse_port_config(slout, config_port_valid, "DNS", 0,
                          "127.0.0.42", 0, 0);
  tt_int_op(ret, OP_EQ, 0);
  tt_int_op(smartlist_len(slout), OP_EQ, 1);
  port_cfg = (port_cfg_t *)smartlist_get(slout, 0);
  tt_int_op(port_cfg->entry_cfg.socks_prefer_no_auth, OP_EQ, 1);

  // Test failure with both a zero port and a non-zero port
  config_free_lines(config_port_invalid); config_port_invalid = NULL;
  config_free_lines(config_port_valid); config_port_valid = NULL;
  SMARTLIST_FOREACH(slout,port_cfg_t *,pf,port_cfg_free(pf));
  smartlist_clear(slout);
  config_port_invalid = mock_config_line("DNSPort", "0");
  config_port_valid = mock_config_line("DNSPort", "42");
  config_port_invalid->next = config_port_valid;
  ret = parse_port_config(slout, config_port_invalid, "DNS", 0,
                          "127.0.0.42", 0, 0);
  tt_int_op(ret, OP_EQ, -1);

  // Test success with warn non-local control
  SMARTLIST_FOREACH(slout,port_cfg_t *,pf,port_cfg_free(pf));
  smartlist_clear(slout);
  ret = parse_port_config(slout, config_port_valid, "Control",
                          CONN_TYPE_CONTROL_LISTENER, "127.0.0.42", 0,
                          CL_PORT_WARN_NONLOCAL);
  tt_int_op(ret, OP_EQ, 0);

  // Test success with warn non-local listener
  SMARTLIST_FOREACH(slout,port_cfg_t *,pf,port_cfg_free(pf));
  smartlist_clear(slout);
  ret = parse_port_config(slout, config_port_valid, "ExtOR",
                          CONN_TYPE_EXT_OR_LISTENER, "127.0.0.42", 0,
                          CL_PORT_WARN_NONLOCAL);
  tt_int_op(ret, OP_EQ, 0);

  // Test success with warn non-local other
  SMARTLIST_FOREACH(slout,port_cfg_t *,pf,port_cfg_free(pf));
  smartlist_clear(slout);
  ret = parse_port_config(slout, config_port_valid, "DNS", 0,
                          "127.0.0.42", 0, CL_PORT_WARN_NONLOCAL);
  tt_int_op(ret, OP_EQ, 0);

  // Test success with warn non-local other without out
  ret = parse_port_config(NULL, config_port_valid, "DNS", 0,
                          "127.0.0.42", 0, CL_PORT_WARN_NONLOCAL);
  tt_int_op(ret, OP_EQ, 0);

  // Test success with both ipv4 and ipv6 but without stream options
  config_free_lines(config_port_invalid); config_port_invalid = NULL;
  config_port_valid = NULL;
  SMARTLIST_FOREACH(slout,port_cfg_t *,pf,port_cfg_free(pf));
  smartlist_clear(slout);
  config_port_valid = mock_config_line("DNSPort", "42 IPv4Traffic "
                                       "IPv6Traffic");
  ret = parse_port_config(slout, config_port_valid, "DNS", 0,
                          "127.0.0.44", 0,
                          CL_PORT_TAKES_HOSTNAMES |
                          CL_PORT_NO_STREAM_OPTIONS);
  tt_int_op(ret, OP_EQ, 0);
  tt_int_op(smartlist_len(slout), OP_EQ, 1);
  port_cfg = (port_cfg_t *)smartlist_get(slout, 0);
  tt_int_op(port_cfg->entry_cfg.ipv4_traffic, OP_EQ, 1);
  tt_int_op(port_cfg->entry_cfg.ipv6_traffic, OP_EQ, 1);

  // Test failure for a SessionGroup argument with invalid value
  config_free_lines(config_port_invalid); config_port_invalid = NULL;
  SMARTLIST_FOREACH(slout,port_cfg_t *,pf,port_cfg_free(pf));
  smartlist_clear(slout);
  config_port_invalid = mock_config_line("DNSPort", "42 SessionGroup=invalid");
  ret = parse_port_config(slout, config_port_invalid, "DNS", 0,
                          "127.0.0.44", 0, CL_PORT_NO_STREAM_OPTIONS);
  tt_int_op(ret, OP_EQ, -1);

  // TODO: this seems wrong. Shouldn't it be the other way around?
  // Potential bug.
  // Test failure for a SessionGroup argument with valid value but with stream
  // options allowed
  config_free_lines(config_port_invalid); config_port_invalid = NULL;
  SMARTLIST_FOREACH(slout,port_cfg_t *,pf,port_cfg_free(pf));
  smartlist_clear(slout);
  config_port_invalid = mock_config_line("DNSPort", "42 SessionGroup=123");
  ret = parse_port_config(slout, config_port_invalid, "DNS", 0,
                          "127.0.0.44", 0, 0);
  tt_int_op(ret, OP_EQ, -1);

  // Test failure for more than one SessionGroup argument
  config_free_lines(config_port_invalid); config_port_invalid = NULL;
  SMARTLIST_FOREACH(slout,port_cfg_t *,pf,port_cfg_free(pf));
  smartlist_clear(slout);
  config_port_invalid = mock_config_line("DNSPort", "42 SessionGroup=123 "
                                         "SessionGroup=321");
  ret = parse_port_config(slout, config_port_invalid, "DNS", 0,
                          "127.0.0.44", 0, CL_PORT_NO_STREAM_OPTIONS);
  tt_int_op(ret, OP_EQ, -1);

  // Test success with a sessiongroup options
  config_free_lines(config_port_valid); config_port_valid = NULL;
  SMARTLIST_FOREACH(slout,port_cfg_t *,pf,port_cfg_free(pf));
  smartlist_clear(slout);
  config_port_valid = mock_config_line("DNSPort", "42 SessionGroup=1111122");
  ret = parse_port_config(slout, config_port_valid, "DNS", 0,
                          "127.0.0.44", 0, CL_PORT_NO_STREAM_OPTIONS);
  tt_int_op(ret, OP_EQ, 0);
  tt_int_op(smartlist_len(slout), OP_EQ, 1);
  port_cfg = (port_cfg_t *)smartlist_get(slout, 0);
  tt_int_op(port_cfg->entry_cfg.session_group, OP_EQ, 1111122);

  // Test success with a zero unix domain socket, and doesnt add it to out
  config_free_lines(config_port_valid); config_port_valid = NULL;
  SMARTLIST_FOREACH(slout,port_cfg_t *,pf,port_cfg_free(pf));
  smartlist_clear(slout);
  config_port_valid = mock_config_line("DNSPort", "0");
  ret = parse_port_config(slout, config_port_valid, "DNS", 0,
                          "127.0.0.45", 0, CL_PORT_IS_UNIXSOCKET);
  tt_int_op(ret, OP_EQ, 0);
  tt_int_op(smartlist_len(slout), OP_EQ, 0);

  // Test success with a one unix domain socket, and doesnt add it to out
  config_free_lines(config_port_valid); config_port_valid = NULL;
  SMARTLIST_FOREACH(slout,port_cfg_t *,pf,port_cfg_free(pf));
  smartlist_clear(slout);
  config_port_valid = mock_config_line("DNSPort", "something");
  ret = parse_port_config(slout, config_port_valid, "DNS", 0,
                          "127.0.0.45", 0, CL_PORT_IS_UNIXSOCKET);
  tt_int_op(ret, OP_EQ, 0);
  tt_int_op(smartlist_len(slout), OP_EQ, 1);
  port_cfg = (port_cfg_t *)smartlist_get(slout, 0);
  tt_int_op(port_cfg->is_unix_addr, OP_EQ, 1);
  tt_str_op(port_cfg->unix_addr, OP_EQ, "something");

  // Test success with a port of auto - it uses the default address
  config_free_lines(config_port_valid); config_port_valid = NULL;
  SMARTLIST_FOREACH(slout,port_cfg_t *,pf,port_cfg_free(pf));
  smartlist_clear(slout);
  config_port_valid = mock_config_line("DNSPort", "auto");
  ret = parse_port_config(slout, config_port_valid, "DNS", 0,
                          "127.0.0.46", 0, 0);
  tt_int_op(ret, OP_EQ, 0);
  tt_int_op(smartlist_len(slout), OP_EQ, 1);
  port_cfg = (port_cfg_t *)smartlist_get(slout, 0);
  tt_int_op(port_cfg->port, OP_EQ, CFG_AUTO_PORT);
  tor_addr_parse(&addr, "127.0.0.46");
  tt_assert(tor_addr_eq(&port_cfg->addr, &addr))

  // Test success with parsing both an address and an auto port
  config_free_lines(config_port_valid); config_port_valid = NULL;
  SMARTLIST_FOREACH(slout,port_cfg_t *,pf,port_cfg_free(pf));
  smartlist_clear(slout);
  config_port_valid = mock_config_line("DNSPort", "127.0.0.122:auto");
  ret = parse_port_config(slout, config_port_valid, "DNS", 0,
                          "127.0.0.46", 0, 0);
  tt_int_op(ret, OP_EQ, 0);
  tt_int_op(smartlist_len(slout), OP_EQ, 1);
  port_cfg = (port_cfg_t *)smartlist_get(slout, 0);
  tt_int_op(port_cfg->port, OP_EQ, CFG_AUTO_PORT);
  tor_addr_parse(&addr, "127.0.0.122");
  tt_assert(tor_addr_eq(&port_cfg->addr, &addr))

  // Test failure when asked to parse an invalid address followed by auto
  config_free_lines(config_port_invalid); config_port_invalid = NULL;
  config_port_invalid = mock_config_line("DNSPort", "invalidstuff!!:auto");
  MOCK(tor_addr_lookup, mock_tor_addr_lookup__fail_on_bad_addrs);
  ret = parse_port_config(NULL, config_port_invalid, "DNS", 0,
                          "127.0.0.46", 0, 0);
  UNMOCK(tor_addr_lookup);
  tt_int_op(ret, OP_EQ, -1);

  // Test success with parsing both an address and a real port
  config_free_lines(config_port_valid); config_port_valid = NULL;
  SMARTLIST_FOREACH(slout,port_cfg_t *,pf,port_cfg_free(pf));
  smartlist_clear(slout);
  config_port_valid = mock_config_line("DNSPort", "127.0.0.123:656");
  ret = parse_port_config(slout, config_port_valid, "DNS", 0,
                          "127.0.0.46", 0, 0);
  tt_int_op(ret, OP_EQ, 0);
  tt_int_op(smartlist_len(slout), OP_EQ, 1);
  port_cfg = (port_cfg_t *)smartlist_get(slout, 0);
  tt_int_op(port_cfg->port, OP_EQ, 656);
  tor_addr_parse(&addr, "127.0.0.123");
  tt_assert(tor_addr_eq(&port_cfg->addr, &addr))

  // Test failure if we can't parse anything at all
  config_free_lines(config_port_invalid); config_port_invalid = NULL;
  SMARTLIST_FOREACH(slout,port_cfg_t *,pf,port_cfg_free(pf));
  smartlist_clear(slout);
  config_port_invalid = mock_config_line("DNSPort", "something wrong");
  ret = parse_port_config(slout, config_port_invalid, "DNS", 0,
                          "127.0.0.46", 0, 0);
  tt_int_op(ret, OP_EQ, -1);

  // Test failure if we find both an address, a port and an auto
  config_free_lines(config_port_invalid); config_port_invalid = NULL;
  SMARTLIST_FOREACH(slout,port_cfg_t *,pf,port_cfg_free(pf));
  smartlist_clear(slout);
  config_port_invalid = mock_config_line("DNSPort", "127.0.1.0:123:auto");
  ret = parse_port_config(slout, config_port_invalid, "DNS", 0,
                          "127.0.0.46", 0, 0);
  tt_int_op(ret, OP_EQ, -1);

  // Test that default to group writeable default sets group writeable for
  // domain socket
  config_free_lines(config_port_valid); config_port_valid = NULL;
  SMARTLIST_FOREACH(slout,port_cfg_t *,pf,port_cfg_free(pf));
  smartlist_clear(slout);
  config_port_valid = mock_config_line("SOCKSPort", "unix:/tmp/somewhere");
  ret = parse_port_config(slout, config_port_valid, "SOCKS",
                          CONN_TYPE_AP_LISTENER, "127.0.0.46", 0,
                          CL_PORT_DFLT_GROUP_WRITABLE);
#ifdef _WIN32
  tt_int_op(ret, OP_EQ, -1);
#else
  tt_int_op(ret, OP_EQ, 0);
  tt_int_op(smartlist_len(slout), OP_EQ, 1);
  port_cfg = (port_cfg_t *)smartlist_get(slout, 0);
  tt_int_op(port_cfg->is_group_writable, OP_EQ, 1);
#endif /* defined(_WIN32) */

 done:
  if (slout)
    SMARTLIST_FOREACH(slout,port_cfg_t *,pf,port_cfg_free(pf));
  smartlist_free(slout);
  config_free_lines(config_port_invalid); config_port_invalid = NULL;
  config_free_lines(config_port_valid); config_port_valid = NULL;
}

static void
test_config_parse_port_config__ports__server_options(void *data)
{
  (void)data;
  int ret;
  smartlist_t *slout = NULL;
  port_cfg_t *port_cfg = NULL;
  config_line_t *config_port_invalid = NULL, *config_port_valid = NULL;

  slout = smartlist_new();

  // Test success with NoAdvertise option
  config_free_lines(config_port_valid); config_port_valid = NULL;
  config_port_valid = mock_config_line("DNSPort",
                                       "127.0.0.124:656 NoAdvertise");
  ret = parse_port_config(slout, config_port_valid, "DNS", 0, NULL, 0,
                          CL_PORT_SERVER_OPTIONS);
  tt_int_op(ret, OP_EQ, 0);
  tt_int_op(smartlist_len(slout), OP_EQ, 1);
  port_cfg = (port_cfg_t *)smartlist_get(slout, 0);
  tt_int_op(port_cfg->server_cfg.no_advertise, OP_EQ, 1);
  tt_int_op(port_cfg->server_cfg.no_listen, OP_EQ, 0);

  // Test success with NoListen option
  config_free_lines(config_port_valid); config_port_valid = NULL;
  SMARTLIST_FOREACH(slout,port_cfg_t *,pf,port_cfg_free(pf));
  smartlist_clear(slout);
  config_port_valid = mock_config_line("DNSPort", "127.0.0.124:656 NoListen");
  ret = parse_port_config(slout, config_port_valid, "DNS", 0, NULL, 0,
                          CL_PORT_SERVER_OPTIONS);
  tt_int_op(ret, OP_EQ, 0);
  tt_int_op(smartlist_len(slout), OP_EQ, 1);
  port_cfg = (port_cfg_t *)smartlist_get(slout, 0);
  tt_int_op(port_cfg->server_cfg.no_advertise, OP_EQ, 0);
  tt_int_op(port_cfg->server_cfg.no_listen, OP_EQ, 1);

  // Test failure with both NoAdvertise and NoListen option
  config_free_lines(config_port_invalid); config_port_invalid = NULL;
  SMARTLIST_FOREACH(slout,port_cfg_t *,pf,port_cfg_free(pf));
  smartlist_clear(slout);
  config_port_invalid = mock_config_line("DNSPort", "127.0.0.124:656 NoListen "
                                         "NoAdvertise");
  ret = parse_port_config(slout, config_port_invalid, "DNS", 0, NULL,
                          0, CL_PORT_SERVER_OPTIONS);
  tt_int_op(ret, OP_EQ, -1);

  // Test success with IPv4Only
  config_free_lines(config_port_valid); config_port_valid = NULL;
  SMARTLIST_FOREACH(slout,port_cfg_t *,pf,port_cfg_free(pf));
  smartlist_clear(slout);
  config_port_valid = mock_config_line("DNSPort", "127.0.0.124:656 IPv4Only");
  ret = parse_port_config(slout, config_port_valid, "DNS", 0, NULL, 0,
                          CL_PORT_SERVER_OPTIONS);
  tt_int_op(ret, OP_EQ, 0);
  tt_int_op(smartlist_len(slout), OP_EQ, 1);
  port_cfg = (port_cfg_t *)smartlist_get(slout, 0);
  tt_int_op(port_cfg->server_cfg.bind_ipv4_only, OP_EQ, 1);
  tt_int_op(port_cfg->server_cfg.bind_ipv6_only, OP_EQ, 0);

  // Test success with IPv6Only
  config_free_lines(config_port_valid); config_port_valid = NULL;
  SMARTLIST_FOREACH(slout,port_cfg_t *,pf,port_cfg_free(pf));
  smartlist_clear(slout);
  config_port_valid = mock_config_line("DNSPort", "[::1]:656 IPv6Only");
  ret = parse_port_config(slout, config_port_valid, "DNS", 0, NULL, 0,
                          CL_PORT_SERVER_OPTIONS);
  tt_int_op(ret, OP_EQ, 0);
  tt_int_op(smartlist_len(slout), OP_EQ, 1);
  port_cfg = (port_cfg_t *)smartlist_get(slout, 0);
  tt_int_op(port_cfg->server_cfg.bind_ipv4_only, OP_EQ, 0);
  tt_int_op(port_cfg->server_cfg.bind_ipv6_only, OP_EQ, 1);

  // Test failure with both IPv4Only and IPv6Only
  config_free_lines(config_port_invalid); config_port_invalid = NULL;
  SMARTLIST_FOREACH(slout,port_cfg_t *,pf,port_cfg_free(pf));
  smartlist_clear(slout);
  config_port_invalid = mock_config_line("DNSPort", "127.0.0.124:656 IPv6Only "
                                         "IPv4Only");
  ret = parse_port_config(slout, config_port_invalid, "DNS", 0, NULL,
                          0, CL_PORT_SERVER_OPTIONS);
  tt_int_op(ret, OP_EQ, -1);

  // Test success with invalid parameter
  config_free_lines(config_port_valid); config_port_valid = NULL;
  SMARTLIST_FOREACH(slout,port_cfg_t *,pf,port_cfg_free(pf));
  smartlist_clear(slout);
  config_port_valid = mock_config_line("DNSPort", "127.0.0.124:656 unknown");
  ret = parse_port_config(slout, config_port_valid, "DNS", 0, NULL, 0,
                          CL_PORT_SERVER_OPTIONS);
  tt_int_op(ret, OP_EQ, 0);
  tt_int_op(smartlist_len(slout), OP_EQ, 1);

  // Test failure when asked to bind only to ipv6 but gets an ipv4 address
  config_free_lines(config_port_invalid); config_port_invalid = NULL;
  SMARTLIST_FOREACH(slout,port_cfg_t *,pf,port_cfg_free(pf));
  smartlist_clear(slout);
  config_port_invalid = mock_config_line("DNSPort",
                                         "127.0.0.124:656 IPv6Only");
  ret = parse_port_config(slout, config_port_invalid, "DNS", 0, NULL,
                          0, CL_PORT_SERVER_OPTIONS);
  tt_int_op(ret, OP_EQ, -1);

  // Test failure when asked to bind only to ipv4 but gets an ipv6 address
  config_free_lines(config_port_invalid); config_port_invalid = NULL;
  SMARTLIST_FOREACH(slout,port_cfg_t *,pf,port_cfg_free(pf));
  smartlist_clear(slout);
  config_port_invalid = mock_config_line("DNSPort", "[::1]:656 IPv4Only");
  ret = parse_port_config(slout, config_port_invalid, "DNS", 0, NULL,
                          0, CL_PORT_SERVER_OPTIONS);
  tt_int_op(ret, OP_EQ, -1);

  // Check for failure with empty unix: address.
  config_free_lines(config_port_invalid); config_port_invalid = NULL;
  SMARTLIST_FOREACH(slout,port_cfg_t *,pf,port_cfg_free(pf));
  smartlist_clear(slout);
  config_port_invalid = mock_config_line("ORPort", "unix:\"\"");
  ret = parse_port_config(slout, config_port_invalid, "ORPort", 0, NULL,
                          0, CL_PORT_SERVER_OPTIONS);
  tt_int_op(ret, OP_EQ, -1);

 done:
  if (slout)
    SMARTLIST_FOREACH(slout,port_cfg_t *,pf,port_cfg_free(pf));
  smartlist_free(slout);
  config_free_lines(config_port_invalid); config_port_invalid = NULL;
  config_free_lines(config_port_valid); config_port_valid = NULL;
}

static void
test_config_parse_log_severity(void *data)
{
  int ret;
  const char *severity_log_lines[] = {
    "debug file /tmp/debug.log",
    "debug\tfile /tmp/debug.log",
    "[handshake]debug [~net,~mm]info notice stdout",
    "[handshake]debug\t[~net,~mm]info\tnotice\tstdout",
    NULL
  };
  int i;
  log_severity_list_t *severity;

  (void) data;

  severity = tor_malloc(sizeof(log_severity_list_t));
  for (i = 0; severity_log_lines[i]; i++) {
    memset(severity, 0, sizeof(log_severity_list_t));
    ret = parse_log_severity_config(&severity_log_lines[i], severity);
    tt_int_op(ret, OP_EQ, 0);
  }

 done:
  tor_free(severity);
}

static void
test_config_include_limit(void *data)
{
  (void)data;

  config_line_t *result = NULL;
  char *torrc_path = NULL;
  char *dir = tor_strdup(get_fname("test_include_limit"));
  tt_ptr_op(dir, OP_NE, NULL);

#ifdef _WIN32
  tt_int_op(mkdir(dir), OP_EQ, 0);
#else
  tt_int_op(mkdir(dir, 0700), OP_EQ, 0);
#endif

  tor_asprintf(&torrc_path, "%s"PATH_SEPARATOR"torrc", dir);
  char torrc_contents[1000];
  tor_snprintf(torrc_contents, sizeof(torrc_contents), "%%include %s",
               torrc_path);
  tt_int_op(write_str_to_file(torrc_path, torrc_contents, 0), OP_EQ, 0);

  tt_int_op(config_get_lines_include(torrc_contents, &result, 0, NULL, NULL),
            OP_EQ, -1);

 done:
  config_free_lines(result);
  tor_free(torrc_path);
  tor_free(dir);
}

static void
test_config_include_does_not_exist(void *data)
{
  (void)data;

  config_line_t *result = NULL;
  char *dir = tor_strdup(get_fname("test_include_does_not_exist"));
  char *missing_path = NULL;
  tt_ptr_op(dir, OP_NE, NULL);

#ifdef _WIN32
  tt_int_op(mkdir(dir), OP_EQ, 0);
#else
  tt_int_op(mkdir(dir, 0700), OP_EQ, 0);
#endif

  tor_asprintf(&missing_path, "%s"PATH_SEPARATOR"missing", dir);
  char torrc_contents[1000];
  tor_snprintf(torrc_contents, sizeof(torrc_contents), "%%include %s",
               missing_path);

  tt_int_op(config_get_lines_include(torrc_contents, &result, 0, NULL, NULL),
            OP_EQ, -1);

 done:
  config_free_lines(result);
  tor_free(dir);
  tor_free(missing_path);
}

static void
test_config_include_error_in_included_file(void *data)
{
  (void)data;
  config_line_t *result = NULL;

  char *dir = tor_strdup(get_fname("test_error_in_included_file"));
  char *invalid_path = NULL;
  tt_ptr_op(dir, OP_NE, NULL);

#ifdef _WIN32
  tt_int_op(mkdir(dir), OP_EQ, 0);
#else
  tt_int_op(mkdir(dir, 0700), OP_EQ, 0);
#endif

  tor_asprintf(&invalid_path, "%s"PATH_SEPARATOR"invalid", dir);
  tt_int_op(write_str_to_file(invalid_path, "unclosed \"", 0), OP_EQ, 0);

  char torrc_contents[1000];
  tor_snprintf(torrc_contents, sizeof(torrc_contents), "%%include %s",
               invalid_path);

  tt_int_op(config_get_lines_include(torrc_contents, &result, 0, NULL, NULL),
            OP_EQ, -1);

 done:
  config_free_lines(result);
  tor_free(dir);
  tor_free(invalid_path);
}

static void
test_config_include_empty_file_folder(void *data)
{
  (void)data;
  config_line_t *result = NULL;

  char *folder_path = NULL;
  char *file_path = NULL;
  char *dir = tor_strdup(get_fname("test_include_empty_file_folder"));
  tt_ptr_op(dir, OP_NE, NULL);

#ifdef _WIN32
  tt_int_op(mkdir(dir), OP_EQ, 0);
#else
  tt_int_op(mkdir(dir, 0700), OP_EQ, 0);
#endif

  tor_asprintf(&folder_path, "%s"PATH_SEPARATOR"empty_dir", dir);
#ifdef _WIN32
  tt_int_op(mkdir(folder_path), OP_EQ, 0);
#else
  tt_int_op(mkdir(folder_path, 0700), OP_EQ, 0);
#endif
  tor_asprintf(&file_path, "%s"PATH_SEPARATOR"empty_file", dir);
  tt_int_op(write_str_to_file(file_path, "", 0), OP_EQ, 0);

  char torrc_contents[1000];
  tor_snprintf(torrc_contents, sizeof(torrc_contents),
               "%%include %s\n"
               "%%include %s\n",
               folder_path, file_path);

  int include_used;
  tt_int_op(config_get_lines_include(torrc_contents, &result, 0,&include_used,
            NULL), OP_EQ, 0);
  tt_ptr_op(result, OP_EQ, NULL);
  tt_int_op(include_used, OP_EQ, 1);

 done:
  config_free_lines(result);
  tor_free(folder_path);
  tor_free(file_path);
  tor_free(dir);
}

#ifndef _WIN32
static void
test_config_include_no_permission(void *data)
{
  (void)data;
  config_line_t *result = NULL;

  char *folder_path = NULL;
  char *dir = NULL;
  if (geteuid() == 0)
    tt_skip();

  dir = tor_strdup(get_fname("test_include_forbidden_folder"));
  tt_ptr_op(dir, OP_NE, NULL);

  tt_int_op(mkdir(dir, 0700), OP_EQ, 0);

  tor_asprintf(&folder_path, "%s"PATH_SEPARATOR"forbidden_dir", dir);
  tt_int_op(mkdir(folder_path, 0100), OP_EQ, 0);

  char torrc_contents[1000];
  tor_snprintf(torrc_contents, sizeof(torrc_contents),
               "%%include %s\n",
               folder_path);

  int include_used;
  tt_int_op(config_get_lines_include(torrc_contents, &result, 0,&include_used),
            OP_EQ, -1);
  tt_ptr_op(result, OP_EQ, NULL);

 done:
  config_free_lines(result);
  tor_free(folder_path);
  if (dir)
    chmod(dir, 0700);
  tor_free(dir);
}
#endif

static void
test_config_include_recursion_before_after(void *data)
{
  (void)data;

  config_line_t *result = NULL;
  char *torrc_path = NULL;
  char *dir = tor_strdup(get_fname("test_include_recursion_before_after"));
  tt_ptr_op(dir, OP_NE, NULL);

#ifdef _WIN32
  tt_int_op(mkdir(dir), OP_EQ, 0);
#else
  tt_int_op(mkdir(dir, 0700), OP_EQ, 0);
#endif

  tor_asprintf(&torrc_path, "%s"PATH_SEPARATOR"torrc", dir);

  char file_contents[1000];
  const int limit = MAX_INCLUDE_RECURSION_LEVEL;
  int i;
  // Loop backwards so file_contents has the contents of the first file by the
  // end of the loop
  for (i = limit; i > 0; i--) {
    if (i < limit) {
      tor_snprintf(file_contents, sizeof(file_contents),
                   "Test %d\n"
                   "%%include %s%d\n"
                   "Test %d\n",
                   i, torrc_path, i + 1, 2 * limit - i);
    } else {
      tor_snprintf(file_contents, sizeof(file_contents), "Test %d\n", i);
    }

    if (i > 1) {
      char *file_path = NULL;
      tor_asprintf(&file_path, "%s%d", torrc_path, i);
      tt_int_op(write_str_to_file(file_path, file_contents, 0), OP_EQ, 0);
      tor_free(file_path);
    }
  }

  int include_used;
  tt_int_op(config_get_lines_include(file_contents, &result, 0, &include_used,
            NULL), OP_EQ, 0);
  tt_ptr_op(result, OP_NE, NULL);
  tt_int_op(include_used, OP_EQ, 1);

  int len = 0;
  config_line_t *next;
  for (next = result; next != NULL; next = next->next) {
    char expected[10];
    tor_snprintf(expected, sizeof(expected), "%d", len + 1);
    tt_str_op(next->key, OP_EQ, "Test");
    tt_str_op(next->value, OP_EQ, expected);
    len++;
  }
  tt_int_op(len, OP_EQ, 2 * limit - 1);

 done:
  config_free_lines(result);
  tor_free(dir);
  tor_free(torrc_path);
}

static void
test_config_include_recursion_after_only(void *data)
{
  (void)data;

  config_line_t *result = NULL;
  char *torrc_path = NULL;
  char *dir = tor_strdup(get_fname("test_include_recursion_after_only"));
  tt_ptr_op(dir, OP_NE, NULL);

#ifdef _WIN32
  tt_int_op(mkdir(dir), OP_EQ, 0);
#else
  tt_int_op(mkdir(dir, 0700), OP_EQ, 0);
#endif

  tor_asprintf(&torrc_path, "%s"PATH_SEPARATOR"torrc", dir);

  char file_contents[1000];
  const int limit = MAX_INCLUDE_RECURSION_LEVEL;
  int i;
  // Loop backwards so file_contents has the contents of the first file by the
  // end of the loop
  for (i = limit; i > 0; i--) {
    int n = (i - limit - 1) * -1;
    if (i < limit) {
      tor_snprintf(file_contents, sizeof(file_contents),
                   "%%include %s%d\n"
                   "Test %d\n",
                   torrc_path, i + 1, n);
    } else {
      tor_snprintf(file_contents, sizeof(file_contents), "Test %d\n", n);
    }

    if (i > 1) {
      char *file_path = NULL;
      tor_asprintf(&file_path, "%s%d", torrc_path, i);
      tt_int_op(write_str_to_file(file_path, file_contents, 0), OP_EQ, 0);
      tor_free(file_path);
    }
  }

  int include_used;
  tt_int_op(config_get_lines_include(file_contents, &result, 0, &include_used,
            NULL), OP_EQ, 0);
  tt_ptr_op(result, OP_NE, NULL);
  tt_int_op(include_used, OP_EQ, 1);

  int len = 0;
  config_line_t *next;
  for (next = result; next != NULL; next = next->next) {
    char expected[10];
    tor_snprintf(expected, sizeof(expected), "%d", len + 1);
    tt_str_op(next->key, OP_EQ, "Test");
    tt_str_op(next->value, OP_EQ, expected);
    len++;
  }
  tt_int_op(len, OP_EQ, limit);

 done:
  config_free_lines(result);
  tor_free(dir);
  tor_free(torrc_path);
}

static void
test_config_include_folder_order(void *data)
{
  (void)data;

  config_line_t *result = NULL;
  char *torrcd = NULL;
  char *path = NULL;
  char *path2 = NULL;
  char *dir = tor_strdup(get_fname("test_include_folder_order"));
  tt_ptr_op(dir, OP_NE, NULL);

#ifdef _WIN32
  tt_int_op(mkdir(dir), OP_EQ, 0);
#else
  tt_int_op(mkdir(dir, 0700), OP_EQ, 0);
#endif

  tor_asprintf(&torrcd, "%s"PATH_SEPARATOR"%s", dir, "torrc.d");

#ifdef _WIN32
  tt_int_op(mkdir(torrcd), OP_EQ, 0);
#else
  tt_int_op(mkdir(torrcd, 0700), OP_EQ, 0);
#endif

  // test that files in subfolders are ignored
  tor_asprintf(&path, "%s"PATH_SEPARATOR"%s", torrcd, "subfolder");

#ifdef _WIN32
  tt_int_op(mkdir(path), OP_EQ, 0);
#else
  tt_int_op(mkdir(path, 0700), OP_EQ, 0);
#endif

  tor_asprintf(&path2, "%s"PATH_SEPARATOR"%s", path, "01_ignore");
  tt_int_op(write_str_to_file(path2, "ShouldNotSee 1\n", 0), OP_EQ, 0);
  tor_free(path);

  // test that files starting with . are ignored
  tor_asprintf(&path, "%s"PATH_SEPARATOR"%s", torrcd, ".dot");
  tt_int_op(write_str_to_file(path, "ShouldNotSee 2\n", 0), OP_EQ, 0);
  tor_free(path);

  // test file order
  tor_asprintf(&path, "%s"PATH_SEPARATOR"%s", torrcd, "01_1st");
  tt_int_op(write_str_to_file(path, "Test 1\n", 0), OP_EQ, 0);
  tor_free(path);

  tor_asprintf(&path, "%s"PATH_SEPARATOR"%s", torrcd, "02_2nd");
  tt_int_op(write_str_to_file(path, "Test 2\n", 0), OP_EQ, 0);
  tor_free(path);

  tor_asprintf(&path, "%s"PATH_SEPARATOR"%s", torrcd, "aa_3rd");
  tt_int_op(write_str_to_file(path, "Test 3\n", 0), OP_EQ, 0);
  tor_free(path);

  tor_asprintf(&path, "%s"PATH_SEPARATOR"%s", torrcd, "ab_4th");
  tt_int_op(write_str_to_file(path, "Test 4\n", 0), OP_EQ, 0);
  tor_free(path);

  char torrc_contents[1000];
  tor_snprintf(torrc_contents, sizeof(torrc_contents),
               "%%include %s\n",
               torrcd);

  int include_used;
  tt_int_op(config_get_lines_include(torrc_contents, &result, 0, &include_used,
            NULL), OP_EQ, 0);
  tt_ptr_op(result, OP_NE, NULL);
  tt_int_op(include_used, OP_EQ, 1);

  int len = 0;
  config_line_t *next;
  for (next = result; next != NULL; next = next->next) {
    char expected[10];
    tor_snprintf(expected, sizeof(expected), "%d", len + 1);
    tt_str_op(next->key, OP_EQ, "Test");
    tt_str_op(next->value, OP_EQ, expected);
    len++;
  }
  tt_int_op(len, OP_EQ, 4);

 done:
  config_free_lines(result);
  tor_free(torrcd);
  tor_free(path);
  tor_free(path2);
  tor_free(dir);
}

static void
test_config_include_path_syntax(void *data)
{
  (void)data;

  config_line_t *result = NULL;
  char *dir = tor_strdup(get_fname("test_include_path_syntax"));
  char *esc_dir = NULL, *dir_with_pathsep = NULL,
    *esc_dir_with_pathsep = NULL, *torrc_contents = NULL;
  tt_ptr_op(dir, OP_NE, NULL);

#ifdef _WIN32
  tt_int_op(mkdir(dir), OP_EQ, 0);
#else
  tt_int_op(mkdir(dir, 0700), OP_EQ, 0);
#endif

  esc_dir = esc_for_log(dir);
  tor_asprintf(&dir_with_pathsep, "%s%s", dir, PATH_SEPARATOR);
  esc_dir_with_pathsep = esc_for_log(dir_with_pathsep);

  tor_asprintf(&torrc_contents,
               "%%include %s\n"
               "%%include %s%s \n" // space to avoid suppressing newline
               "%%include %s\n",
               esc_dir,
               dir, PATH_SEPARATOR,
               esc_dir_with_pathsep);

  int include_used;
  tt_int_op(config_get_lines_include(torrc_contents, &result, 0,&include_used,
            NULL), OP_EQ, 0);
  tt_ptr_op(result, OP_EQ, NULL);
  tt_int_op(include_used, OP_EQ, 1);

 done:
  config_free_lines(result);
  tor_free(dir);
  tor_free(torrc_contents);
  tor_free(esc_dir);
  tor_free(dir_with_pathsep);
  tor_free(esc_dir_with_pathsep);
}

static void
test_config_include_not_processed(void *data)
{
  (void)data;

  char torrc_contents[1000] = "%include does_not_exist\n";
  config_line_t *result = NULL;
  tt_int_op(config_get_lines(torrc_contents, &result, 0),OP_EQ, 0);
  tt_ptr_op(result, OP_NE, NULL);

  int len = 0;
  config_line_t *next;
  for (next = result; next != NULL; next = next->next) {
    tt_str_op(next->key, OP_EQ, "%include");
    tt_str_op(next->value, OP_EQ, "does_not_exist");
    len++;
  }
  tt_int_op(len, OP_EQ, 1);

 done:
  config_free_lines(result);
}

static void
test_config_include_has_include(void *data)
{
  (void)data;

  config_line_t *result = NULL;
  char *dir = tor_strdup(get_fname("test_include_has_include"));
  tt_ptr_op(dir, OP_NE, NULL);

#ifdef _WIN32
  tt_int_op(mkdir(dir), OP_EQ, 0);
#else
  tt_int_op(mkdir(dir, 0700), OP_EQ, 0);
#endif

  char torrc_contents[1000] = "Test 1\n";
  int include_used;

  tt_int_op(config_get_lines_include(torrc_contents, &result, 0,&include_used,
            NULL), OP_EQ, 0);
  tt_int_op(include_used, OP_EQ, 0);
  config_free_lines(result);

  tor_snprintf(torrc_contents, sizeof(torrc_contents), "%%include %s\n", dir);
  tt_int_op(config_get_lines_include(torrc_contents, &result, 0,&include_used,
            NULL), OP_EQ, 0);
  tt_int_op(include_used, OP_EQ, 1);

 done:
  config_free_lines(result);
  tor_free(dir);
}

static void
test_config_include_flag_both_without(void *data)
{
  (void)data;

  char *errmsg = NULL;
  char conf_empty[1000];
  tor_snprintf(conf_empty, sizeof(conf_empty),
               "DataDirectory %s\n",
               get_fname(NULL));
  // test with defaults-torrc and torrc without include
  int ret = options_init_from_string(conf_empty, conf_empty, CMD_RUN_UNITTESTS,
                                     NULL, &errmsg);
  tt_int_op(ret, OP_EQ, 0);

  const or_options_t *options = get_options();
  tt_int_op(options->IncludeUsed, OP_EQ, 0);

 done:
  tor_free(errmsg);
}

static void
test_config_include_flag_torrc_only(void *data)
{
  (void)data;

  char *errmsg = NULL;
  char *path = NULL;
  char *dir = tor_strdup(get_fname("test_include_flag_torrc_only"));
  tt_ptr_op(dir, OP_NE, NULL);

#ifdef _WIN32
  tt_int_op(mkdir(dir), OP_EQ, 0);
#else
  tt_int_op(mkdir(dir, 0700), OP_EQ, 0);
#endif

  tor_asprintf(&path, "%s"PATH_SEPARATOR"%s", dir, "dummy");
  tt_int_op(write_str_to_file(path, "\n", 0), OP_EQ, 0);

  char conf_empty[1000];
  tor_snprintf(conf_empty, sizeof(conf_empty),
               "DataDirectory %s\n",
               get_fname(NULL));
  char conf_include[1000];
  tor_snprintf(conf_include, sizeof(conf_include), "%%include %s", path);

  // test with defaults-torrc without include and torrc with include
  int ret = options_init_from_string(conf_empty, conf_include,
                                     CMD_RUN_UNITTESTS, NULL, &errmsg);
  tt_int_op(ret, OP_EQ, 0);

  const or_options_t *options = get_options();
  tt_int_op(options->IncludeUsed, OP_EQ, 1);

 done:
  tor_free(errmsg);
  tor_free(path);
  tor_free(dir);
}

static void
test_config_include_flag_defaults_only(void *data)
{
  (void)data;

  char *errmsg = NULL;
  char *path = NULL;
  char *dir = tor_strdup(get_fname("test_include_flag_defaults_only"));
  tt_ptr_op(dir, OP_NE, NULL);

#ifdef _WIN32
  tt_int_op(mkdir(dir), OP_EQ, 0);
#else
  tt_int_op(mkdir(dir, 0700), OP_EQ, 0);
#endif

  tor_asprintf(&path, "%s"PATH_SEPARATOR"%s", dir, "dummy");
  tt_int_op(write_str_to_file(path, "\n", 0), OP_EQ, 0);

  char conf_empty[1000];
  tor_snprintf(conf_empty, sizeof(conf_empty),
               "DataDirectory %s\n",
               get_fname(NULL));
  char conf_include[1000];
  tor_snprintf(conf_include, sizeof(conf_include), "%%include %s", path);

  // test with defaults-torrc with include and torrc without include
  int ret = options_init_from_string(conf_include, conf_empty,
                                     CMD_RUN_UNITTESTS, NULL, &errmsg);
  tt_int_op(ret, OP_EQ, 0);

  const or_options_t *options = get_options();
  tt_int_op(options->IncludeUsed, OP_EQ, 0);

 done:
  tor_free(errmsg);
  tor_free(path);
  tor_free(dir);
}

static void
<<<<<<< HEAD
test_config_dup_and_filter(void *arg)
{
  (void)arg;
  /* Test normal input. */
  config_line_t *line = NULL;
  config_line_append(&line, "abc", "def");
  config_line_append(&line, "ghi", "jkl");
  config_line_append(&line, "ABCD", "mno");

  config_line_t *line_dup = config_lines_dup_and_filter(line, "aBc");
  tt_ptr_op(line_dup, OP_NE, NULL);
  tt_ptr_op(line_dup->next, OP_NE, NULL);
  tt_ptr_op(line_dup->next->next, OP_EQ, NULL);

  tt_str_op(line_dup->key, OP_EQ, "abc");
  tt_str_op(line_dup->value, OP_EQ, "def");
  tt_str_op(line_dup->next->key, OP_EQ, "ABCD");
  tt_str_op(line_dup->next->value, OP_EQ, "mno");

  /* empty output */
  config_free_lines(line_dup);
  line_dup = config_lines_dup_and_filter(line, "skdjfsdkljf");
  tt_ptr_op(line_dup, OP_EQ, NULL);

  /* empty input */
  config_free_lines(line_dup);
  line_dup = config_lines_dup_and_filter(NULL, "abc");
  tt_ptr_op(line_dup, OP_EQ, NULL);

 done:
  config_free_lines(line);
  config_free_lines(line_dup);
}

/* If we're not configured to be a bridge, but we set
 * BridgeDistribution, then options_validate () should return -1. */
static void
test_config_check_bridge_distribution_setting_not_a_bridge(void *arg)
{
  or_options_t* options = get_options_mutable();
  or_options_t* old_options = options;
  or_options_t* default_options = options;
  char* message = (char*)("");
  int ret;

  (void)arg;

  options->BridgeRelay = 0;
  options->BridgeDistribution = (char*)("https");

  ret = options_validate(old_options, options, default_options, 0, &message);

  tt_int_op(ret, OP_EQ, -1);
 done:
  return;
}

/* If the BridgeDistribution setting was valid, 0 should be returned. */
static void
test_config_check_bridge_distribution_setting_valid(void *arg)
{
  int ret = check_bridge_distribution_setting("https");

  (void)arg;

  tt_int_op(ret, OP_EQ, 0);
 done:
  return;
}

/* If the BridgeDistribution setting was invalid, -1 should be returned. */
static void
test_config_check_bridge_distribution_setting_invalid(void *arg)
{
  int ret = check_bridge_distribution_setting("hyphens-are-allowed");

  (void)arg;

  tt_int_op(ret, OP_EQ, 0);

  ret = check_bridge_distribution_setting("asterisks*are*forbidden");

  tt_int_op(ret, OP_EQ, -1);
 done:
  return;
}

/* If the BridgeDistribution setting was unrecognised, a warning should be
 * logged and 0 should be returned. */
static void
test_config_check_bridge_distribution_setting_unrecognised(void *arg)
{
  int ret = check_bridge_distribution_setting("unicorn");

  (void)arg;

  tt_int_op(ret, OP_EQ, 0);
 done:
  return;
=======
test_config_include_opened_file_list(void *data)
{
  (void)data;

  config_line_t *result = NULL;
  smartlist_t *opened_files = smartlist_new();
  char *dir = tor_strdup(get_fname("test_include_opened_file_list"));
  tt_ptr_op(dir, OP_NE, NULL);

#ifdef _WIN32
  tt_int_op(mkdir(dir), OP_EQ, 0);
#else
  tt_int_op(mkdir(dir, 0700), OP_EQ, 0);
#endif

  char torrcd[PATH_MAX+1];
  tor_snprintf(torrcd, sizeof(torrcd), "%s"PATH_SEPARATOR"%s", dir, "torrc.d");

#ifdef _WIN32
  tt_int_op(mkdir(torrcd), OP_EQ, 0);
#else
  tt_int_op(mkdir(torrcd, 0700), OP_EQ, 0);
#endif

  char subfolder[PATH_MAX+1];
  tor_snprintf(subfolder, sizeof(subfolder), "%s"PATH_SEPARATOR"%s", torrcd,
               "subfolder");

#ifdef _WIN32
  tt_int_op(mkdir(subfolder), OP_EQ, 0);
#else
  tt_int_op(mkdir(subfolder, 0700), OP_EQ, 0);
#endif

  char path[PATH_MAX+1];
  tor_snprintf(path, sizeof(path), "%s"PATH_SEPARATOR"%s", subfolder,
               "01_file_in_subfolder");
  tt_int_op(write_str_to_file(path, "Test 1\n", 0), OP_EQ, 0);

  char empty[PATH_MAX+1];
  tor_snprintf(empty, sizeof(empty), "%s"PATH_SEPARATOR"%s", torrcd, "empty");
  tt_int_op(write_str_to_file(empty, "", 0), OP_EQ, 0);

  char file[PATH_MAX+1];
  tor_snprintf(file, sizeof(file), "%s"PATH_SEPARATOR"%s", torrcd, "file");
  tt_int_op(write_str_to_file(file, "Test 2\n", 0), OP_EQ, 0);

  char dot[PATH_MAX+1];
  tor_snprintf(dot, sizeof(dot), "%s"PATH_SEPARATOR"%s", torrcd, ".dot");
  tt_int_op(write_str_to_file(dot, "Test 3\n", 0), OP_EQ, 0);

  char torrc_contents[1000];
  tor_snprintf(torrc_contents, sizeof(torrc_contents),
               "%%include %s\n",
               torrcd);

  int include_used;
  tt_int_op(config_get_lines_include(torrc_contents, &result, 0, &include_used,
            opened_files), OP_EQ, 0);
  tt_ptr_op(result, OP_NE, NULL);
  tt_int_op(include_used, OP_EQ, 1);

  tt_int_op(smartlist_len(opened_files), OP_EQ, 4);
  tt_int_op(smartlist_contains_string(opened_files, torrcd), OP_EQ, 1);
  tt_int_op(smartlist_contains_string(opened_files, subfolder), OP_EQ, 1);
  // files inside subfolders are not opended, only the subfolder is opened
  tt_int_op(smartlist_contains_string(opened_files, empty), OP_EQ, 1);
  tt_int_op(smartlist_contains_string(opened_files, file), OP_EQ, 1);
  // dot files are not opened as we ignore them when we get their name from
  // their parent folder

 done:
  SMARTLIST_FOREACH(opened_files, char *, f, tor_free(f));
  smartlist_free(opened_files);
  config_free_lines(result);
  tor_free(dir);
>>>>>>> ade9baaf
}

#define CONFIG_TEST(name, flags)                          \
  { #name, test_config_ ## name, flags, NULL, NULL }

struct testcase_t config_tests[] = {
  CONFIG_TEST(adding_trusted_dir_server, TT_FORK),
  CONFIG_TEST(adding_fallback_dir_server, TT_FORK),
  CONFIG_TEST(parsing_trusted_dir_server, 0),
  CONFIG_TEST(parsing_fallback_dir_server, 0),
  CONFIG_TEST(adding_default_trusted_dir_servers, TT_FORK),
  CONFIG_TEST(adding_dir_servers, TT_FORK),
  CONFIG_TEST(default_dir_servers, TT_FORK),
  CONFIG_TEST(default_fallback_dirs, 0),
  CONFIG_TEST(resolve_my_address, TT_FORK),
  CONFIG_TEST(addressmap, 0),
  CONFIG_TEST(parse_bridge_line, 0),
  CONFIG_TEST(parse_transport_options_line, 0),
  CONFIG_TEST(parse_transport_plugin_line, TT_FORK),
  CONFIG_TEST(check_or_create_data_subdir, TT_FORK),
  CONFIG_TEST(write_to_data_subdir, TT_FORK),
  CONFIG_TEST(fix_my_family, 0),
  CONFIG_TEST(directory_fetch, 0),
  CONFIG_TEST(port_cfg_line_extract_addrport, 0),
  CONFIG_TEST(parse_port_config__ports__no_ports_given, 0),
  CONFIG_TEST(parse_port_config__ports__server_options, 0),
  CONFIG_TEST(parse_port_config__ports__ports_given, 0),
  CONFIG_TEST(parse_log_severity, 0),
  CONFIG_TEST(include_limit, 0),
  CONFIG_TEST(include_does_not_exist, 0),
  CONFIG_TEST(include_error_in_included_file, 0),
  CONFIG_TEST(include_empty_file_folder, 0),
#ifndef _WIN32
  CONFIG_TEST(include_no_permission, 0),
#endif
  CONFIG_TEST(include_recursion_before_after, 0),
  CONFIG_TEST(include_recursion_after_only, 0),
  CONFIG_TEST(include_folder_order, 0),
  CONFIG_TEST(include_path_syntax, 0),
  CONFIG_TEST(include_not_processed, 0),
  CONFIG_TEST(include_has_include, 0),
  CONFIG_TEST(include_flag_both_without, TT_FORK),
  CONFIG_TEST(include_flag_torrc_only, TT_FORK),
  CONFIG_TEST(include_flag_defaults_only, TT_FORK),
<<<<<<< HEAD
  CONFIG_TEST(dup_and_filter, 0),
  CONFIG_TEST(check_bridge_distribution_setting_not_a_bridge, TT_FORK),
  CONFIG_TEST(check_bridge_distribution_setting_valid, 0),
  CONFIG_TEST(check_bridge_distribution_setting_invalid, 0),
  CONFIG_TEST(check_bridge_distribution_setting_unrecognised, 0),
=======
  CONFIG_TEST(include_opened_file_list, 0),
>>>>>>> ade9baaf
  END_OF_TESTCASES
};
<|MERGE_RESOLUTION|>--- conflicted
+++ resolved
@@ -4975,7 +4975,8 @@
                folder_path);
 
   int include_used;
-  tt_int_op(config_get_lines_include(torrc_contents, &result, 0,&include_used),
+  tt_int_op(config_get_lines_include(torrc_contents, &result, 0,
+                                     &include_used, NULL),
             OP_EQ, -1);
   tt_ptr_op(result, OP_EQ, NULL);
 
@@ -5412,7 +5413,6 @@
 }
 
 static void
-<<<<<<< HEAD
 test_config_dup_and_filter(void *arg)
 {
   (void)arg;
@@ -5512,7 +5512,9 @@
   tt_int_op(ret, OP_EQ, 0);
  done:
   return;
-=======
+}
+
+static void
 test_config_include_opened_file_list(void *data)
 {
   (void)data;
@@ -5589,7 +5591,6 @@
   smartlist_free(opened_files);
   config_free_lines(result);
   tor_free(dir);
->>>>>>> ade9baaf
 }
 
 #define CONFIG_TEST(name, flags)                          \
@@ -5634,14 +5635,11 @@
   CONFIG_TEST(include_flag_both_without, TT_FORK),
   CONFIG_TEST(include_flag_torrc_only, TT_FORK),
   CONFIG_TEST(include_flag_defaults_only, TT_FORK),
-<<<<<<< HEAD
   CONFIG_TEST(dup_and_filter, 0),
   CONFIG_TEST(check_bridge_distribution_setting_not_a_bridge, TT_FORK),
   CONFIG_TEST(check_bridge_distribution_setting_valid, 0),
   CONFIG_TEST(check_bridge_distribution_setting_invalid, 0),
   CONFIG_TEST(check_bridge_distribution_setting_unrecognised, 0),
-=======
   CONFIG_TEST(include_opened_file_list, 0),
->>>>>>> ade9baaf
   END_OF_TESTCASES
 };
