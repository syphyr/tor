/* Copyright (c) 2015-2020, The Tor Project, Inc. */
/* See LICENSE for licensing information */

#include "orconfig.h"

#define CONNECTION_PRIVATE
#define MAINLOOP_PRIVATE
#define CONNECTION_OR_PRIVATE

#include "core/or/or.h"
#include "test/test.h"

#include "app/config/or_options_st.h"
#include "core/mainloop/connection.h"
#include "core/or/connection_edge.h"
#include "feature/hs/hs_common.h"
#include "core/mainloop/mainloop.h"
#include "feature/nodelist/microdesc.h"
#include "feature/nodelist/nodelist.h"
#include "feature/nodelist/networkstatus.h"
#include "feature/rend/rendcache.h"
#include "feature/dircommon/directory.h"
#include "core/or/connection_or.h"
#include "lib/net/resolve.h"

#include "test/test_connection.h"
#include "test/test_helpers.h"

#include "feature/dircommon/dir_connection_st.h"
#include "core/or/entry_connection_st.h"
#include "feature/nodelist/node_st.h"
#include "core/or/or_connection_st.h"
#include "feature/nodelist/routerinfo_st.h"
#include "core/or/socks_request_st.h"

static void * test_conn_get_basic_setup(const struct testcase_t *tc);
static int test_conn_get_basic_teardown(const struct testcase_t *tc,
                                        void *arg);

static void * test_conn_get_rend_setup(const struct testcase_t *tc);
static int test_conn_get_rend_teardown(const struct testcase_t *tc,
                                        void *arg);

static void * test_conn_get_rsrc_setup(const struct testcase_t *tc);
static int test_conn_get_rsrc_teardown(const struct testcase_t *tc,
                                        void *arg);

/* Arbitrary choice - IPv4 Directory Connection to localhost */
#define TEST_CONN_TYPE          (CONN_TYPE_DIR)
/* We assume every machine has IPv4 localhost, is that ok? */
#define TEST_CONN_ADDRESS       "127.0.0.1"
#define TEST_CONN_PORT          (12345)
#define TEST_CONN_ADDRESS_PORT  "127.0.0.1:12345"
#define TEST_CONN_FAMILY        (AF_INET)
#define TEST_CONN_STATE         (DIR_CONN_STATE_MIN_)
#define TEST_CONN_ADDRESS_2     "127.0.0.2"

#define TEST_CONN_BASIC_PURPOSE (DIR_PURPOSE_MIN_)

#define TEST_CONN_REND_ADDR     "cfs3rltphxxvabci"
#define TEST_CONN_REND_PURPOSE  (DIR_PURPOSE_FETCH_RENDDESC_V2)
#define TEST_CONN_REND_PURPOSE_SUCCESSFUL (DIR_PURPOSE_HAS_FETCHED_RENDDESC_V2)
#define TEST_CONN_REND_TYPE_2   (CONN_TYPE_AP)
#define TEST_CONN_REND_ADDR_2   "icbavxxhptlr3sfc"

#define TEST_CONN_RSRC          (networkstatus_get_flavor_name(FLAV_MICRODESC))
#define TEST_CONN_RSRC_PURPOSE  (DIR_PURPOSE_FETCH_CONSENSUS)
#define TEST_CONN_RSRC_STATE_SUCCESSFUL (DIR_CONN_STATE_CLIENT_FINISHED)
#define TEST_CONN_RSRC_2        (networkstatus_get_flavor_name(FLAV_NS))

#define TEST_CONN_DL_STATE      (DIR_CONN_STATE_CLIENT_READING)

/* see AP_CONN_STATE_IS_UNATTACHED() */
#define TEST_CONN_UNATTACHED_STATE (AP_CONN_STATE_CIRCUIT_WAIT)
#define TEST_CONN_ATTACHED_STATE   (AP_CONN_STATE_CONNECT_WAIT)

void
test_conn_lookup_addr_helper(const char *address, int family, tor_addr_t *addr)
{
  int rv = 0;

  tt_assert(addr);

  rv = tor_addr_lookup(address, family, addr);
  /* XXXX - should we retry on transient failure? */
  tt_int_op(rv, OP_EQ, 0);
  tt_assert(tor_addr_is_loopback(addr));
  tt_assert(tor_addr_is_v4(addr));

  return;

 done:
  tor_addr_make_null(addr, TEST_CONN_FAMILY);
}

static void *
test_conn_get_basic_setup(const struct testcase_t *tc)
{
  (void)tc;
  return test_conn_get_connection(TEST_CONN_STATE, TEST_CONN_TYPE,
                                  TEST_CONN_BASIC_PURPOSE);
}

static int
test_conn_get_basic_teardown(const struct testcase_t *tc, void *arg)
{
  (void)tc;
  connection_t *conn = arg;

  tt_assert(conn);
  assert_connection_ok(conn, time(NULL));

  /* teardown the connection as fast as possible */
  if (conn->linked_conn) {
    assert_connection_ok(conn->linked_conn, time(NULL));

    /* We didn't call tor_libevent_initialize(), so event_base was NULL,
     * so we can't rely on connection_unregister_events() use of event_del().
     */
    if (conn->linked_conn->read_event) {
      tor_free(conn->linked_conn->read_event);
      conn->linked_conn->read_event = NULL;
    }
    if (conn->linked_conn->write_event) {
      tor_free(conn->linked_conn->write_event);
      conn->linked_conn->write_event = NULL;
    }

    if (!conn->linked_conn->marked_for_close) {
      connection_close_immediate(conn->linked_conn);
      if (CONN_IS_EDGE(conn->linked_conn)) {
        /* Suppress warnings about all the stuff we didn't do */
        TO_EDGE_CONN(conn->linked_conn)->edge_has_sent_end = 1;
        TO_EDGE_CONN(conn->linked_conn)->end_reason =
          END_STREAM_REASON_INTERNAL;
        if (conn->linked_conn->type == CONN_TYPE_AP) {
          TO_ENTRY_CONN(conn->linked_conn)->socks_request->has_finished = 1;
        }
      }
      connection_mark_for_close(conn->linked_conn);
    }

    close_closeable_connections();
  }

  /* We didn't set the events up properly, so we can't use event_del() in
   * close_closeable_connections() > connection_free()
   * > connection_unregister_events() */
  if (conn->read_event) {
    tor_free(conn->read_event);
    conn->read_event = NULL;
  }
  if (conn->write_event) {
    tor_free(conn->write_event);
    conn->write_event = NULL;
  }

  if (!conn->marked_for_close) {
    connection_close_immediate(conn);
    if (CONN_IS_EDGE(conn)) {
      /* Suppress warnings about all the stuff we didn't do */
      TO_EDGE_CONN(conn)->edge_has_sent_end = 1;
      TO_EDGE_CONN(conn)->end_reason = END_STREAM_REASON_INTERNAL;
      if (conn->type == CONN_TYPE_AP) {
        TO_ENTRY_CONN(conn)->socks_request->has_finished = 1;
      }
    }
    connection_mark_for_close(conn);
  }

  close_closeable_connections();

  /* The unit test will fail if we return 0 */
  return 1;

  /* When conn == NULL, we can't cleanup anything */
 done:
  return 0;
}

static void *
test_conn_get_rend_setup(const struct testcase_t *tc)
{
  dir_connection_t *conn = DOWNCAST(dir_connection_t,
                                    test_conn_get_connection(
                                                    TEST_CONN_STATE,
                                                    TEST_CONN_TYPE,
                                                    TEST_CONN_REND_PURPOSE));
  tt_assert(conn);
  assert_connection_ok(&conn->base_, time(NULL));

  rend_cache_init();

  /* TODO: use directory_initiate_request() to do this - maybe? */
  tor_assert(strlen(TEST_CONN_REND_ADDR) == REND_SERVICE_ID_LEN_BASE32);
  conn->rend_data = rend_data_client_create(TEST_CONN_REND_ADDR, NULL, NULL,
                                            REND_NO_AUTH);
  assert_connection_ok(&conn->base_, time(NULL));
  return conn;

  /* On failure */
 done:
  test_conn_get_rend_teardown(tc, conn);
  /* Returning NULL causes the unit test to fail */
  return NULL;
}

static int
test_conn_get_rend_teardown(const struct testcase_t *tc, void *arg)
{
  dir_connection_t *conn = DOWNCAST(dir_connection_t, arg);
  int rv = 0;

  tt_assert(conn);
  assert_connection_ok(&conn->base_, time(NULL));

  /* avoid a last-ditch attempt to refetch the descriptor */
  conn->base_.purpose = TEST_CONN_REND_PURPOSE_SUCCESSFUL;

  /* connection_free_() cleans up rend_data */
  rv = test_conn_get_basic_teardown(tc, arg);
 done:
  rend_cache_free_all();
  return rv;
}

static dir_connection_t *
test_conn_download_status_add_a_connection(const char *resource)
{
  dir_connection_t *conn = DOWNCAST(dir_connection_t,
                                    test_conn_get_connection(
                                                      TEST_CONN_STATE,
                                                      TEST_CONN_TYPE,
                                                      TEST_CONN_RSRC_PURPOSE));

  tt_assert(conn);
  assert_connection_ok(&conn->base_, time(NULL));

  /* Replace the existing resource with the one we want */
  if (resource) {
    if (conn->requested_resource) {
      tor_free(conn->requested_resource);
    }
    conn->requested_resource = tor_strdup(resource);
    assert_connection_ok(&conn->base_, time(NULL));
  }

  return conn;

 done:
  test_conn_get_rsrc_teardown(NULL, conn);
  return NULL;
}

static void *
test_conn_get_rsrc_setup(const struct testcase_t *tc)
{
  (void)tc;
  return test_conn_download_status_add_a_connection(TEST_CONN_RSRC);
}

static int
test_conn_get_rsrc_teardown(const struct testcase_t *tc, void *arg)
{
  int rv = 0;

  connection_t *conn = (connection_t *)arg;
  tt_assert(conn);
  assert_connection_ok(conn, time(NULL));

  if (conn->type == CONN_TYPE_DIR) {
    dir_connection_t *dir_conn = DOWNCAST(dir_connection_t, arg);

    tt_assert(dir_conn);
    assert_connection_ok(&dir_conn->base_, time(NULL));

    /* avoid a last-ditch attempt to refetch the consensus */
    dir_conn->base_.state = TEST_CONN_RSRC_STATE_SUCCESSFUL;
    assert_connection_ok(&dir_conn->base_, time(NULL));
  }

  /* connection_free_() cleans up requested_resource */
  rv = test_conn_get_basic_teardown(tc, conn);

 done:
  return rv;
}

static void *
test_conn_download_status_setup(const struct testcase_t *tc)
{
  return (void*)tc;
}

static int
test_conn_download_status_teardown(const struct testcase_t *tc, void *arg)
{
  (void)arg;
  int rv = 0;

  /* Ignore arg, and just loop through the connection array */
  SMARTLIST_FOREACH_BEGIN(get_connection_array(), connection_t *, conn) {
    if (conn) {
      assert_connection_ok(conn, time(NULL));

      /* connection_free_() cleans up requested_resource */
      rv = test_conn_get_rsrc_teardown(tc, conn);
      tt_int_op(rv, OP_EQ, 1);
    }
  } SMARTLIST_FOREACH_END(conn);

 done:
  return rv;
}

static void *
test_conn_proxy_connect_setup(const struct testcase_t *tc)
{
  return test_conn_get_proxy_or_connection(*(unsigned int *)tc->setup_data);
}

static int
test_conn_proxy_connect_teardown(const struct testcase_t *tc, void *arg)
{
  (void)tc;
  or_connection_t *conn = arg;

  tt_assert(conn);
  assert_connection_ok(&conn->base_, time(NULL));

 done:
  return 1;
}

/* Like connection_ap_make_link(), but does much less */
static connection_t *
test_conn_get_linked_connection(connection_t *l_conn, uint8_t state)
{
  tt_assert(l_conn);
  assert_connection_ok(l_conn, time(NULL));

  /* AP connections don't seem to have purposes */
  connection_t *conn = test_conn_get_connection(state, CONN_TYPE_AP,
                                                       0);

  tt_assert(conn);
  assert_connection_ok(conn, time(NULL));

  conn->linked = 1;
  l_conn->linked = 1;
  conn->linked_conn = l_conn;
  l_conn->linked_conn = conn;
  /* we never opened a real socket, so we can just overwrite it */
  conn->s = TOR_INVALID_SOCKET;
  l_conn->s = TOR_INVALID_SOCKET;

  assert_connection_ok(conn, time(NULL));
  assert_connection_ok(l_conn, time(NULL));

  return conn;

 done:
  test_conn_download_status_teardown(NULL, NULL);
  return NULL;
}

static struct testcase_setup_t test_conn_get_basic_st = {
  test_conn_get_basic_setup, test_conn_get_basic_teardown
};

static struct testcase_setup_t test_conn_get_rend_st = {
  test_conn_get_rend_setup, test_conn_get_rend_teardown
};

static struct testcase_setup_t test_conn_get_rsrc_st = {
  test_conn_get_rsrc_setup, test_conn_get_rsrc_teardown
};

static struct testcase_setup_t test_conn_download_status_st = {
  test_conn_download_status_setup, test_conn_download_status_teardown
};

static struct testcase_setup_t test_conn_proxy_connect_st = {
  test_conn_proxy_connect_setup, test_conn_proxy_connect_teardown
};

static void
test_conn_get_basic(void *arg)
{
  connection_t *conn = (connection_t*)arg;
  tor_addr_t addr, addr2;

  tt_assert(conn);
  assert_connection_ok(conn, time(NULL));

  test_conn_lookup_addr_helper(TEST_CONN_ADDRESS, TEST_CONN_FAMILY, &addr);
  tt_assert(!tor_addr_is_null(&addr));
  test_conn_lookup_addr_helper(TEST_CONN_ADDRESS_2, TEST_CONN_FAMILY, &addr2);
  tt_assert(!tor_addr_is_null(&addr2));

  /* Check that we get this connection back when we search for it by
   * its attributes, but get NULL when we supply a different value. */

  tt_assert(connection_get_by_global_id(conn->global_identifier) == conn);
  tt_ptr_op(connection_get_by_global_id(!conn->global_identifier), OP_EQ,
            NULL);

  tt_assert(connection_get_by_type(conn->type) == conn);
  tt_assert(connection_get_by_type(TEST_CONN_TYPE) == conn);
  tt_ptr_op(connection_get_by_type(!conn->type), OP_EQ, NULL);
  tt_ptr_op(connection_get_by_type(!TEST_CONN_TYPE), OP_EQ, NULL);

  tt_assert(connection_get_by_type_state(conn->type, conn->state)
            == conn);
  tt_assert(connection_get_by_type_state(TEST_CONN_TYPE, TEST_CONN_STATE)
            == conn);
  tt_assert(connection_get_by_type_state(!conn->type, !conn->state)
            == NULL);
  tt_assert(connection_get_by_type_state(!TEST_CONN_TYPE, !TEST_CONN_STATE)
            == NULL);

  /* Match on the connection fields themselves */
  tt_assert(connection_get_by_type_addr_port_purpose(conn->type,
                                                     &conn->addr,
                                                     conn->port,
                                                     conn->purpose)
            == conn);
  /* Match on the original inputs to the connection */
  tt_assert(connection_get_by_type_addr_port_purpose(TEST_CONN_TYPE,
                                                     &conn->addr,
                                                     conn->port,
                                                     conn->purpose)
            == conn);
  tt_assert(connection_get_by_type_addr_port_purpose(conn->type,
                                                     &addr,
                                                     conn->port,
                                                     conn->purpose)
            == conn);
  tt_assert(connection_get_by_type_addr_port_purpose(conn->type,
                                                     &conn->addr,
                                                     TEST_CONN_PORT,
                                                     conn->purpose)
            == conn);
  tt_assert(connection_get_by_type_addr_port_purpose(conn->type,
                                                     &conn->addr,
                                                     conn->port,
                                                     TEST_CONN_BASIC_PURPOSE)
            == conn);
  tt_assert(connection_get_by_type_addr_port_purpose(TEST_CONN_TYPE,
                                                     &addr,
                                                     TEST_CONN_PORT,
                                                     TEST_CONN_BASIC_PURPOSE)
            == conn);
  /* Then try each of the not-matching combinations */
  tt_assert(connection_get_by_type_addr_port_purpose(!conn->type,
                                                     &conn->addr,
                                                     conn->port,
                                                     conn->purpose)
            == NULL);
  tt_assert(connection_get_by_type_addr_port_purpose(conn->type,
                                                     &addr2,
                                                     conn->port,
                                                     conn->purpose)
            == NULL);
  tt_assert(connection_get_by_type_addr_port_purpose(conn->type,
                                                     &conn->addr,
                                                     !conn->port,
                                                     conn->purpose)
            == NULL);
  tt_assert(connection_get_by_type_addr_port_purpose(conn->type,
                                                     &conn->addr,
                                                     conn->port,
                                                     !conn->purpose)
            == NULL);
  /* Then try everything not-matching */
  tt_assert(connection_get_by_type_addr_port_purpose(!conn->type,
                                                     &addr2,
                                                     !conn->port,
                                                     !conn->purpose)
            == NULL);
  tt_assert(connection_get_by_type_addr_port_purpose(!TEST_CONN_TYPE,
                                                     &addr2,
                                                     !TEST_CONN_PORT,
                                                     !TEST_CONN_BASIC_PURPOSE)
            == NULL);

 done:
  ;
}

static void
test_conn_get_rend(void *arg)
{
  dir_connection_t *conn = DOWNCAST(dir_connection_t, arg);
  tt_assert(conn);
  assert_connection_ok(&conn->base_, time(NULL));

  tt_assert(connection_get_by_type_state_rendquery(
                                            conn->base_.type,
                                            conn->base_.state,
                                            rend_data_get_address(
                                                      conn->rend_data))
            == TO_CONN(conn));
  tt_assert(connection_get_by_type_state_rendquery(
                                            TEST_CONN_TYPE,
                                            TEST_CONN_STATE,
                                            TEST_CONN_REND_ADDR)
            == TO_CONN(conn));
  tt_assert(connection_get_by_type_state_rendquery(TEST_CONN_REND_TYPE_2,
                                                   !conn->base_.state,
                                                   "")
            == NULL);
  tt_assert(connection_get_by_type_state_rendquery(TEST_CONN_REND_TYPE_2,
                                                   !TEST_CONN_STATE,
                                                   TEST_CONN_REND_ADDR_2)
            == NULL);

 done:
  ;
}

#define sl_is_conn_assert(sl_input, conn) \
  do {                                               \
    the_sl = (sl_input);                             \
    tt_int_op(smartlist_len((the_sl)), OP_EQ, 1);         \
    tt_assert(smartlist_get((the_sl), 0) == (conn)); \
    smartlist_free(the_sl); the_sl = NULL;           \
  } while (0)

#define sl_no_conn_assert(sl_input)          \
  do {                                       \
    the_sl = (sl_input);                     \
    tt_int_op(smartlist_len((the_sl)), OP_EQ, 0); \
    smartlist_free(the_sl); the_sl = NULL;   \
  } while (0)

static void
test_conn_get_rsrc(void *arg)
{
  dir_connection_t *conn = DOWNCAST(dir_connection_t, arg);
  smartlist_t *the_sl = NULL;
  tt_assert(conn);
  assert_connection_ok(&conn->base_, time(NULL));

  sl_is_conn_assert(connection_dir_list_by_purpose_and_resource(
                                                    conn->base_.purpose,
                                                    conn->requested_resource),
                    conn);
  sl_is_conn_assert(connection_dir_list_by_purpose_and_resource(
                                                    TEST_CONN_RSRC_PURPOSE,
                                                    TEST_CONN_RSRC),
                    conn);
  sl_no_conn_assert(connection_dir_list_by_purpose_and_resource(
                                                    !conn->base_.purpose,
                                                    ""));
  sl_no_conn_assert(connection_dir_list_by_purpose_and_resource(
                                                    !TEST_CONN_RSRC_PURPOSE,
                                                    TEST_CONN_RSRC_2));

  sl_is_conn_assert(connection_dir_list_by_purpose_resource_and_state(
                                                    conn->base_.purpose,
                                                    conn->requested_resource,
                                                    conn->base_.state),
                    conn);
  sl_is_conn_assert(connection_dir_list_by_purpose_resource_and_state(
                                                    TEST_CONN_RSRC_PURPOSE,
                                                    TEST_CONN_RSRC,
                                                    TEST_CONN_STATE),
                    conn);
  sl_no_conn_assert(connection_dir_list_by_purpose_resource_and_state(
                                                    !conn->base_.purpose,
                                                    "",
                                                    !conn->base_.state));
  sl_no_conn_assert(connection_dir_list_by_purpose_resource_and_state(
                                                    !TEST_CONN_RSRC_PURPOSE,
                                                    TEST_CONN_RSRC_2,
                                                    !TEST_CONN_STATE));

  tt_int_op(connection_dir_count_by_purpose_and_resource(
                 conn->base_.purpose, conn->requested_resource),
            OP_EQ, 1);
  tt_int_op(connection_dir_count_by_purpose_and_resource(
                 TEST_CONN_RSRC_PURPOSE, TEST_CONN_RSRC),
            OP_EQ, 1);
  tt_int_op(connection_dir_count_by_purpose_and_resource(
                 !conn->base_.purpose, ""),
            OP_EQ, 0);
  tt_int_op(connection_dir_count_by_purpose_and_resource(
                 !TEST_CONN_RSRC_PURPOSE, TEST_CONN_RSRC_2),
            OP_EQ, 0);

  tt_int_op(connection_dir_count_by_purpose_resource_and_state(
                 conn->base_.purpose, conn->requested_resource,
                 conn->base_.state),
            OP_EQ, 1);
  tt_int_op(connection_dir_count_by_purpose_resource_and_state(
                 TEST_CONN_RSRC_PURPOSE, TEST_CONN_RSRC, TEST_CONN_STATE),
            OP_EQ, 1);
  tt_int_op(connection_dir_count_by_purpose_resource_and_state(
                 !conn->base_.purpose, "", !conn->base_.state),
            OP_EQ, 0);
  tt_int_op(connection_dir_count_by_purpose_resource_and_state(
                 !TEST_CONN_RSRC_PURPOSE, TEST_CONN_RSRC_2, !TEST_CONN_STATE),
            OP_EQ, 0);

 done:
  smartlist_free(the_sl);
}

static void
test_conn_download_status(void *arg)
{
  dir_connection_t *conn = NULL;
  dir_connection_t *conn2 = NULL;
  dir_connection_t *conn4 = NULL;
  connection_t *ap_conn = NULL;

  const struct testcase_t *tc = arg;
  consensus_flavor_t usable_flavor =
    networkstatus_parse_flavor_name((const char*) tc->setup_data);

  /* The "other flavor" trick only works if there are two flavors */
  tor_assert(N_CONSENSUS_FLAVORS == 2);
  consensus_flavor_t other_flavor = ((usable_flavor == FLAV_NS)
                                     ? FLAV_MICRODESC
                                     : FLAV_NS);
  const char *res = networkstatus_get_flavor_name(usable_flavor);
  const char *other_res = networkstatus_get_flavor_name(other_flavor);

  /* no connections */
  tt_int_op(networkstatus_consensus_is_already_downloading(res), OP_EQ, 0);
  tt_int_op(networkstatus_consensus_is_already_downloading(other_res), OP_EQ,
            0);
  tt_int_op(connection_dir_count_by_purpose_and_resource(
                                           TEST_CONN_RSRC_PURPOSE, res),
            OP_EQ, 0);
  tt_int_op(connection_dir_count_by_purpose_and_resource(
                                           TEST_CONN_RSRC_PURPOSE, other_res),
            OP_EQ, 0);

  /* one connection, not downloading */
  conn = test_conn_download_status_add_a_connection(res);
  tt_int_op(networkstatus_consensus_is_already_downloading(res), OP_EQ, 0);
  tt_int_op(networkstatus_consensus_is_already_downloading(other_res), OP_EQ,
            0);
  tt_int_op(connection_dir_count_by_purpose_and_resource(
                                           TEST_CONN_RSRC_PURPOSE, res),
            OP_EQ, 1);
  tt_int_op(connection_dir_count_by_purpose_and_resource(
                                           TEST_CONN_RSRC_PURPOSE, other_res),
            OP_EQ, 0);

  /* one connection, downloading but not linked (not possible on a client,
   * but possible on a relay) */
  conn->base_.state = TEST_CONN_DL_STATE;
  tt_int_op(networkstatus_consensus_is_already_downloading(res), OP_EQ, 0);
  tt_int_op(networkstatus_consensus_is_already_downloading(other_res), OP_EQ,
            0);
  tt_int_op(connection_dir_count_by_purpose_and_resource(
                                           TEST_CONN_RSRC_PURPOSE, res),
            OP_EQ, 1);
  tt_int_op(connection_dir_count_by_purpose_and_resource(
                                           TEST_CONN_RSRC_PURPOSE, other_res),
            OP_EQ, 0);

  /* one connection, downloading and linked, but not yet attached */
  ap_conn = test_conn_get_linked_connection(TO_CONN(conn),
                                            TEST_CONN_UNATTACHED_STATE);
  tt_int_op(networkstatus_consensus_is_already_downloading(res), OP_EQ, 0);
  tt_int_op(networkstatus_consensus_is_already_downloading(other_res), OP_EQ,
            0);
  tt_int_op(connection_dir_count_by_purpose_and_resource(
                                           TEST_CONN_RSRC_PURPOSE, res),
            OP_EQ, 1);
  tt_int_op(connection_dir_count_by_purpose_and_resource(
                                           TEST_CONN_RSRC_PURPOSE, other_res),
            OP_EQ, 0);

    /* one connection, downloading and linked and attached */
  ap_conn->state = TEST_CONN_ATTACHED_STATE;
  tt_int_op(networkstatus_consensus_is_already_downloading(res), OP_EQ, 1);
  tt_int_op(networkstatus_consensus_is_already_downloading(other_res), OP_EQ,
            0);
  tt_int_op(connection_dir_count_by_purpose_and_resource(
                                           TEST_CONN_RSRC_PURPOSE, res),
            OP_EQ, 1);
  tt_int_op(connection_dir_count_by_purpose_and_resource(
                                           TEST_CONN_RSRC_PURPOSE, other_res),
            OP_EQ, 0);

  /* one connection, linked and attached but not downloading */
  conn->base_.state = TEST_CONN_STATE;
  tt_int_op(networkstatus_consensus_is_already_downloading(res), OP_EQ, 0);
  tt_int_op(networkstatus_consensus_is_already_downloading(other_res), OP_EQ,
            0);
  tt_int_op(connection_dir_count_by_purpose_and_resource(
                                           TEST_CONN_RSRC_PURPOSE, res),
            OP_EQ, 1);
  tt_int_op(connection_dir_count_by_purpose_and_resource(
                                           TEST_CONN_RSRC_PURPOSE, other_res),
            OP_EQ, 0);

  /* two connections, both not downloading */
  conn2 = test_conn_download_status_add_a_connection(res);
  tt_int_op(networkstatus_consensus_is_already_downloading(res), OP_EQ, 0);
  tt_int_op(networkstatus_consensus_is_already_downloading(other_res), OP_EQ,
            0);
  tt_int_op(connection_dir_count_by_purpose_and_resource(
                                           TEST_CONN_RSRC_PURPOSE, res),
            OP_EQ, 2);
  tt_int_op(connection_dir_count_by_purpose_and_resource(
                                           TEST_CONN_RSRC_PURPOSE, other_res),
            OP_EQ, 0);

  /* two connections, one downloading */
  conn->base_.state = TEST_CONN_DL_STATE;
  tt_int_op(networkstatus_consensus_is_already_downloading(res), OP_EQ, 1);
  tt_int_op(networkstatus_consensus_is_already_downloading(other_res), OP_EQ,
            0);
  tt_int_op(connection_dir_count_by_purpose_and_resource(
                                           TEST_CONN_RSRC_PURPOSE, res),
            OP_EQ, 2);
  tt_int_op(connection_dir_count_by_purpose_and_resource(
                                           TEST_CONN_RSRC_PURPOSE, other_res),
            OP_EQ, 0);
  conn->base_.state = TEST_CONN_STATE;

  /* more connections, all not downloading */
  /* ignore the return value, it's free'd using the connection list */
  (void)test_conn_download_status_add_a_connection(res);
  tt_int_op(networkstatus_consensus_is_already_downloading(res), OP_EQ, 0);
  tt_int_op(networkstatus_consensus_is_already_downloading(other_res), OP_EQ,
            0);
  tt_int_op(connection_dir_count_by_purpose_and_resource(
                                           TEST_CONN_RSRC_PURPOSE, res),
            OP_EQ, 3);
  tt_int_op(connection_dir_count_by_purpose_and_resource(
                                           TEST_CONN_RSRC_PURPOSE, other_res),
            OP_EQ, 0);

  /* more connections, one downloading */
  conn->base_.state = TEST_CONN_DL_STATE;
  tt_int_op(networkstatus_consensus_is_already_downloading(res), OP_EQ, 1);
  tt_int_op(networkstatus_consensus_is_already_downloading(other_res), OP_EQ,
            0);
  tt_int_op(connection_dir_count_by_purpose_and_resource(
                                           TEST_CONN_RSRC_PURPOSE, res),
            OP_EQ, 3);
  tt_int_op(connection_dir_count_by_purpose_and_resource(
                                           TEST_CONN_RSRC_PURPOSE, other_res),
            OP_EQ, 0);

  /* more connections, two downloading (should never happen, but needs
   * to be tested for completeness) */
  conn2->base_.state = TEST_CONN_DL_STATE;
  /* ignore the return value, it's free'd using the connection list */
  (void)test_conn_get_linked_connection(TO_CONN(conn2),
                                        TEST_CONN_ATTACHED_STATE);
  tt_int_op(networkstatus_consensus_is_already_downloading(res), OP_EQ, 1);
  tt_int_op(networkstatus_consensus_is_already_downloading(other_res), OP_EQ,
            0);
  tt_int_op(connection_dir_count_by_purpose_and_resource(
                                           TEST_CONN_RSRC_PURPOSE, res),
            OP_EQ, 3);
  tt_int_op(connection_dir_count_by_purpose_and_resource(
                                           TEST_CONN_RSRC_PURPOSE, other_res),
            OP_EQ, 0);
  conn->base_.state = TEST_CONN_STATE;

  /* more connections, a different one downloading */
  tt_int_op(networkstatus_consensus_is_already_downloading(res), OP_EQ, 1);
  tt_int_op(networkstatus_consensus_is_already_downloading(other_res), OP_EQ,
            0);
  tt_int_op(connection_dir_count_by_purpose_and_resource(
                                           TEST_CONN_RSRC_PURPOSE, res),
            OP_EQ, 3);
  tt_int_op(connection_dir_count_by_purpose_and_resource(
                                           TEST_CONN_RSRC_PURPOSE, other_res),
            OP_EQ, 0);

  /* a connection for the other flavor (could happen if a client is set to
   * cache directory documents), one preferred flavor downloading
   */
  conn4 = test_conn_download_status_add_a_connection(other_res);
  tt_int_op(networkstatus_consensus_is_already_downloading(res), OP_EQ, 1);
  tt_int_op(networkstatus_consensus_is_already_downloading(other_res), OP_EQ,
            0);
  tt_int_op(connection_dir_count_by_purpose_and_resource(
                                   TEST_CONN_RSRC_PURPOSE, res),
            OP_EQ, 3);
  tt_int_op(connection_dir_count_by_purpose_and_resource(
                                   TEST_CONN_RSRC_PURPOSE, other_res),
            OP_EQ, 1);

  /* a connection for the other flavor (could happen if a client is set to
   * cache directory documents), both flavors downloading
   */
  conn4->base_.state = TEST_CONN_DL_STATE;
  /* ignore the return value, it's free'd using the connection list */
  (void)test_conn_get_linked_connection(TO_CONN(conn4),
                                        TEST_CONN_ATTACHED_STATE);
  tt_int_op(networkstatus_consensus_is_already_downloading(res), OP_EQ, 1);
  tt_int_op(networkstatus_consensus_is_already_downloading(other_res), OP_EQ,
            1);
  tt_int_op(connection_dir_count_by_purpose_and_resource(
                                   TEST_CONN_RSRC_PURPOSE, res),
            OP_EQ, 3);
  tt_int_op(connection_dir_count_by_purpose_and_resource(
                                   TEST_CONN_RSRC_PURPOSE, other_res),
            OP_EQ, 1);

 done:
  /* the teardown function removes all the connections in the global list*/;
}

static void
test_conn_https_proxy_connect(void *arg)
{
  size_t sz;
  char *buf = NULL;
  or_connection_t *conn = arg;

  MOCK(connection_or_change_state, mock_connection_or_change_state);

  tt_int_op(conn->base_.proxy_state, OP_EQ, PROXY_HTTPS_WANT_CONNECT_OK);

  buf = buf_get_contents(conn->base_.outbuf, &sz);
  tt_str_op(buf, OP_EQ, "CONNECT 127.0.0.1:12345 HTTP/1.0\r\n\r\n");

 done:
  UNMOCK(connection_or_change_state);
  tor_free(buf);
}

static int handshake_start_called = 0;

static int
handshake_start(or_connection_t *conn, int receiving)
{
  (void)receiving;

  tor_assert(conn);

  handshake_start_called = 1;
  return 0;
}

static void
test_conn_haproxy_proxy_connect(void *arg)
{
  size_t sz;
  char *buf = NULL;
  or_connection_t *conn = arg;

  MOCK(connection_or_change_state, mock_connection_or_change_state);
  MOCK(connection_tls_start_handshake, handshake_start);

  tt_int_op(conn->base_.proxy_state, OP_EQ, PROXY_HAPROXY_WAIT_FOR_FLUSH);

  buf = buf_get_contents(conn->base_.outbuf, &sz);
  tt_str_op(buf, OP_EQ, "PROXY TCP4 0.0.0.0 127.0.0.1 0 12345\r\n");

  connection_or_finished_flushing(conn);

  tt_int_op(conn->base_.proxy_state, OP_EQ, PROXY_CONNECTED);
  tt_int_op(handshake_start_called, OP_EQ, 1);

 done:
  UNMOCK(connection_or_change_state);
  UNMOCK(connection_tls_start_handshake);
  tor_free(buf);
}

static node_t test_node;

static node_t *
mock_node_get_mutable_by_id(const char *digest)
{
  (void) digest;
  static routerinfo_t node_ri;
  memset(&node_ri, 0, sizeof(node_ri));

  test_node.ri = &node_ri;
  memset(test_node.identity, 'c', sizeof(test_node.identity));

  tor_addr_t ipv4_addr;
  tor_addr_parse(&ipv4_addr, "18.0.0.1");
  node_ri.addr = tor_addr_to_ipv4h(&ipv4_addr);
  node_ri.or_port = 1;

  return &test_node;
}

static const node_t *
mock_node_get_by_id(const char *digest)
{
  (void) digest;
  memset(test_node.identity, 'c', sizeof(test_node.identity));
  return &test_node;
}

/* Test whether we correctly track failed connections between relays. */
static void
test_failed_orconn_tracker(void *arg)
{
  (void) arg;

  int can_connect;
  time_t now = 1281533250; /* 2010-08-11 13:27:30 UTC */
  (void) now;

  update_approx_time(now);

  /* Prepare the OR connection that will be used in this test */
  or_connection_t or_conn;
  tt_int_op(AF_INET,OP_EQ, tor_addr_parse(&or_conn.real_addr, "18.0.0.1"));
  tt_int_op(AF_INET,OP_EQ, tor_addr_parse(&or_conn.base_.addr, "18.0.0.1"));
  or_conn.base_.port = 1;
  memset(or_conn.identity_digest, 'c', sizeof(or_conn.identity_digest));

  /* Check whether we can connect with an empty failure cache:
   * this should succeed */
  can_connect = should_connect_to_relay(&or_conn);
  tt_int_op(can_connect, OP_EQ, 1);

  /* Now add the destination to the failure cache */
  note_or_connect_failed(&or_conn);

  /* Check again: now it shouldn't connect */
  can_connect = should_connect_to_relay(&or_conn);
  tt_int_op(can_connect, OP_EQ, 0);

  /* Move time forward and check again: the cache should have been cleared and
   * now it should connect */
  now += 3600;
  update_approx_time(now);
  can_connect = should_connect_to_relay(&or_conn);
  tt_int_op(can_connect, OP_EQ, 1);

  /* Now mock the node_get_*by_id() functions to start using the node subsystem
   * optimization. */
  MOCK(node_get_by_id, mock_node_get_by_id);
  MOCK(node_get_mutable_by_id, mock_node_get_mutable_by_id);

  /* Since we just started using the node subsystem it will allow connections
   * now */
  can_connect = should_connect_to_relay(&or_conn);
  tt_int_op(can_connect, OP_EQ, 1);

  /* Mark it as failed */
  note_or_connect_failed(&or_conn);

  /* Check that it shouldn't connect now */
  can_connect = should_connect_to_relay(&or_conn);
  tt_int_op(can_connect, OP_EQ, 0);

  /* Move time forward and check again: now it should connect  */
  now += 3600;
  update_approx_time(now);
  can_connect = should_connect_to_relay(&or_conn);
  tt_int_op(can_connect, OP_EQ, 1);

 done:
  ;
}

#ifndef COCCI
#define CONNECTION_TESTCASE(name, fork, setup)                           \
  { #name, test_conn_##name, fork, &setup, NULL }

/* where arg is an expression (constant, variable, compound expression) */
#define CONNECTION_TESTCASE_ARG(name, fork, setup, arg)                  \
  { #name "_" #arg, test_conn_##name, fork, &setup, (void *)arg }
#endif /* !defined(COCCI) */

static const unsigned int PROXY_CONNECT_ARG = PROXY_CONNECT;
static const unsigned int PROXY_HAPROXY_ARG = PROXY_HAPROXY;

struct testcase_t connection_tests[] = {
  CONNECTION_TESTCASE(get_basic, TT_FORK, test_conn_get_basic_st),
  CONNECTION_TESTCASE(get_rend,  TT_FORK, test_conn_get_rend_st),
  CONNECTION_TESTCASE(get_rsrc,  TT_FORK, test_conn_get_rsrc_st),
<<<<<<< HEAD

  CONNECTION_TESTCASE_ARG(download_status,       TT_FORK,
                          test_conn_download_status_st, FLAV_MICRODESC),
  CONNECTION_TESTCASE_ARG(download_status,       TT_FORK,
                          test_conn_download_status_st, FLAV_NS),

  CONNECTION_TESTCASE_ARG(https_proxy_connect,   TT_FORK,
                          test_conn_proxy_connect_st, &PROXY_CONNECT_ARG),
  CONNECTION_TESTCASE_ARG(haproxy_proxy_connect, TT_FORK,
                          test_conn_proxy_connect_st, &PROXY_HAPROXY_ARG),

=======
  CONNECTION_TESTCASE_ARG(download_status,  TT_FORK,
                          test_conn_download_status_st, "microdesc"),
  CONNECTION_TESTCASE_ARG(download_status,  TT_FORK,
                          test_conn_download_status_st, "ns"),
>>>>>>> 79d77739
//CONNECTION_TESTCASE(func_suffix, TT_FORK, setup_func_pair),
  { "failed_orconn_tracker", test_failed_orconn_tracker, TT_FORK, NULL, NULL },
  END_OF_TESTCASES
};<|MERGE_RESOLUTION|>--- conflicted
+++ resolved
@@ -980,25 +980,18 @@
   CONNECTION_TESTCASE(get_basic, TT_FORK, test_conn_get_basic_st),
   CONNECTION_TESTCASE(get_rend,  TT_FORK, test_conn_get_rend_st),
   CONNECTION_TESTCASE(get_rsrc,  TT_FORK, test_conn_get_rsrc_st),
-<<<<<<< HEAD
-
-  CONNECTION_TESTCASE_ARG(download_status,       TT_FORK,
-                          test_conn_download_status_st, FLAV_MICRODESC),
-  CONNECTION_TESTCASE_ARG(download_status,       TT_FORK,
-                          test_conn_download_status_st, FLAV_NS),
+
+  CONNECTION_TESTCASE_ARG(download_status,  TT_FORK,
+                          test_conn_download_status_st, "microdesc"),
+  CONNECTION_TESTCASE_ARG(download_status,  TT_FORK,
+                          test_conn_download_status_st, "ns"),
 
   CONNECTION_TESTCASE_ARG(https_proxy_connect,   TT_FORK,
                           test_conn_proxy_connect_st, &PROXY_CONNECT_ARG),
   CONNECTION_TESTCASE_ARG(haproxy_proxy_connect, TT_FORK,
                           test_conn_proxy_connect_st, &PROXY_HAPROXY_ARG),
 
-=======
-  CONNECTION_TESTCASE_ARG(download_status,  TT_FORK,
-                          test_conn_download_status_st, "microdesc"),
-  CONNECTION_TESTCASE_ARG(download_status,  TT_FORK,
-                          test_conn_download_status_st, "ns"),
->>>>>>> 79d77739
-//CONNECTION_TESTCASE(func_suffix, TT_FORK, setup_func_pair),
+  //CONNECTION_TESTCASE(func_suffix, TT_FORK, setup_func_pair),
   { "failed_orconn_tracker", test_failed_orconn_tracker, TT_FORK, NULL, NULL },
   END_OF_TESTCASES
 };