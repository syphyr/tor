/* Copyright (c) 2018-2021, The Tor Project, Inc. */
/* See LICENSE for licensing information */

#define DOS_PRIVATE
#define CHANNEL_OBJECT_PRIVATE
#define CIRCUITLIST_PRIVATE

#include "core/or/or.h"
#include "core/or/dos.h"
#include "core/or/circuitlist.h"
#include "lib/crypt_ops/crypto_rand.h"
#include "lib/time/compat_time.h"
#include "feature/stats/geoip_stats.h"
#include "core/or/channel.h"
#include "feature/nodelist/microdesc.h"
#include "feature/nodelist/networkstatus.h"
#include "feature/nodelist/nodelist.h"
#include "feature/nodelist/routerlist.h"

#include "feature/nodelist/networkstatus_st.h"
#include "core/or/or_connection_st.h"
#include "feature/nodelist/routerstatus_st.h"

#include "test/test.h"
#include "test/log_test_helpers.h"

static const uint64_t BILLION = 1000000000;

static networkstatus_t *dummy_ns = NULL;
static networkstatus_t *
mock_networkstatus_get_latest_consensus(void)
{
  return dummy_ns;
}

static networkstatus_t *
mock_networkstatus_get_latest_consensus_by_flavor(consensus_flavor_t f)
{
  tor_assert(f == FLAV_MICRODESC);
  return dummy_ns;
}

/* Number of address a single node_t can have. Default to the production
 * value. This is to control the size of the bloom filter. */
static int addr_per_node = 2;
static int
mock_get_estimated_address_per_node(void)
{
  return addr_per_node;
}

static unsigned int
mock_enable_dos_protection(const networkstatus_t *ns)
{
  (void) ns;
  return 1;
}

/** Test that the connection tracker of the DoS subsystem will block clients
 *  who try to establish too many connections */
static void
test_dos_conn_creation(void *arg)
{
  uint64_t monotime_now = 0xfffffffe;

  (void) arg;

  monotime_enable_test_mocking();
  monotime_coarse_set_mock_time_nsec(monotime_now);
  MOCK(get_param_cc_enabled, mock_enable_dos_protection);
  MOCK(get_param_conn_enabled, mock_enable_dos_protection);

  /* Initialize test data */
  or_connection_t or_conn;
  memset(&or_conn, 0, sizeof or_conn);
  time_t wallclock_now = 1281533250; /* 2010-08-11 13:27:30 UTC */
  tt_int_op(AF_INET,OP_EQ, tor_addr_parse(&TO_CONN(&or_conn)->addr,
                                          "18.0.0.1"));
  tor_addr_t *addr = &TO_CONN(&or_conn)->addr;

  /* Get DoS subsystem limits */
  dos_init();
  uint32_t max_concurrent_conns = get_param_conn_max_concurrent_count(NULL);

  /* Introduce new client */
  geoip_note_client_seen(GEOIP_CLIENT_CONNECT, addr, NULL, wallclock_now);
  { /* Register many conns from this client but not enough to get it blocked */
    unsigned int i;
    for (i = 0; i < max_concurrent_conns; i++) {
      /* Don't trigger the connect() rate limitation so advance the clock 1
       * second for each connection. */
      monotime_coarse_set_mock_time_nsec(monotime_now += BILLION);
      update_approx_time(++wallclock_now);
      or_conn.tracked_for_dos_mitigation = 0;
      dos_new_client_conn(&or_conn, NULL);
    }
  }

  /* Check that new conns are still permitted */
  tt_int_op(DOS_CONN_DEFENSE_NONE, OP_EQ,
            dos_conn_addr_get_defense_type(addr));

  /* Register another conn and check that new conns are not allowed anymore */
  or_conn.tracked_for_dos_mitigation = 0;
  dos_new_client_conn(&or_conn, NULL);
  tt_int_op(DOS_CONN_DEFENSE_CLOSE, OP_EQ,
            dos_conn_addr_get_defense_type(addr));

  /* Close a client conn and see that a new conn will be permitted again */
  dos_close_client_conn(&or_conn);
  or_conn.tracked_for_dos_mitigation = 0;
  tt_int_op(DOS_CONN_DEFENSE_NONE, OP_EQ,
            dos_conn_addr_get_defense_type(addr));

  /* Register another conn and see that defense measures get reactivated */
  dos_new_client_conn(&or_conn, NULL);
  tt_int_op(DOS_CONN_DEFENSE_CLOSE, OP_EQ,
            dos_conn_addr_get_defense_type(addr));

 done:
  dos_free_all();
  monotime_disable_test_mocking();
}

/** Helper mock: Place a fake IP addr for this channel in <b>addr_out</b> */
static int
mock_channel_get_addr_if_possible(const channel_t *chan, tor_addr_t *addr_out)
{
  (void)chan;
  tt_int_op(AF_INET,OP_EQ, tor_addr_parse(addr_out, "18.0.0.1"));
  return 1;

 done:
  return 0;
}

/** Test that the circuit tracker of the DoS subsystem will block clients who
 *  try to establish too many circuits. */
static void
test_dos_circuit_creation(void *arg)
{
  (void) arg;
  unsigned int i;

  MOCK(get_param_cc_enabled, mock_enable_dos_protection);
  MOCK(get_param_conn_enabled, mock_enable_dos_protection);
  MOCK(channel_get_addr_if_possible,
       mock_channel_get_addr_if_possible);

  /* Initialize channels/conns/circs that will be used */
  channel_t *chan = tor_malloc_zero(sizeof(channel_t));
  channel_init(chan);
  chan->is_client = 1;

  /* Initialize test data */
  or_connection_t or_conn;
  memset(&or_conn, 0, sizeof or_conn);
  time_t now = 1281533250; /* 2010-08-11 13:27:30 UTC */
  tt_int_op(AF_INET,OP_EQ, tor_addr_parse(&TO_CONN(&or_conn)->addr,
                                          "18.0.0.1"));
  tor_addr_t *addr = &TO_CONN(&or_conn)->addr;

  /* Get DoS subsystem limits */
  dos_init();
  uint32_t max_circuit_count = get_param_cc_circuit_burst(NULL);
  uint32_t min_conc_conns_for_cc =
    get_param_cc_min_concurrent_connection(NULL);

  /* Introduce new client and establish enough connections to activate the
   * circuit counting subsystem */
  geoip_note_client_seen(GEOIP_CLIENT_CONNECT, addr, NULL, now);
  for (i = 0; i < min_conc_conns_for_cc ; i++) {
    or_conn.tracked_for_dos_mitigation = 0;
    dos_new_client_conn(&or_conn, NULL);
  }

  /* Register new circuits for this client and conn, but not enough to get
   * detected as dos */
  for (i=0; i < max_circuit_count-1; i++) {
    dos_cc_new_create_cell(chan);
  }
  /* see that we didn't get detected for dosing */
  tt_int_op(DOS_CC_DEFENSE_NONE, OP_EQ, dos_cc_get_defense_type(chan));

  /* Register another CREATE cell that will push us over the limit. Check that
   * the cell gets refused. */
  dos_cc_new_create_cell(chan);
  tt_int_op(DOS_CC_DEFENSE_REFUSE_CELL, OP_EQ, dos_cc_get_defense_type(chan));

  /* TODO: Wait a few seconds before sending the cell, and check that the
     buckets got refilled properly. */
  /* TODO: Actually send a Tor cell (instead of calling the DoS function) and
   * check that it will get refused */

 done:
  tor_free(chan);
  dos_free_all();
}

/** Test that the DoS subsystem properly refills the circuit token buckets. */
static void
test_dos_bucket_refill(void *arg)
{
  (void) arg;
  int i;
  /* For this test, this variable is set to the current circ count of the token
   * bucket. */
  uint32_t current_circ_count;

  MOCK(get_param_cc_enabled, mock_enable_dos_protection);
  MOCK(get_param_conn_enabled, mock_enable_dos_protection);
  MOCK(channel_get_addr_if_possible,
       mock_channel_get_addr_if_possible);

  time_t now = 1281533250; /* 2010-08-11 13:27:30 UTC */
  update_approx_time(now);

  /* Initialize channels/conns/circs that will be used */
  channel_t *chan = tor_malloc_zero(sizeof(channel_t));
  channel_init(chan);
  chan->is_client = 1;
  or_connection_t or_conn;
  memset(&or_conn, 0, sizeof or_conn);
  tt_int_op(AF_INET,OP_EQ, tor_addr_parse(&TO_CONN(&or_conn)->addr,
                                          "18.0.0.1"));
  tor_addr_t *addr = &TO_CONN(&or_conn)->addr;

  /* Initialize DoS subsystem and get relevant limits */
  dos_init();
  uint32_t max_circuit_count = get_param_cc_circuit_burst(NULL);
  uint64_t circ_rate = get_circuit_rate_per_second();
  /* Check that the circuit rate is a positive number and smaller than the max
   * circuit count */
  tt_u64_op(circ_rate, OP_GT, 1);
  tt_u64_op(circ_rate, OP_LT, max_circuit_count);

  /* Register this client */
  geoip_note_client_seen(GEOIP_CLIENT_CONNECT, addr, NULL, now);
  dos_new_client_conn(&or_conn, NULL);

  /* Fetch this client from the geoip cache and get its DoS structs */
  clientmap_entry_t *entry = geoip_lookup_client(addr, NULL,
                                                 GEOIP_CLIENT_CONNECT);
  tt_assert(entry);
  dos_client_stats_t* dos_stats = &entry->dos_stats;
  /* Check that the circuit bucket is still uninitialized */
  tt_uint_op(dos_stats->cc_stats.circuit_bucket, OP_EQ, 0);

  /* Send a create cell: then check that the circ token bucket got initialized
   * and one circ was subtracted. */
  dos_cc_new_create_cell(chan);
  current_circ_count = max_circuit_count - 1;
  tt_uint_op(dos_stats->cc_stats.circuit_bucket, OP_EQ, current_circ_count);

  /* Now send 29 more CREATEs and ensure that the bucket is missing 30
   * tokens */
  for (i=0; i < 29; i++) {
   dos_cc_new_create_cell(chan);
   current_circ_count--;
  }
  tt_uint_op(dos_stats->cc_stats.circuit_bucket, OP_EQ, current_circ_count);

  /* OK! Progress time forward one sec, refill the bucket and check that the
   * refill happened correctly. */
  now += 1;
  update_approx_time(now);
  cc_stats_refill_bucket(&dos_stats->cc_stats, addr);
  /* check refill */
  current_circ_count += circ_rate;
  tt_uint_op(dos_stats->cc_stats.circuit_bucket, OP_EQ, current_circ_count);

  /* Now send as many CREATE cells as needed to deplete our token bucket
   * completely */
  for (; current_circ_count != 0; current_circ_count--) {
   dos_cc_new_create_cell(chan);
  }
  tt_uint_op(current_circ_count, OP_EQ, 0);
  tt_uint_op(dos_stats->cc_stats.circuit_bucket, OP_EQ, current_circ_count);

  /* Now progress time a week forward, and check that the token bucket does not
   * have more than max_circs allowance, even tho we let it simmer for so
   * long. */
  now += 604800; /* a week */
  update_approx_time(now);
  cc_stats_refill_bucket(&dos_stats->cc_stats, addr);
  current_circ_count += max_circuit_count;
  tt_uint_op(dos_stats->cc_stats.circuit_bucket, OP_EQ, current_circ_count);

  /* Now send as many CREATE cells as needed to deplete our token bucket
   * completely */
  for (; current_circ_count != 0; current_circ_count--) {
    dos_cc_new_create_cell(chan);
  }
  tt_uint_op(current_circ_count, OP_EQ, 0);
  tt_uint_op(dos_stats->cc_stats.circuit_bucket, OP_EQ, current_circ_count);

  /* Now use a very large time, and check that the token bucket does not have
   * more than max_circs allowance, even tho we let it simmer for so long. */
  now = INT32_MAX; /* 2038? */
  update_approx_time(now);
  cc_stats_refill_bucket(&dos_stats->cc_stats, addr);
  current_circ_count += max_circuit_count;
  tt_uint_op(dos_stats->cc_stats.circuit_bucket, OP_EQ, current_circ_count);

  /* Now send as many CREATE cells as needed to deplete our token bucket
   * completely */
  for (; current_circ_count != 0; current_circ_count--) {
    dos_cc_new_create_cell(chan);
  }
  tt_uint_op(current_circ_count, OP_EQ, 0);
  tt_uint_op(dos_stats->cc_stats.circuit_bucket, OP_EQ, current_circ_count);

  /* Now use a very small time, and check that the token bucket has exactly
   * the max_circs allowance, because backward clock jumps are rare. */
  now = INT32_MIN; /* 19?? */
  update_approx_time(now);
  cc_stats_refill_bucket(&dos_stats->cc_stats, addr);
  current_circ_count += max_circuit_count;
  tt_uint_op(dos_stats->cc_stats.circuit_bucket, OP_EQ, current_circ_count);

  /* Now send as many CREATE cells as needed to deplete our token bucket
   * completely */
  for (; current_circ_count != 0; current_circ_count--) {
    dos_cc_new_create_cell(chan);
  }
  tt_uint_op(current_circ_count, OP_EQ, 0);
  tt_uint_op(dos_stats->cc_stats.circuit_bucket, OP_EQ, current_circ_count);

  /* Progress time forward one sec again, refill the bucket and check that the
   * refill happened correctly. */
  now += 1;
  update_approx_time(now);
  cc_stats_refill_bucket(&dos_stats->cc_stats, addr);
  /* check refill */
  current_circ_count += circ_rate;
  tt_uint_op(dos_stats->cc_stats.circuit_bucket, OP_EQ, current_circ_count);

  /* Now send as many CREATE cells as needed to deplete our token bucket
   * completely */
  for (; current_circ_count != 0; current_circ_count--) {
    dos_cc_new_create_cell(chan);
  }
  tt_uint_op(current_circ_count, OP_EQ, 0);
  tt_uint_op(dos_stats->cc_stats.circuit_bucket, OP_EQ, current_circ_count);

  /* Now use a very large time (again), and check that the token bucket does
   * not have more than max_circs allowance, even tho we let it simmer for so
   * long. */
  now = INT32_MAX; /* 2038? */
  update_approx_time(now);
  cc_stats_refill_bucket(&dos_stats->cc_stats, addr);
  current_circ_count += max_circuit_count;
  tt_uint_op(dos_stats->cc_stats.circuit_bucket, OP_EQ, current_circ_count);

  /* Now send as many CREATE cells as needed to deplete our token bucket
   * completely */
  for (; current_circ_count != 0; current_circ_count--) {
    dos_cc_new_create_cell(chan);
  }
  tt_uint_op(current_circ_count, OP_EQ, 0);
  tt_uint_op(dos_stats->cc_stats.circuit_bucket, OP_EQ, current_circ_count);

  /* This code resets the time to zero with 32-bit time_t, which triggers the
   * code that initialises the bucket. */
#if SIZEOF_TIME_T == 8
  /* Now use a very very small time, and check that the token bucket has
   * exactly the max_circs allowance, because backward clock jumps are rare.
   */
  now = (time_t)INT64_MIN; /* ???? */
  update_approx_time(now);
  cc_stats_refill_bucket(&dos_stats->cc_stats, addr);
  current_circ_count += max_circuit_count;
  tt_uint_op(dos_stats->cc_stats.circuit_bucket, OP_EQ, current_circ_count);

  /* Now send as many CREATE cells as needed to deplete our token bucket
   * completely */
  for (; current_circ_count != 0; current_circ_count--) {
    dos_cc_new_create_cell(chan);
  }
  tt_uint_op(current_circ_count, OP_EQ, 0);
  tt_uint_op(dos_stats->cc_stats.circuit_bucket, OP_EQ, current_circ_count);

  /* Progress time forward one sec again, refill the bucket and check that the
   * refill happened correctly. */
  now += 1;
  update_approx_time(now);
  cc_stats_refill_bucket(&dos_stats->cc_stats, addr);
  /* check refill */
  current_circ_count += circ_rate;
  tt_uint_op(dos_stats->cc_stats.circuit_bucket, OP_EQ, current_circ_count);

  /* Now send as many CREATE cells as needed to deplete our token bucket
   * completely */
  for (; current_circ_count != 0; current_circ_count--) {
    dos_cc_new_create_cell(chan);
  }
  tt_uint_op(current_circ_count, OP_EQ, 0);
  tt_uint_op(dos_stats->cc_stats.circuit_bucket, OP_EQ, current_circ_count);

  /* Now use a very very small time, and check that the token bucket has
   * exactly the max_circs allowance, because backward clock jumps are rare.
   */
  now = (time_t)INT64_MIN; /* ???? */
  update_approx_time(now);
  cc_stats_refill_bucket(&dos_stats->cc_stats, addr);
  current_circ_count += max_circuit_count;
  tt_uint_op(dos_stats->cc_stats.circuit_bucket, OP_EQ, current_circ_count);

  /* Now send as many CREATE cells as needed to deplete our token bucket
   * completely */
  for (; current_circ_count != 0; current_circ_count--) {
    dos_cc_new_create_cell(chan);
  }
  tt_uint_op(current_circ_count, OP_EQ, 0);
  tt_uint_op(dos_stats->cc_stats.circuit_bucket, OP_EQ, current_circ_count);

  /* Now use a very very large time, and check that the token bucket does not
   * have more than max_circs allowance, even tho we let it simmer for so
   * long. */
  now = (time_t)INT64_MAX; /* ???? */
  update_approx_time(now);
  cc_stats_refill_bucket(&dos_stats->cc_stats, addr);
  current_circ_count += max_circuit_count;
  tt_uint_op(dos_stats->cc_stats.circuit_bucket, OP_EQ, current_circ_count);

  /* Now send as many CREATE cells as needed to deplete our token bucket
   * completely */
  for (; current_circ_count != 0; current_circ_count--) {
    dos_cc_new_create_cell(chan);
  }
  tt_uint_op(current_circ_count, OP_EQ, 0);
  tt_uint_op(dos_stats->cc_stats.circuit_bucket, OP_EQ, current_circ_count);
#endif /* SIZEOF_TIME_T == 8 */

 done:
  tor_free(chan);
  dos_free_all();
}

/* Test if we avoid counting a known relay. (We no longer do) */
static void
test_known_relay(void *arg)
{
  clientmap_entry_t *entry = NULL;
  routerstatus_t *rs = NULL;

  (void) arg;

  MOCK(networkstatus_get_latest_consensus,
       mock_networkstatus_get_latest_consensus);
  MOCK(networkstatus_get_latest_consensus_by_flavor,
       mock_networkstatus_get_latest_consensus_by_flavor);
  MOCK(get_estimated_address_per_node,
       mock_get_estimated_address_per_node);
  MOCK(get_param_cc_enabled, mock_enable_dos_protection);

  dos_init();

  dummy_ns = tor_malloc_zero(sizeof(*dummy_ns));
  dummy_ns->flavor = FLAV_MICRODESC;
  dummy_ns->routerstatus_list = smartlist_new();

  /* Setup an OR conn so we can pass it to the DoS subsystem. */
  or_connection_t or_conn;
  memset(&or_conn, 0, sizeof or_conn);
  tor_addr_parse(&TO_CONN(&or_conn)->addr, "42.42.42.42");

  rs = tor_malloc_zero(sizeof(*rs));
  tor_addr_copy(&rs->ipv4_addr, &TO_CONN(&or_conn)->addr);
  crypto_rand(rs->identity_digest, sizeof(rs->identity_digest));
  smartlist_add(dummy_ns->routerstatus_list, rs);

  /* This will make the nodelist bloom filter very large
   * (the_nodelist->node_addrs) so we will fail the contain test rarely. */
  addr_per_node = 1024;
  nodelist_set_consensus(dummy_ns);

  /* We have now a node in our list so we'll make sure we don't count it as a
   * client connection. */
  geoip_note_client_seen(GEOIP_CLIENT_CONNECT, &TO_CONN(&or_conn)->addr,
                         NULL, 0);
  /* Suppose we have 5 connections in rapid succession */
  dos_new_client_conn(&or_conn, NULL);
  or_conn.tracked_for_dos_mitigation = 0;
  dos_new_client_conn(&or_conn, NULL);
  or_conn.tracked_for_dos_mitigation = 0;
  dos_new_client_conn(&or_conn, NULL);
<<<<<<< HEAD
  entry = geoip_lookup_client(&TO_CONN(&or_conn)->addr, NULL,
                              GEOIP_CLIENT_CONNECT);
  tt_assert(entry);
  /* We should have a count of 0. */
  //tt_uint_op(entry->dos_stats.conn_stats.concurrent_count, OP_EQ, 0);

  /* To make sure that his is working properly, make a unknown client
   * connection and see if we do get it. */
  tor_addr_parse(&TO_CONN(&or_conn)->addr, "42.42.42.43");
  geoip_note_client_seen(GEOIP_CLIENT_CONNECT, &TO_CONN(&or_conn)->addr,
                         NULL, 0);
=======
  or_conn.tracked_for_dos_mitigation = 0;
>>>>>>> af393e6c
  dos_new_client_conn(&or_conn, NULL);
  or_conn.tracked_for_dos_mitigation = 0;
  dos_new_client_conn(&or_conn, NULL);
  entry = geoip_lookup_client(&TO_CONN(&or_conn)->addr, NULL,
                              GEOIP_CLIENT_CONNECT);
  tt_assert(entry);
  /* We should have a count of 5. */
  // tt_uint_op(entry->dos_stats.conn_stats.concurrent_count, OP_EQ, 5);

 done:
  routerstatus_free(rs);
  smartlist_clear(dummy_ns->routerstatus_list);
  networkstatus_vote_free(dummy_ns);
  dos_free_all();
  UNMOCK(networkstatus_get_latest_consensus);
  UNMOCK(networkstatus_get_latest_consensus_by_flavor);
  UNMOCK(get_estimated_address_per_node);
  UNMOCK(get_param_cc_enabled);
}

/** Test that the connection tracker of the DoS subsystem will block clients
 *  who try to establish too many connections */
static void
test_dos_conn_rate(void *arg)
{
  (void) arg;

  MOCK(get_param_cc_enabled, mock_enable_dos_protection);
  MOCK(get_param_conn_enabled, mock_enable_dos_protection);

  /* Initialize test data */
  or_connection_t or_conn;
  memset(&or_conn, 0, sizeof or_conn);
  time_t now = 1281533250; /* 2010-08-11 13:27:30 UTC */
  tt_int_op(AF_INET,OP_EQ, tor_addr_parse(&TO_CONN(&or_conn)->addr,
                                          "18.0.0.1"));
  tor_addr_t *addr = &TO_CONN(&or_conn)->addr;
  update_approx_time(now);

  /* Get DoS subsystem limits */
  dos_init();
  uint32_t burst_conn = get_param_conn_connect_burst(NULL);

  /* Introduce new client */
  geoip_note_client_seen(GEOIP_CLIENT_CONNECT, addr, NULL, now);
  { /* Register many conns from this client but not enough to get it blocked */
    unsigned int i;
    for (i = 0; i < burst_conn - 1; i++) {
      or_conn.tracked_for_dos_mitigation = 0;
      dos_new_client_conn(&or_conn, NULL);
    }
  }

  /* Check that new conns are still permitted */
  tt_int_op(DOS_CONN_DEFENSE_NONE, OP_EQ,
            dos_conn_addr_get_defense_type(addr));

  /* Register another conn and check that new conns are not allowed anymore.
   * We should have reached our burst. */
  or_conn.tracked_for_dos_mitigation = 0;
  dos_new_client_conn(&or_conn, NULL);
  tt_int_op(DOS_CONN_DEFENSE_CLOSE, OP_EQ,
            dos_conn_addr_get_defense_type(addr));

  /* Advance the time 12 hours. It should still be blocked. */
  update_approx_time(now + (12 * 60 * 60));
  tt_int_op(DOS_CONN_DEFENSE_CLOSE, OP_EQ,
            dos_conn_addr_get_defense_type(addr));

  /* Advance the time 24 hours plus 13 hours. It should be unblocked.
   * Remember, we had a random value between 24 hours and rand(24/2) thus
   * adding 13 hours is safe. */
  update_approx_time(now + (37 * 60 * 60));
  tt_int_op(DOS_CONN_DEFENSE_NONE, OP_EQ,
            dos_conn_addr_get_defense_type(addr));

 done:
  dos_free_all();
}

struct testcase_t dos_tests[] = {
  { "conn_creation", test_dos_conn_creation, TT_FORK, NULL, NULL },
  { "circuit_creation", test_dos_circuit_creation, TT_FORK, NULL, NULL },
  { "bucket_refill", test_dos_bucket_refill, TT_FORK, NULL, NULL },
  { "known_relay" , test_known_relay, TT_FORK,
    NULL, NULL },
  { "conn_rate", test_dos_conn_rate, TT_FORK, NULL, NULL },
  END_OF_TESTCASES
};<|MERGE_RESOLUTION|>--- conflicted
+++ resolved
@@ -485,7 +485,10 @@
   dos_new_client_conn(&or_conn, NULL);
   or_conn.tracked_for_dos_mitigation = 0;
   dos_new_client_conn(&or_conn, NULL);
-<<<<<<< HEAD
+  or_conn.tracked_for_dos_mitigation = 0;
+  dos_new_client_conn(&or_conn, NULL);
+  or_conn.tracked_for_dos_mitigation = 0;
+  dos_new_client_conn(&or_conn, NULL);
   entry = geoip_lookup_client(&TO_CONN(&or_conn)->addr, NULL,
                               GEOIP_CLIENT_CONNECT);
   tt_assert(entry);
@@ -497,17 +500,13 @@
   tor_addr_parse(&TO_CONN(&or_conn)->addr, "42.42.42.43");
   geoip_note_client_seen(GEOIP_CLIENT_CONNECT, &TO_CONN(&or_conn)->addr,
                          NULL, 0);
-=======
-  or_conn.tracked_for_dos_mitigation = 0;
->>>>>>> af393e6c
-  dos_new_client_conn(&or_conn, NULL);
-  or_conn.tracked_for_dos_mitigation = 0;
+  dos_new_client_conn(&or_conn, NULL);
   dos_new_client_conn(&or_conn, NULL);
   entry = geoip_lookup_client(&TO_CONN(&or_conn)->addr, NULL,
                               GEOIP_CLIENT_CONNECT);
   tt_assert(entry);
-  /* We should have a count of 5. */
-  // tt_uint_op(entry->dos_stats.conn_stats.concurrent_count, OP_EQ, 5);
+  /* We should have a count of 2. */
+  tt_uint_op(entry->dos_stats.conn_stats.concurrent_count, OP_EQ, 2);
 
  done:
   routerstatus_free(rs);
